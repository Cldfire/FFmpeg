/*
 * AVOptions
 * Copyright (c) 2005 Michael Niedermayer <michaelni@gmx.at>
 *
 * This file is part of FFmpeg.
 *
 * FFmpeg is free software; you can redistribute it and/or
 * modify it under the terms of the GNU Lesser General Public
 * License as published by the Free Software Foundation; either
 * version 2.1 of the License, or (at your option) any later version.
 *
 * FFmpeg is distributed in the hope that it will be useful,
 * but WITHOUT ANY WARRANTY; without even the implied warranty of
 * MERCHANTABILITY or FITNESS FOR A PARTICULAR PURPOSE.  See the GNU
 * Lesser General Public License for more details.
 *
 * You should have received a copy of the GNU Lesser General Public
 * License along with FFmpeg; if not, write to the Free Software
 * Foundation, Inc., 51 Franklin Street, Fifth Floor, Boston, MA 02110-1301 USA
 */

/**
 * @file
 * AVOptions
 * @author Michael Niedermayer <michaelni@gmx.at>
 */

#include "avutil.h"
#include "avstring.h"
#include "opt.h"
#include "eval.h"
#include "dict.h"
#include "log.h"

#if FF_API_FIND_OPT
//FIXME order them and do a bin search
const AVOption *av_find_opt(void *v, const char *name, const char *unit, int mask, int flags)
{
    const AVOption *o = NULL;

    while ((o = av_next_option(v, o))) {
        if (!strcmp(o->name, name) && (!unit || (o->unit && !strcmp(o->unit, unit))) && (o->flags & mask) == flags)
            return o;
    }
    return NULL;
}
#endif

#if FF_API_OLD_AVOPTIONS
const AVOption *av_next_option(void *obj, const AVOption *last)
{
    return av_opt_next(obj, last);
}
#endif

const AVOption *av_opt_next(void *obj, const AVOption *last)
{
    if (last && last[1].name) return ++last;
    else if (last || !(*(AVClass**)obj)->option->name) return NULL;
    else                      return (*(AVClass**)obj)->option;
}

static int read_number(const AVOption *o, void *dst, double *num, int *den, int64_t *intnum)
{
    switch (o->type) {
    case AV_OPT_TYPE_FLAGS:     *intnum = *(unsigned int*)dst;return 0;
    case AV_OPT_TYPE_INT:       *intnum = *(int         *)dst;return 0;
    case AV_OPT_TYPE_INT64:     *intnum = *(int64_t     *)dst;return 0;
    case AV_OPT_TYPE_FLOAT:     *num    = *(float       *)dst;return 0;
    case AV_OPT_TYPE_DOUBLE:    *num    = *(double      *)dst;return 0;
    case AV_OPT_TYPE_RATIONAL:  *intnum = ((AVRational*)dst)->num;
                                *den    = ((AVRational*)dst)->den;
                                                        return 0;
    case AV_OPT_TYPE_CONST:     *num    = o->default_val.dbl; return 0;
    }
    return AVERROR(EINVAL);
}

static int write_number(void *obj, const AVOption *o, void *dst, double num, int den, int64_t intnum)
{
    if (o->max*den < num*intnum || o->min*den > num*intnum) {
        av_log(obj, AV_LOG_ERROR, "Value %lf for parameter '%s' out of range\n", num, o->name);
        return AVERROR(ERANGE);
    }

    switch (o->type) {
    case AV_OPT_TYPE_FLAGS:
    case AV_OPT_TYPE_INT:   *(int       *)dst= llrint(num/den)*intnum; break;
    case AV_OPT_TYPE_INT64: *(int64_t   *)dst= llrint(num/den)*intnum; break;
    case AV_OPT_TYPE_FLOAT: *(float     *)dst= num*intnum/den;         break;
    case AV_OPT_TYPE_DOUBLE:*(double    *)dst= num*intnum/den;         break;
    case AV_OPT_TYPE_RATIONAL:
        if ((int)num == num) *(AVRational*)dst= (AVRational){num*intnum, den};
        else                 *(AVRational*)dst= av_d2q(num*intnum/den, 1<<24);
        break;
    default:
        return AVERROR(EINVAL);
    }
    return 0;
}

static const double const_values[] = {
    M_PI,
    M_E,
    FF_QP2LAMBDA,
    0
};

static const char * const const_names[] = {
    "PI",
    "E",
    "QP2LAMBDA",
    0
};

static int hexchar2int(char c) {
    if (c >= '0' && c <= '9') return c - '0';
    if (c >= 'a' && c <= 'f') return c - 'a' + 10;
    if (c >= 'A' && c <= 'F') return c - 'A' + 10;
    return -1;
}

static int set_string_binary(void *obj, const AVOption *o, const char *val, uint8_t **dst)
{
    int *lendst = (int *)(dst + 1);
    uint8_t *bin, *ptr;
    int len = strlen(val);

    av_freep(dst);
    *lendst = 0;

    if (len & 1)
        return AVERROR(EINVAL);
    len /= 2;

    ptr = bin = av_malloc(len);
    while (*val) {
        int a = hexchar2int(*val++);
        int b = hexchar2int(*val++);
        if (a < 0 || b < 0) {
            av_free(bin);
            return AVERROR(EINVAL);
        }
        *ptr++ = (a << 4) | b;
    }
    *dst = bin;
    *lendst = len;

    return 0;
}

static int set_string(void *obj, const AVOption *o, const char *val, uint8_t **dst)
{
    av_freep(dst);
    *dst = av_strdup(val);
    return 0;
}

static int set_string_number(void *obj, const AVOption *o, const char *val, void *dst)
{
    int ret = 0, notfirst = 0;
    for (;;) {
        int i, den = 1;
        char buf[256];
        int cmd = 0;
        double d, num = 1;
        int64_t intnum = 1;

        if (*val == '+' || *val == '-')
            cmd = *(val++);

        for (i = 0; i < sizeof(buf) - 1 && val[i] && val[i] != '+' && val[i] != '-'; i++)
            buf[i] = val[i];
        buf[i] = 0;

        {
            const AVOption *o_named = av_opt_find(obj, buf, o->unit, 0, 0);
            if (o_named && o_named->type == AV_OPT_TYPE_CONST)
                d = o_named->default_val.dbl;
            else if (!strcmp(buf, "default")) d = o->default_val.dbl;
            else if (!strcmp(buf, "max"    )) d = o->max;
            else if (!strcmp(buf, "min"    )) d = o->min;
            else if (!strcmp(buf, "none"   )) d = 0;
            else if (!strcmp(buf, "all"    )) d = ~0;
            else {
                int res = av_expr_parse_and_eval(&d, buf, const_names, const_values, NULL, NULL, NULL, NULL, NULL, 0, obj);
                if (res < 0) {
                    av_log(obj, AV_LOG_ERROR, "Unable to parse option value \"%s\"\n", val);
                    return res;
                }
            }
        }
        if (o->type == AV_OPT_TYPE_FLAGS) {
            read_number(o, dst, NULL, NULL, &intnum);
            if      (cmd == '+') d = intnum | (int64_t)d;
            else if (cmd == '-') d = intnum &~(int64_t)d;
        } else {
            read_number(o, dst, &num, &den, &intnum);
            if      (cmd == '+') d = notfirst*num*intnum/den + d;
            else if (cmd == '-') d = notfirst*num*intnum/den - d;
        }

        if ((ret = write_number(obj, o, dst, d, 1, 1)) < 0)
            return ret;
        val += i;
        if (!*val)
            return 0;
        notfirst = 1;
    }

    return 0;
}

#if FF_API_OLD_AVOPTIONS
int av_set_string3(void *obj, const char *name, const char *val, int alloc, const AVOption **o_out)
{
    const AVOption *o = av_opt_find(obj, name, NULL, 0, 0);
    if (o_out)
        *o_out = o;
    return av_opt_set(obj, name, val, 0);
}
#endif

int av_opt_set(void *obj, const char *name, const char *val, int search_flags)
{
    void *dst, *target_obj;
    const AVOption *o = av_opt_find2(obj, name, NULL, 0, search_flags, &target_obj);
    if (!o || !target_obj)
        return AVERROR_OPTION_NOT_FOUND;
    if (!val && o->type != AV_OPT_TYPE_STRING)
        return AVERROR(EINVAL);

    dst = ((uint8_t*)target_obj) + o->offset;
    switch (o->type) {
    case AV_OPT_TYPE_STRING:   return set_string(obj, o, val, dst);
    case AV_OPT_TYPE_BINARY:   return set_string_binary(obj, o, val, dst);
    case AV_OPT_TYPE_FLAGS:
    case AV_OPT_TYPE_INT:
    case AV_OPT_TYPE_INT64:
    case AV_OPT_TYPE_FLOAT:
    case AV_OPT_TYPE_DOUBLE:
    case AV_OPT_TYPE_RATIONAL: return set_string_number(obj, o, val, dst);
    }

    av_log(obj, AV_LOG_ERROR, "Invalid option type.\n");
    return AVERROR(EINVAL);
}

#define OPT_EVAL_NUMBER(name, opttype, vartype)\
    int av_opt_eval_ ## name(void *obj, const AVOption *o, const char *val, vartype *name ## _out)\
    {\
        if (!o || o->type != opttype)\
            return AVERROR(EINVAL);\
        return set_string_number(obj, o, val, name ## _out);\
    }

OPT_EVAL_NUMBER(flags,  AV_OPT_TYPE_FLAGS,    int)
OPT_EVAL_NUMBER(int,    AV_OPT_TYPE_INT,      int)
OPT_EVAL_NUMBER(int64,  AV_OPT_TYPE_INT64,    int64_t)
OPT_EVAL_NUMBER(float,  AV_OPT_TYPE_FLOAT,    float)
OPT_EVAL_NUMBER(double, AV_OPT_TYPE_DOUBLE,   double)
OPT_EVAL_NUMBER(q,      AV_OPT_TYPE_RATIONAL, AVRational)

static int set_number(void *obj, const char *name, double num, int den, int64_t intnum,
                                  int search_flags)
{
    void *dst, *target_obj;
    const AVOption *o = av_opt_find2(obj, name, NULL, 0, search_flags, &target_obj);

    if (!o || !target_obj)
        return AVERROR_OPTION_NOT_FOUND;

    dst = ((uint8_t*)target_obj) + o->offset;
    return write_number(obj, o, dst, num, den, intnum);
}

#if FF_API_OLD_AVOPTIONS
const AVOption *av_set_double(void *obj, const char *name, double n)
{
    const AVOption *o = av_opt_find(obj, name, NULL, 0, 0);
    if (set_number(obj, name, n, 1, 1, 0) < 0)
        return NULL;
    return o;
}

const AVOption *av_set_q(void *obj, const char *name, AVRational n)
{
    const AVOption *o = av_opt_find(obj, name, NULL, 0, 0);
    if (set_number(obj, name, n.num, n.den, 1, 0) < 0)
        return NULL;
    return o;
}

const AVOption *av_set_int(void *obj, const char *name, int64_t n)
{
    const AVOption *o = av_opt_find(obj, name, NULL, 0, 0);
    if (set_number(obj, name, 1, 1, n, 0) < 0)
        return NULL;
    return o;
}
#endif

int av_opt_set_int(void *obj, const char *name, int64_t val, int search_flags)
{
    return set_number(obj, name, 1, 1, val, search_flags);
}

int av_opt_set_double(void *obj, const char *name, double val, int search_flags)
{
    return set_number(obj, name, val, 1, 1, search_flags);
}

int av_opt_set_q(void *obj, const char *name, AVRational val, int search_flags)
{
    return set_number(obj, name, val.num, val.den, 1, search_flags);
}

#if FF_API_OLD_AVOPTIONS
/**
 *
 * @param buf a buffer which is used for returning non string values as strings, can be NULL
 * @param buf_len allocated length in bytes of buf
 */
const char *av_get_string(void *obj, const char *name, const AVOption **o_out, char *buf, int buf_len)
{
    const AVOption *o = av_opt_find(obj, name, NULL, 0, AV_OPT_SEARCH_CHILDREN);
    void *dst;
    uint8_t *bin;
    int len, i;
    if (!o)
        return NULL;
    if (o->type != AV_OPT_TYPE_STRING && (!buf || !buf_len))
        return NULL;

    dst= ((uint8_t*)obj) + o->offset;
    if (o_out) *o_out= o;

    switch (o->type) {
    case AV_OPT_TYPE_FLAGS:     snprintf(buf, buf_len, "0x%08X",*(int    *)dst);break;
    case AV_OPT_TYPE_INT:       snprintf(buf, buf_len, "%d" , *(int    *)dst);break;
    case AV_OPT_TYPE_INT64:     snprintf(buf, buf_len, "%"PRId64, *(int64_t*)dst);break;
    case AV_OPT_TYPE_FLOAT:     snprintf(buf, buf_len, "%f" , *(float  *)dst);break;
    case AV_OPT_TYPE_DOUBLE:    snprintf(buf, buf_len, "%f" , *(double *)dst);break;
    case AV_OPT_TYPE_RATIONAL:  snprintf(buf, buf_len, "%d/%d", ((AVRational*)dst)->num, ((AVRational*)dst)->den);break;
    case AV_OPT_TYPE_CONST:     snprintf(buf, buf_len, "%f" , o->default_val.dbl);break;
    case AV_OPT_TYPE_STRING:    return *(void**)dst;
    case AV_OPT_TYPE_BINARY:
        len = *(int*)(((uint8_t *)dst) + sizeof(uint8_t *));
        if (len >= (buf_len + 1)/2) return NULL;
        bin = *(uint8_t**)dst;
        for (i = 0; i < len; i++) snprintf(buf + i*2, 3, "%02X", bin[i]);
        break;
    default: return NULL;
    }
    return buf;
}
#endif

int av_opt_get(void *obj, const char *name, int search_flags, uint8_t **out_val)
{
    void *dst, *target_obj;
    const AVOption *o = av_opt_find2(obj, name, NULL, 0, search_flags, &target_obj);
    uint8_t *bin, buf[128];
    int len, i, ret;

    if (!o || !target_obj || (o->offset<=0 && o->type != AV_OPT_TYPE_CONST))
        return AVERROR_OPTION_NOT_FOUND;

    dst = (uint8_t*)target_obj + o->offset;

    buf[0] = 0;
    switch (o->type) {
    case AV_OPT_TYPE_FLAGS:     ret = snprintf(buf, sizeof(buf), "0x%08X",  *(int    *)dst);break;
    case AV_OPT_TYPE_INT:       ret = snprintf(buf, sizeof(buf), "%d" ,     *(int    *)dst);break;
    case AV_OPT_TYPE_INT64:     ret = snprintf(buf, sizeof(buf), "%"PRId64, *(int64_t*)dst);break;
    case AV_OPT_TYPE_FLOAT:     ret = snprintf(buf, sizeof(buf), "%f" ,     *(float  *)dst);break;
    case AV_OPT_TYPE_DOUBLE:    ret = snprintf(buf, sizeof(buf), "%f" ,     *(double *)dst);break;
    case AV_OPT_TYPE_RATIONAL:  ret = snprintf(buf, sizeof(buf), "%d/%d",   ((AVRational*)dst)->num, ((AVRational*)dst)->den);break;
    case AV_OPT_TYPE_CONST:     ret = snprintf(buf, sizeof(buf), "%f" ,     o->default_val.dbl);break;
    case AV_OPT_TYPE_STRING:
        if (*(uint8_t**)dst)
            *out_val = av_strdup(*(uint8_t**)dst);
        else
            *out_val = av_strdup("");
        return 0;
    case AV_OPT_TYPE_BINARY:
        len = *(int*)(((uint8_t *)dst) + sizeof(uint8_t *));
        if ((uint64_t)len*2 + 1 > INT_MAX)
            return AVERROR(EINVAL);
        if (!(*out_val = av_malloc(len*2 + 1)))
            return AVERROR(ENOMEM);
        bin = *(uint8_t**)dst;
        for (i = 0; i < len; i++)
            snprintf(*out_val + i*2, 3, "%02X", bin[i]);
        return 0;
    default:
        return AVERROR(EINVAL);
    }

    if (ret >= sizeof(buf))
        return AVERROR(EINVAL);
    *out_val = av_strdup(buf);
    return 0;
}

static int get_number(void *obj, const char *name, const AVOption **o_out, double *num, int *den, int64_t *intnum,
                      int search_flags)
{
    void *dst, *target_obj;
    const AVOption *o = av_opt_find2(obj, name, NULL, 0, search_flags, &target_obj);
    if (!o || !target_obj)
        goto error;

    dst = ((uint8_t*)target_obj) + o->offset;

    if (o_out) *o_out= o;

    return read_number(o, dst, num, den, intnum);

error:
    *den=*intnum=0;
    return -1;
}

#if FF_API_OLD_AVOPTIONS
double av_get_double(void *obj, const char *name, const AVOption **o_out)
{
    int64_t intnum=1;
    double num=1;
    int den=1;

    if (get_number(obj, name, o_out, &num, &den, &intnum, 0) < 0)
        return NAN;
    return num*intnum/den;
}

AVRational av_get_q(void *obj, const char *name, const AVOption **o_out)
{
    int64_t intnum=1;
    double num=1;
    int den=1;

    if (get_number(obj, name, o_out, &num, &den, &intnum, 0) < 0)
        return (AVRational){0, 0};
    if (num == 1.0 && (int)intnum == intnum)
        return (AVRational){intnum, den};
    else
        return av_d2q(num*intnum/den, 1<<24);
}

int64_t av_get_int(void *obj, const char *name, const AVOption **o_out)
{
    int64_t intnum=1;
    double num=1;
    int den=1;

    if (get_number(obj, name, o_out, &num, &den, &intnum, 0) < 0)
        return -1;
    return num*intnum/den;
}
#endif

int av_opt_get_int(void *obj, const char *name, int search_flags, int64_t *out_val)
{
    int64_t intnum = 1;
    double     num = 1;
    int   ret, den = 1;

    if ((ret = get_number(obj, name, NULL, &num, &den, &intnum, search_flags)) < 0)
        return ret;
    *out_val = num*intnum/den;
    return 0;
}

int av_opt_get_double(void *obj, const char *name, int search_flags, double *out_val)
{
    int64_t intnum = 1;
    double     num = 1;
    int   ret, den = 1;

    if ((ret = get_number(obj, name, NULL, &num, &den, &intnum, search_flags)) < 0)
        return ret;
    *out_val = num*intnum/den;
    return 0;
}

int av_opt_get_q(void *obj, const char *name, int search_flags, AVRational *out_val)
{
    int64_t intnum = 1;
    double     num = 1;
    int   ret, den = 1;

    if ((ret = get_number(obj, name, NULL, &num, &den, &intnum, search_flags)) < 0)
        return ret;

    if (num == 1.0 && (int)intnum == intnum)
        *out_val = (AVRational){intnum, den};
    else
        *out_val = av_d2q(num*intnum/den, 1<<24);
    return 0;
}

int av_opt_flag_is_set(void *obj, const char *field_name, const char *flag_name)
{
    const AVOption *field = av_opt_find(obj, field_name, NULL, 0, 0);
    const AVOption *flag  = av_opt_find(obj, flag_name,
                                        field ? field->unit : NULL, 0, 0);
    int64_t res;

    if (!field || !flag || flag->type != AV_OPT_TYPE_CONST ||
        av_opt_get_int(obj, field_name, 0, &res) < 0)
        return 0;
    return res & (int) flag->default_val.dbl;
}

static void opt_list(void *obj, void *av_log_obj, const char *unit,
                     int req_flags, int rej_flags)
{
    const AVOption *opt=NULL;

    while ((opt = av_opt_next(obj, opt))) {
        if (!(opt->flags & req_flags) || (opt->flags & rej_flags))
            continue;

        /* Don't print CONST's on level one.
         * Don't print anything but CONST's on level two.
         * Only print items from the requested unit.
         */
        if (!unit && opt->type==AV_OPT_TYPE_CONST)
            continue;
        else if (unit && opt->type!=AV_OPT_TYPE_CONST)
            continue;
        else if (unit && opt->type==AV_OPT_TYPE_CONST && strcmp(unit, opt->unit))
            continue;
        else if (unit && opt->type == AV_OPT_TYPE_CONST)
            av_log(av_log_obj, AV_LOG_INFO, "   %-15s ", opt->name);
        else
            av_log(av_log_obj, AV_LOG_INFO, "-%-17s ", opt->name);

        switch (opt->type) {
            case AV_OPT_TYPE_FLAGS:
                av_log(av_log_obj, AV_LOG_INFO, "%-7s ", "<flags>");
                break;
            case AV_OPT_TYPE_INT:
                av_log(av_log_obj, AV_LOG_INFO, "%-7s ", "<int>");
                break;
            case AV_OPT_TYPE_INT64:
                av_log(av_log_obj, AV_LOG_INFO, "%-7s ", "<int64>");
                break;
            case AV_OPT_TYPE_DOUBLE:
                av_log(av_log_obj, AV_LOG_INFO, "%-7s ", "<double>");
                break;
            case AV_OPT_TYPE_FLOAT:
                av_log(av_log_obj, AV_LOG_INFO, "%-7s ", "<float>");
                break;
            case AV_OPT_TYPE_STRING:
                av_log(av_log_obj, AV_LOG_INFO, "%-7s ", "<string>");
                break;
            case AV_OPT_TYPE_RATIONAL:
                av_log(av_log_obj, AV_LOG_INFO, "%-7s ", "<rational>");
                break;
            case AV_OPT_TYPE_BINARY:
                av_log(av_log_obj, AV_LOG_INFO, "%-7s ", "<binary>");
                break;
            case AV_OPT_TYPE_CONST:
            default:
                av_log(av_log_obj, AV_LOG_INFO, "%-7s ", "");
                break;
        }
        av_log(av_log_obj, AV_LOG_INFO, "%c", (opt->flags & AV_OPT_FLAG_ENCODING_PARAM) ? 'E' : '.');
        av_log(av_log_obj, AV_LOG_INFO, "%c", (opt->flags & AV_OPT_FLAG_DECODING_PARAM) ? 'D' : '.');
        av_log(av_log_obj, AV_LOG_INFO, "%c", (opt->flags & AV_OPT_FLAG_VIDEO_PARAM   ) ? 'V' : '.');
        av_log(av_log_obj, AV_LOG_INFO, "%c", (opt->flags & AV_OPT_FLAG_AUDIO_PARAM   ) ? 'A' : '.');
        av_log(av_log_obj, AV_LOG_INFO, "%c", (opt->flags & AV_OPT_FLAG_SUBTITLE_PARAM) ? 'S' : '.');

        if (opt->help)
            av_log(av_log_obj, AV_LOG_INFO, " %s", opt->help);
        av_log(av_log_obj, AV_LOG_INFO, "\n");
        if (opt->unit && opt->type != AV_OPT_TYPE_CONST) {
            opt_list(obj, av_log_obj, opt->unit, req_flags, rej_flags);
        }
    }
}

int av_opt_show2(void *obj, void *av_log_obj, int req_flags, int rej_flags)
{
    if (!obj)
        return -1;

    av_log(av_log_obj, AV_LOG_INFO, "%s AVOptions:\n", (*(AVClass**)obj)->class_name);

    opt_list(obj, av_log_obj, NULL, req_flags, rej_flags);

    return 0;
}

void av_opt_set_defaults(void *s)
{
#if FF_API_OLD_AVOPTIONS
    av_opt_set_defaults2(s, 0, 0);
}

void av_opt_set_defaults2(void *s, int mask, int flags)
{
#endif
    const AVOption *opt = NULL;
    while ((opt = av_opt_next(s, opt)) != NULL) {
#if FF_API_OLD_AVOPTIONS
        if ((opt->flags & mask) != flags)
            continue;
#endif
        switch (opt->type) {
            case AV_OPT_TYPE_CONST:
                /* Nothing to be done here */
            break;
            case AV_OPT_TYPE_FLAGS:
            case AV_OPT_TYPE_INT: {
                int val;
                val = opt->default_val.dbl;
                av_opt_set_int(s, opt->name, val, 0);
            }
            break;
            case AV_OPT_TYPE_INT64:
                if ((double)(opt->default_val.dbl+0.6) == opt->default_val.dbl)
                    av_log(s, AV_LOG_DEBUG, "loss of precision in default of %s\n", opt->name);
                av_opt_set_int(s, opt->name, opt->default_val.dbl, 0);
            break;
            case AV_OPT_TYPE_DOUBLE:
            case AV_OPT_TYPE_FLOAT: {
                double val;
                val = opt->default_val.dbl;
                av_opt_set_double(s, opt->name, val, 0);
            }
            break;
            case AV_OPT_TYPE_RATIONAL: {
                AVRational val;
                val = av_d2q(opt->default_val.dbl, INT_MAX);
                av_opt_set_q(s, opt->name, val, 0);
            }
            break;
            case AV_OPT_TYPE_STRING:
                av_opt_set(s, opt->name, opt->default_val.str, 0);
                break;
            case AV_OPT_TYPE_BINARY:
                /* Cannot set default for binary */
            break;
            default:
                av_log(s, AV_LOG_DEBUG, "AVOption type %d of option %s not implemented yet\n", opt->type, opt->name);
        }
    }
}

/**
 * Store the value in the field in ctx that is named like key.
 * ctx must be an AVClass context, storing is done using AVOptions.
 *
 * @param buf the string to parse, buf will be updated to point at the
 * separator just after the parsed key/value pair
 * @param key_val_sep a 0-terminated list of characters used to
 * separate key from value
 * @param pairs_sep a 0-terminated list of characters used to separate
 * two pairs from each other
 * @return 0 if the key/value pair has been successfully parsed and
 * set, or a negative value corresponding to an AVERROR code in case
 * of error:
 * AVERROR(EINVAL) if the key/value pair cannot be parsed,
 * the error code issued by av_opt_set() if the key/value pair
 * cannot be set
 */
static int parse_key_value_pair(void *ctx, const char **buf,
                                const char *key_val_sep, const char *pairs_sep)
{
    char *key = av_get_token(buf, key_val_sep);
    char *val;
    int ret;

    if (*key && strspn(*buf, key_val_sep)) {
        (*buf)++;
        val = av_get_token(buf, pairs_sep);
    } else {
        av_log(ctx, AV_LOG_ERROR, "Missing key or no key/value separator found after key '%s'\n", key);
        av_free(key);
        return AVERROR(EINVAL);
    }

    av_log(ctx, AV_LOG_DEBUG, "Setting value '%s' for key '%s'\n", val, key);

    ret = av_opt_set(ctx, key, val, 0);
    if (ret == AVERROR_OPTION_NOT_FOUND)
        av_log(ctx, AV_LOG_ERROR, "Key '%s' not found.\n", key);

    av_free(key);
    av_free(val);
    return ret;
}

int av_set_options_string(void *ctx, const char *opts,
                          const char *key_val_sep, const char *pairs_sep)
{
    int ret, count = 0;

    if (!opts)
        return 0;
<<<<<<< HEAD
=======

>>>>>>> 3ec34462
    while (*opts) {
        if ((ret = parse_key_value_pair(ctx, &opts, key_val_sep, pairs_sep)) < 0)
            return ret;
        count++;

        if (*opts)
            opts++;
    }

    return count;
}

void av_opt_free(void *obj)
{
    const AVOption *o = NULL;
    while ((o = av_opt_next(obj, o)))
        if (o->type == AV_OPT_TYPE_STRING || o->type == AV_OPT_TYPE_BINARY)
            av_freep((uint8_t *)obj + o->offset);
}

int av_opt_set_dict(void *obj, AVDictionary **options)
{
    AVDictionaryEntry *t = NULL;
    AVDictionary    *tmp = NULL;
    int ret = 0;

    while ((t = av_dict_get(*options, "", t, AV_DICT_IGNORE_SUFFIX))) {
        ret = av_opt_set(obj, t->key, t->value, 0);
        if (ret == AVERROR_OPTION_NOT_FOUND)
            av_dict_set(&tmp, t->key, t->value, 0);
        else if (ret < 0) {
            av_log(obj, AV_LOG_ERROR, "Error setting option %s to value %s.\n", t->key, t->value);
            break;
        }
        ret = 0;
    }
    av_dict_free(options);
    *options = tmp;
    return ret;
}

const AVOption *av_opt_find(void *obj, const char *name, const char *unit,
                            int opt_flags, int search_flags)
{
    return av_opt_find2(obj, name, unit, opt_flags, search_flags, NULL);
}

const AVOption *av_opt_find2(void *obj, const char *name, const char *unit,
                             int opt_flags, int search_flags, void **target_obj)
{
    const AVClass  *c = *(AVClass**)obj;
    const AVOption *o = NULL;

    if (search_flags & AV_OPT_SEARCH_CHILDREN) {
        if (search_flags & AV_OPT_SEARCH_FAKE_OBJ) {
            const AVClass *child = NULL;
            while (child = av_opt_child_class_next(c, child))
                if (o = av_opt_find2(&child, name, unit, opt_flags, search_flags, NULL))
                    return o;
        } else {
            void *child = NULL;
            while (child = av_opt_child_next(obj, child))
                if (o = av_opt_find2(child, name, unit, opt_flags, search_flags, target_obj))
                    return o;
        }
    }

    while (o = av_opt_next(obj, o)) {
        if (!strcmp(o->name, name) && (o->flags & opt_flags) == opt_flags &&
            ((!unit && o->type != AV_OPT_TYPE_CONST) ||
             (unit  && o->type == AV_OPT_TYPE_CONST && o->unit && !strcmp(o->unit, unit)))) {
            if (target_obj) {
                if (!(search_flags & AV_OPT_SEARCH_FAKE_OBJ))
                    *target_obj = obj;
                else
                    *target_obj = NULL;
            }
            return o;
        }
    }
    return NULL;
}

void *av_opt_child_next(void *obj, void *prev)
{
    const AVClass *c = *(AVClass**)obj;
    if (c->child_next)
        return c->child_next(obj, prev);
    return NULL;
}

const AVClass *av_opt_child_class_next(const AVClass *parent, const AVClass *prev)
{
    if (parent->child_class_next)
        return parent->child_class_next(prev);
    return NULL;
}

#ifdef TEST

#undef printf

typedef struct TestContext
{
    const AVClass *class;
    int num;
    int toggle;
    char *string;
    int flags;
    AVRational rational;
} TestContext;

#define OFFSET(x) offsetof(TestContext, x)

#define TEST_FLAG_COOL 01
#define TEST_FLAG_LAME 02
#define TEST_FLAG_MU   04

static const AVOption test_options[]= {
{"num",      "set num",        OFFSET(num),      AV_OPT_TYPE_INT,      {0},              0,        100                 },
{"toggle",   "set toggle",     OFFSET(toggle),   AV_OPT_TYPE_INT,      {0},              0,        1                   },
{"rational", "set rational",   OFFSET(rational), AV_OPT_TYPE_RATIONAL, {0},              0,        10                  },
{"string",   "set string",     OFFSET(string),   AV_OPT_TYPE_STRING,   {0},              CHAR_MIN, CHAR_MAX            },
{"flags",    "set flags",      OFFSET(flags),    AV_OPT_TYPE_FLAGS,    {0},              0,        INT_MAX, 0, "flags" },
{"cool",     "set cool flag ", 0,                AV_OPT_TYPE_CONST,    {TEST_FLAG_COOL}, INT_MIN,  INT_MAX, 0, "flags" },
{"lame",     "set lame flag ", 0,                AV_OPT_TYPE_CONST,    {TEST_FLAG_LAME}, INT_MIN,  INT_MAX, 0, "flags" },
{"mu",       "set mu flag ",   0,                AV_OPT_TYPE_CONST,    {TEST_FLAG_MU},   INT_MIN,  INT_MAX, 0, "flags" },
{NULL},
};

static const char *test_get_name(void *ctx)
{
    return "test";
}

static const AVClass test_class = {
    "TestContext",
    test_get_name,
    test_options
};

int main(void)
{
    int i;

    printf("\nTesting av_set_options_string()\n");
    {
        TestContext test_ctx;
        const char *options[] = {
            "",
            ":",
            "=",
            "foo=:",
            ":=foo",
            "=foo",
            "foo=",
            "foo",
            "foo=val",
            "foo==val",
            "toggle=:",
            "string=:",
            "toggle=1 : foo",
            "toggle=100",
            "toggle==1",
            "flags=+mu-lame : num=42: toggle=0",
            "num=42 : string=blahblah",
            "rational=0 : rational=1/2 : rational=1/-1",
            "rational=-1/0",
        };

        test_ctx.class = &test_class;
        av_opt_set_defaults(&test_ctx);
        test_ctx.string = av_strdup("default");

        av_log_set_level(AV_LOG_DEBUG);

        for (i=0; i < FF_ARRAY_ELEMS(options); i++) {
            av_log(&test_ctx, AV_LOG_DEBUG, "Setting options string '%s'\n", options[i]);
            if (av_set_options_string(&test_ctx, options[i], "=", ":") < 0)
                av_log(&test_ctx, AV_LOG_ERROR, "Error setting options string: '%s'\n", options[i]);
            printf("\n");
        }
    }

    return 0;
}

#endif<|MERGE_RESOLUTION|>--- conflicted
+++ resolved
@@ -701,10 +701,7 @@
 
     if (!opts)
         return 0;
-<<<<<<< HEAD
-=======
-
->>>>>>> 3ec34462
+
     while (*opts) {
         if ((ret = parse_key_value_pair(ctx, &opts, key_val_sep, pairs_sep)) < 0)
             return ret;
