--- conflicted
+++ resolved
@@ -56,7 +56,6 @@
  * @param ctx pointer to the function context (of size av_md5_size)
  */
 void av_md5_init(struct AVMD5 *ctx);
-<<<<<<< HEAD
 
 /**
  * Update hash value.
@@ -65,7 +64,11 @@
  * @param src input data to update hash with
  * @param len input data length
  */
+#if FF_API_CRYPTO_SIZE_T
 void av_md5_update(struct AVMD5 *ctx, const uint8_t *src, int len);
+#else
+void av_md5_update(struct AVMD5 *ctx, const uint8_t *src, size_t len);
+#endif
 
 /**
  * Finish hashing and output digest value.
@@ -82,14 +85,9 @@
  * @param src The data to hash
  * @param len The length of the data, in bytes
  */
-=======
-void av_md5_final(struct AVMD5 *ctx, uint8_t *dst);
 #if FF_API_CRYPTO_SIZE_T
-void av_md5_update(struct AVMD5 *ctx, const uint8_t *src, const int len);
->>>>>>> e435beb1
 void av_md5_sum(uint8_t *dst, const uint8_t *src, const int len);
 #else
-void av_md5_update(struct AVMD5 *ctx, const uint8_t *src, size_t len);
 void av_md5_sum(uint8_t *dst, const uint8_t *src, size_t len);
 #endif
 
