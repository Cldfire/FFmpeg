write_data len 36, time nopts, type header atom ftyp
write_data len 2335, time nopts, type header atom -
write_data len 788, time 1000000, type sync atom moof
write_data len 110, time nopts, type trailer atom -
214242e9c7c93171d2f47f5b47776559 3269 non-empty-moov
write_data len 36, time nopts, type header atom ftyp
write_data len 2667, time nopts, type header atom -
write_data len 908, time 966667, type sync atom moof
write_data len 110, time nopts, type trailer atom -
44467d568a3cc38d414fd8ed4b2a968f 3721 non-empty-moov-elst
write_data len 36, time nopts, type header atom ftyp
write_data len 2575, time nopts, type header atom -
write_data len 908, time 1000000, type sync atom moof
write_data len 110, time nopts, type trailer atom -
de22b98a3885f9b4b83cdd48ff46aeb9 3629 non-empty-moov-no-elst
write_data len 20, time nopts, type header atom ftyp
write_data len 1171, time nopts, type header atom -
write_data len 728, time 0, type sync atom moof
write_data len 828, time nopts, type unknown atom -
write_data len 728, time 1013106, type sync atom moof
write_data len 812, time nopts, type unknown atom -
write_data len 148, time nopts, type trailer atom -
1f37c1a8e01651e8bebcd66f00b6a226 4435 ismv
write_data len 36, time nopts, type header atom ftyp
write_data len 1123, time nopts, type header atom -
write_data len 796, time 0, type sync atom moof
write_data len 788, time 1000000, type sync atom moof
write_data len 148, time nopts, type trailer atom -
ed8506ebfce4c41732205ae26a4759fd 2891 empty-moov
write_data len 36, time nopts, type header atom ftyp
write_data len 1123, time nopts, type header atom -
write_data len 1068, time 0, type sync atom moof
write_data len 908, time 1000000, type sync atom moof
write_data len 148, time nopts, type trailer atom -
1844ee6d19fd1e6daf2655632cf26310 3283 empty-moov-no-elst
write_data len 36, time nopts, type header atom ftyp
write_data len 1123, time nopts, type header atom -
write_data len 900, time -33333, type sync atom moof
write_data len 908, time 966667, type sync atom moof
write_data len 148, time nopts, type trailer atom -
139b27dbe2a80c2dc088d0c755f26033 3115 empty-moov-no-elst-no-adjust
write_data len 1159, time nopts, type header atom ftyp
write_data len 796, time 0, type sync atom moof
write_data len 788, time 1000000, type sync atom moof
write_data len 148, time nopts, type trailer atom -
ed8506ebfce4c41732205ae26a4759fd 2891 delay-moov
write_data len 1231, time nopts, type header atom ftyp
write_data len 916, time -33333, type sync atom moof
write_data len 908, time 966667, type sync atom moof
write_data len 148, time nopts, type trailer atom -
3ece148745cd64b4428530a4d1080a2d 3203 delay-moov-elst
write_data len 1195, time nopts, type header atom ftyp
write_data len 836, time 0, type sync atom moof
write_data len 67, time nopts, type trailer atom -
9562946a369e6fb570fb2fd7aa2fe728 2098 delay-moov-empty-track
write_data len 1195, time nopts, type header atom ftyp
write_data len 360, time 0, type sync atom moof
write_data len 360, time 1000000, type sync atom moof
write_data len 86, time nopts, type trailer atom -
4c7832b81836331c6c37155dc31d95be 2001 delay-moov-empty-track-flush
write_data len 36, time nopts, type header atom ftyp
write_data len 1123, time nopts, type header atom -
b7e3c768b9094ebe2fda44979a7f8985 1159 empty-moov-header
write_data len 796, time 0, type sync atom moof
write_data len 788, time 1000000, type sync atom moof
a0165f4a26a409212b0946e981bdefb9 1584 empty-moov-content
write_data len 148, time nopts, type trailer atom -
write_data len 1159, time nopts, type header atom ftyp
b7e3c768b9094ebe2fda44979a7f8985 1159 delay-moov-header
write_data len 796, time 0, type sync atom moof
write_data len 788, time 1000000, type sync atom moof
a0165f4a26a409212b0946e981bdefb9 1584 delay-moov-content
write_data len 148, time nopts, type trailer atom -
write_data len 24, time nopts, type header atom -
write_data len 1123, time nopts, type header atom -
write_data len 884, time 0, type sync atom sidx
write_data len 876, time 1000000, type sync atom sidx
272a474cfd2a68cc5f05b426b14a2b7d 876 empty-moov-second-frag
write_data len 148, time nopts, type trailer atom -
write_data len 24, time nopts, type header atom -
write_data len 1123, time nopts, type header atom -
write_data len 876, time 1000000, type sync atom sidx
272a474cfd2a68cc5f05b426b14a2b7d 876 empty-moov-second-frag-discont
write_data len 110, time nopts, type trailer atom -
write_data len 1219, time nopts, type header atom -
write_data len 876, time 1000000, type sync atom sidx
272a474cfd2a68cc5f05b426b14a2b7d 876 delay-moov-second-frag-discont
write_data len 110, time nopts, type trailer atom -
write_data len 1219, time nopts, type header atom ftyp
6ec3698bcc86013e0016e3d47d230363 1219 delay-moov-elst-init
write_data len 988, time -33333, type sync atom sidx
write_data len 996, time 966667, type sync atom sidx
fcae8f40e015b59aabc8d4a99a759ca1 996 delay-moov-elst-second-frag
write_data len 148, time nopts, type trailer atom -
write_data len 1219, time nopts, type header atom ftyp
6ec3698bcc86013e0016e3d47d230363 1219 delay-moov-elst-init-discont
write_data len 996, time 966667, type sync atom sidx
fcae8f40e015b59aabc8d4a99a759ca1 996 delay-moov-elst-second-frag-discont
write_data len 110, time nopts, type trailer atom -
write_data len 1219, time nopts, type header atom ftyp
c3681590a292cb9ca19a5a982e530166 1219 delay-moov-elst-signal-init
write_data len 1004, time -33333, type sync atom sidx
write_data len 996, time 966667, type sync atom sidx
aa5462cc0d2144f72154d9c309edb57d 996 delay-moov-elst-signal-second-frag
write_data len 148, time nopts, type trailer atom -
write_data len 1219, time nopts, type header atom ftyp
c3681590a292cb9ca19a5a982e530166 1219 delay-moov-elst-signal-init-discont
write_data len 996, time 966667, type sync atom sidx
aa5462cc0d2144f72154d9c309edb57d 996 delay-moov-elst-signal-second-frag-discont
write_data len 110, time nopts, type trailer atom -
write_data len 1219, time nopts, type header atom ftyp
write_data len 2572, time -333333, type sync atom sidx
write_data len 996, time 5166667, type sync atom sidx
write_data len 148, time nopts, type trailer atom -
f12d4a0e054abcc508cc0d28cb320e57 4935 vfr
write_data len 1219, time nopts, type header atom ftyp
write_data len 2572, time -333333, type sync atom sidx
write_data len 996, time 5166667, type sync atom sidx
write_data len 148, time nopts, type trailer atom -
f12d4a0e054abcc508cc0d28cb320e57 4935 vfr-noduration
write_data len 1231, time nopts, type header atom ftyp
write_data len 1500, time -333333, type sync atom moof
write_data len 1500, time nopts, type unknown atom -
write_data len 916, time nopts, type unknown atom -
write_data len 1500, time 9666667, type sync atom moof
write_data len 1500, time nopts, type unknown atom -
write_data len 1004, time nopts, type unknown atom -
write_data len 148, time nopts, type trailer atom -
<<<<<<< HEAD
3c2c3f98c8a047f0ecefff07570fd457 9299 large_frag
=======
03766894d839e5fcb1edb88498d812f7 5687 large_frag
write_data len 1255, time nopts, type header atom ftyp
write_data len 508, time -33333, type sync atom moof
write_data len 372, time 800000, type boundary atom moof
write_data len 328, time 1266667, type boundary atom moof
write_data len 476, time 1566667, type sync atom moof
write_data len 340, time 2233333, type boundary atom moof
write_data len 262, time nopts, type trailer atom -
a4280bdc23af2c4334ec2da3fa946d3a 3541 vfr-noduration-interleave
>>>>>>> a79aafd0
<|MERGE_RESOLUTION|>--- conflicted
+++ resolved
@@ -126,16 +126,12 @@
 write_data len 1500, time nopts, type unknown atom -
 write_data len 1004, time nopts, type unknown atom -
 write_data len 148, time nopts, type trailer atom -
-<<<<<<< HEAD
 3c2c3f98c8a047f0ecefff07570fd457 9299 large_frag
-=======
-03766894d839e5fcb1edb88498d812f7 5687 large_frag
-write_data len 1255, time nopts, type header atom ftyp
-write_data len 508, time -33333, type sync atom moof
-write_data len 372, time 800000, type boundary atom moof
-write_data len 328, time 1266667, type boundary atom moof
-write_data len 476, time 1566667, type sync atom moof
-write_data len 340, time 2233333, type boundary atom moof
+write_data len 1231, time nopts, type header atom ftyp
+write_data len 684, time -33333, type sync atom moof
+write_data len 504, time 800000, type boundary atom moof
+write_data len 420, time 1266667, type boundary atom moof
+write_data len 668, time 1566667, type sync atom moof
+write_data len 440, time 2233333, type boundary atom moof
 write_data len 262, time nopts, type trailer atom -
-a4280bdc23af2c4334ec2da3fa946d3a 3541 vfr-noduration-interleave
->>>>>>> a79aafd0
+edd19deae2b70afcf2cd744b89b7013d 4209 vfr-noduration-interleave