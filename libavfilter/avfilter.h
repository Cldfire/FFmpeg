/*
 * filter layer
 * Copyright (c) 2007 Bobby Bingham
 *
 * This file is part of FFmpeg.
 *
 * FFmpeg is free software; you can redistribute it and/or
 * modify it under the terms of the GNU Lesser General Public
 * License as published by the Free Software Foundation; either
 * version 2.1 of the License, or (at your option) any later version.
 *
 * FFmpeg is distributed in the hope that it will be useful,
 * but WITHOUT ANY WARRANTY; without even the implied warranty of
 * MERCHANTABILITY or FITNESS FOR A PARTICULAR PURPOSE.  See the GNU
 * Lesser General Public License for more details.
 *
 * You should have received a copy of the GNU Lesser General Public
 * License along with FFmpeg; if not, write to the Free Software
 * Foundation, Inc., 51 Franklin Street, Fifth Floor, Boston, MA 02110-1301 USA
 */

#ifndef AVFILTER_AVFILTER_H
#define AVFILTER_AVFILTER_H

#include "libavutil/avutil.h"
#include "libavutil/log.h"
#include "libavutil/samplefmt.h"
#include "libavutil/pixfmt.h"
#include "libavutil/rational.h"
#include "libavcodec/avcodec.h"


#ifndef FF_API_OLD_VSINK_API
#define FF_API_OLD_VSINK_API        (LIBAVFILTER_VERSION_MAJOR < 3)
#endif
#ifndef FF_API_OLD_ALL_FORMATS_API
#define FF_API_OLD_ALL_FORMATS_API (LIBAVFILTER_VERSION_MAJOR < 3)
#endif

#include <stddef.h>

#include "libavfilter/version.h"

/**
 * Return the LIBAVFILTER_VERSION_INT constant.
 */
unsigned avfilter_version(void);

/**
 * Return the libavfilter build-time configuration.
 */
const char *avfilter_configuration(void);

/**
 * Return the libavfilter license.
 */
const char *avfilter_license(void);


typedef struct AVFilterContext AVFilterContext;
typedef struct AVFilterLink    AVFilterLink;
typedef struct AVFilterPad     AVFilterPad;
typedef struct AVFilterFormats AVFilterFormats;

/**
 * A reference-counted buffer data type used by the filter system. Filters
 * should not store pointers to this structure directly, but instead use the
 * AVFilterBufferRef structure below.
 */
typedef struct AVFilterBuffer {
    uint8_t *data[8];           ///< buffer data for each plane/channel
    int linesize[8];            ///< number of bytes per line

    unsigned refcount;          ///< number of references to this buffer

    /** private data to be used by a custom free function */
    void *priv;
    /**
     * A pointer to the function to deallocate this buffer if the default
     * function is not sufficient. This could, for example, add the memory
     * back into a memory pool to be reused later without the overhead of
     * reallocating it from scratch.
     */
    void (*free)(struct AVFilterBuffer *buf);

    int format;                 ///< media format
    int w, h;                   ///< width and height of the allocated buffer

    /**
     * pointers to the data planes/channels.
     *
     * For video, this should simply point to data[].
     *
     * For planar audio, each channel has a separate data pointer, and
     * linesize[0] contains the size of each channel buffer.
     * For packed audio, there is just one data pointer, and linesize[0]
     * contains the total size of the buffer for all channels.
     *
     * Note: Both data and extended_data will always be set, but for planar
     * audio with more channels that can fit in data, extended_data must be used
     * in order to access all channels.
     */
    uint8_t **extended_data;
} AVFilterBuffer;

#define AV_PERM_READ     0x01   ///< can read from the buffer
#define AV_PERM_WRITE    0x02   ///< can write to the buffer
#define AV_PERM_PRESERVE 0x04   ///< nobody else can overwrite the buffer
#define AV_PERM_REUSE    0x08   ///< can output the buffer multiple times, with the same contents each time
#define AV_PERM_REUSE2   0x10   ///< can output the buffer multiple times, modified each time
#define AV_PERM_NEG_LINESIZES 0x20  ///< the buffer requested can have negative linesizes
#define AV_PERM_ALIGN    0x40   ///< the buffer must be aligned

#define AVFILTER_ALIGN 16 //not part of ABI

/**
 * Audio specific properties in a reference to an AVFilterBuffer. Since
 * AVFilterBufferRef is common to different media formats, audio specific
 * per reference properties must be separated out.
 */
typedef struct AVFilterBufferRefAudioProps {
    uint64_t channel_layout;    ///< channel layout of audio buffer
    int nb_samples;             ///< number of audio samples per channel
    int sample_rate;            ///< audio buffer sample rate
#if FF_API_PACKING
    int planar;                 ///< audio buffer - planar or packed
#endif
} AVFilterBufferRefAudioProps;

/**
 * Video specific properties in a reference to an AVFilterBuffer. Since
 * AVFilterBufferRef is common to different media formats, video specific
 * per reference properties must be separated out.
 */
typedef struct AVFilterBufferRefVideoProps {
    int w;                      ///< image width
    int h;                      ///< image height
    AVRational sample_aspect_ratio; ///< sample aspect ratio
    int interlaced;             ///< is frame interlaced
    int top_field_first;        ///< field order
    enum AVPictureType pict_type; ///< picture type of the frame
    int key_frame;              ///< 1 -> keyframe, 0-> not
} AVFilterBufferRefVideoProps;

/**
 * A reference to an AVFilterBuffer. Since filters can manipulate the origin of
 * a buffer to, for example, crop image without any memcpy, the buffer origin
 * and dimensions are per-reference properties. Linesize is also useful for
 * image flipping, frame to field filters, etc, and so is also per-reference.
 *
 * TODO: add anything necessary for frame reordering
 */
typedef struct AVFilterBufferRef {
    AVFilterBuffer *buf;        ///< the buffer that this is a reference to
    uint8_t *data[8];           ///< picture/audio data for each plane
    int linesize[8];            ///< number of bytes per line
    int format;                 ///< media format

    /**
     * presentation timestamp. The time unit may change during
     * filtering, as it is specified in the link and the filter code
     * may need to rescale the PTS accordingly.
     */
    int64_t pts;
    int64_t pos;                ///< byte position in stream, -1 if unknown

    int perms;                  ///< permissions, see the AV_PERM_* flags

    enum AVMediaType type;      ///< media type of buffer data
    AVFilterBufferRefVideoProps *video; ///< video buffer specific properties
    AVFilterBufferRefAudioProps *audio; ///< audio buffer specific properties

    /**
     * pointers to the data planes/channels.
     *
     * For video, this should simply point to data[].
     *
     * For planar audio, each channel has a separate data pointer, and
     * linesize[0] contains the size of each channel buffer.
     * For packed audio, there is just one data pointer, and linesize[0]
     * contains the total size of the buffer for all channels.
     *
     * Note: Both data and extended_data will always be set, but for planar
     * audio with more channels that can fit in data, extended_data must be used
     * in order to access all channels.
     */
    uint8_t **extended_data;
} AVFilterBufferRef;

/**
 * Copy properties of src to dst, without copying the actual data
 */
void avfilter_copy_buffer_ref_props(AVFilterBufferRef *dst, AVFilterBufferRef *src);

/**
 * Add a new reference to a buffer.
 *
 * @param ref   an existing reference to the buffer
 * @param pmask a bitmask containing the allowable permissions in the new
 *              reference
 * @return      a new reference to the buffer with the same properties as the
 *              old, excluding any permissions denied by pmask
 */
AVFilterBufferRef *avfilter_ref_buffer(AVFilterBufferRef *ref, int pmask);

/**
 * Remove a reference to a buffer. If this is the last reference to the
 * buffer, the buffer itself is also automatically freed.
 *
 * @param ref reference to the buffer, may be NULL
 */
void avfilter_unref_buffer(AVFilterBufferRef *ref);

#if FF_API_FILTERS_PUBLIC
/**
 * Remove a reference to a buffer and set the pointer to NULL.
 * If this is the last reference to the buffer, the buffer itself
 * is also automatically freed.
 *
 * @param ref pointer to the buffer reference
 */
void avfilter_unref_bufferp(AVFilterBufferRef **ref);

/**
 * A list of supported formats for one end of a filter link. This is used
 * during the format negotiation process to try to pick the best format to
 * use to minimize the number of necessary conversions. Each filter gives a
 * list of the formats supported by each input and output pad. The list
 * given for each pad need not be distinct - they may be references to the
 * same list of formats, as is often the case when a filter supports multiple
 * formats, but will always output the same format as it is given in input.
 *
 * In this way, a list of possible input formats and a list of possible
 * output formats are associated with each link. When a set of formats is
 * negotiated over a link, the input and output lists are merged to form a
 * new list containing only the common elements of each list. In the case
 * that there were no common elements, a format conversion is necessary.
 * Otherwise, the lists are merged, and all other links which reference
 * either of the format lists involved in the merge are also affected.
 *
 * For example, consider the filter chain:
 * filter (a) --> (b) filter (b) --> (c) filter
 *
 * where the letters in parenthesis indicate a list of formats supported on
 * the input or output of the link. Suppose the lists are as follows:
 * (a) = {A, B}
 * (b) = {A, B, C}
 * (c) = {B, C}
 *
 * First, the first link's lists are merged, yielding:
 * filter (a) --> (a) filter (a) --> (c) filter
 *
 * Notice that format list (b) now refers to the same list as filter list (a).
 * Next, the lists for the second link are merged, yielding:
 * filter (a) --> (a) filter (a) --> (a) filter
 *
 * where (a) = {B}.
 *
 * Unfortunately, when the format lists at the two ends of a link are merged,
 * we must ensure that all links which reference either pre-merge format list
 * get updated as well. Therefore, we have the format list structure store a
 * pointer to each of the pointers to itself.
 * @addtogroup lavfi_deprecated
 * @deprecated Those functions are only useful inside filters and
 * user filters are not supported at this point.
 * @{
 */
struct AVFilterFormats {
    unsigned format_count;      ///< number of formats
    int *formats;               ///< list of media formats

    unsigned refcount;          ///< number of references to this list
    struct AVFilterFormats ***refs; ///< references to this list
};

/**
 * Create a list of supported formats. This is intended for use in
 * AVFilter->query_formats().
 *
 * @param fmts list of media formats, terminated by -1. If NULL an
 *        empty list is created.
 * @return the format list, with no existing references
 */
attribute_deprecated
AVFilterFormats *avfilter_make_format_list(const int *fmts);

/**
 * Add fmt to the list of media formats contained in *avff.
 * If *avff is NULL the function allocates the filter formats struct
 * and puts its pointer in *avff.
 *
 * @return a non negative value in case of success, or a negative
 * value corresponding to an AVERROR code in case of error
 * @deprecated Use avfilter_make_all_formats() instead.
 */
attribute_deprecated
int avfilter_add_format(AVFilterFormats **avff, int64_t fmt);
attribute_deprecated
AVFilterFormats *avfilter_all_formats(enum AVMediaType type);

/**
 * Return a list of all formats supported by FFmpeg for the given media type.
 */
AVFilterFormats *avfilter_make_all_formats(enum AVMediaType type);

/**
 * A list of all channel layouts supported by libavfilter.
 */
extern const int64_t avfilter_all_channel_layouts[];

#if FF_API_PACKING
/**
 * Return a list of all audio packing formats.
 */
AVFilterFormats *avfilter_make_all_packing_formats(void);
#endif

/**
 * Return a format list which contains the intersection of the formats of
 * a and b. Also, all the references of a, all the references of b, and
 * a and b themselves will be deallocated.
 *
 * If a and b do not share any common formats, neither is modified, and NULL
 * is returned.
 */
attribute_deprecated
AVFilterFormats *avfilter_merge_formats(AVFilterFormats *a, AVFilterFormats *b);

/**
 * Add *ref as a new reference to formats.
 * That is the pointers will point like in the ASCII art below:
 *   ________
 *  |formats |<--------.
 *  |  ____  |     ____|___________________
 *  | |refs| |    |  __|_
 *  | |* * | |    | |  | |  AVFilterLink
 *  | |* *--------->|*ref|
 *  | |____| |    | |____|
 *  |________|    |________________________
 */
attribute_deprecated
void avfilter_formats_ref(AVFilterFormats *formats, AVFilterFormats **ref);
attribute_deprecated
void avfilter_formats_unref(AVFilterFormats **ref);
attribute_deprecated
void avfilter_formats_changeref(AVFilterFormats **oldref,
                                AVFilterFormats **newref);
/**
 * Helpers for query_formats() which set all links to the same list of
 * formats/layouts. If there are no links hooked to this filter, the list
 * of formats is freed.
 */
attribute_deprecated
void avfilter_set_common_formats(AVFilterContext *ctx, AVFilterFormats *formats);

attribute_deprecated
void avfilter_set_common_pixel_formats(AVFilterContext *ctx, AVFilterFormats *formats);
attribute_deprecated
void avfilter_set_common_sample_formats(AVFilterContext *ctx, AVFilterFormats *formats);
attribute_deprecated
void avfilter_set_common_channel_layouts(AVFilterContext *ctx, AVFilterFormats *formats);
#if FF_API_PACKING
attribute_deprecated
void avfilter_set_common_packing_formats(AVFilterContext *ctx, AVFilterFormats *formats);
#endif

/**
 * @}
 */
#endif

#if FF_API_AVFILTERPAD_PUBLIC
/**
 * A filter pad used for either input or output.
 *
<<<<<<< HEAD
 * See doc/filter_design.txt for details on how to implement the methods.
=======
 * @warning this struct will be removed from public API.
 * users should call avfilter_pad_get_name() and avfilter_pad_get_type()
 * to access the name and type fields; there should be no need to access
 * any other fields from outside of libavfilter.
>>>>>>> 8517e9c4
 */
struct AVFilterPad {
    /**
     * Pad name. The name is unique among inputs and among outputs, but an
     * input may have the same name as an output. This may be NULL if this
     * pad has no need to ever be referenced by name.
     */
    const char *name;

    /**
     * AVFilterPad type.
     */
    enum AVMediaType type;

    /**
     * Minimum required permissions on incoming buffers. Any buffer with
     * insufficient permissions will be automatically copied by the filter
     * system to a new buffer which provides the needed access permissions.
     *
     * Input pads only.
     */
    int min_perms;

    /**
     * Permissions which are not accepted on incoming buffers. Any buffer
     * which has any of these permissions set will be automatically copied
     * by the filter system to a new buffer which does not have those
     * permissions. This can be used to easily disallow buffers with
     * AV_PERM_REUSE.
     *
     * Input pads only.
     */
    int rej_perms;

    /**
     * Callback called before passing the first slice of a new frame. If
     * NULL, the filter layer will default to storing a reference to the
     * picture inside the link structure.
     *
     * Input video pads only.
     */
    void (*start_frame)(AVFilterLink *link, AVFilterBufferRef *picref);

    /**
     * Callback function to get a video buffer. If NULL, the filter system will
     * use avfilter_default_get_video_buffer().
     *
     * Input video pads only.
     */
    AVFilterBufferRef *(*get_video_buffer)(AVFilterLink *link, int perms, int w, int h);

    /**
     * Callback function to get an audio buffer. If NULL, the filter system will
     * use avfilter_default_get_audio_buffer().
     *
     * Input audio pads only.
     */
    AVFilterBufferRef *(*get_audio_buffer)(AVFilterLink *link, int perms,
                                           int nb_samples);

    /**
     * Callback called after the slices of a frame are completely sent. If
     * NULL, the filter layer will default to releasing the reference stored
     * in the link structure during start_frame().
     *
     * Input video pads only.
     */
    void (*end_frame)(AVFilterLink *link);

    /**
     * Slice drawing callback. This is where a filter receives video data
     * and should do its processing.
     *
     * Input video pads only.
     */
    void (*draw_slice)(AVFilterLink *link, int y, int height, int slice_dir);

    /**
     * Samples filtering callback. This is where a filter receives audio data
     * and should do its processing.
     *
     * Input audio pads only.
     */
    void (*filter_samples)(AVFilterLink *link, AVFilterBufferRef *samplesref);

    /**
     * Frame poll callback. This returns the number of immediately available
     * samples. It should return a positive value if the next request_frame()
     * is guaranteed to return one frame (with no delay).
     *
     * Defaults to just calling the source poll_frame() method.
     *
     * Output pads only.
     */
    int (*poll_frame)(AVFilterLink *link);

    /**
     * Frame request callback. A call to this should result in at least one
     * frame being output over the given link. This should return zero on
     * success, and another value on error.
     * See avfilter_request_frame() for the error codes with a specific
     * meaning.
     *
     * Output pads only.
     */
    int (*request_frame)(AVFilterLink *link);

    /**
     * Link configuration callback.
     *
     * For output pads, this should set the following link properties:
     * video: width, height, sample_aspect_ratio, time_base
     * audio: sample_rate.
     *
     * This should NOT set properties such as format, channel_layout, etc which
     * are negotiated between filters by the filter system using the
     * query_formats() callback before this function is called.
     *
     * For input pads, this should check the properties of the link, and update
     * the filter's internal state as necessary.
     *
     * For both input and output pads, this should return zero on success,
     * and another value on error.
     */
    int (*config_props)(AVFilterLink *link);
};
#endif

/**
 * Get the name of an AVFilterPad.
 *
 * @param pads an array of AVFilterPads
 * @param pad_idx index of the pad in the array it; is the caller's
 *                responsibility to ensure the index is valid
 *
 * @return name of the pad_idx'th pad in pads
 */
const char *avfilter_pad_get_name(AVFilterPad *pads, int pad_idx);

/**
 * Get the type of an AVFilterPad.
 *
 * @param pads an array of AVFilterPads
 * @param pad_idx index of the pad in the array; it is the caller's
 *                responsibility to ensure the index is valid
 *
 * @return type of the pad_idx'th pad in pads
 */
enum AVMediaType avfilter_pad_get_type(AVFilterPad *pads, int pad_idx);

#if FF_API_FILTERS_PUBLIC
/** default handler for start_frame() for video inputs */
attribute_deprecated
void avfilter_default_start_frame(AVFilterLink *link, AVFilterBufferRef *picref);

/** default handler for draw_slice() for video inputs */
attribute_deprecated
void avfilter_default_draw_slice(AVFilterLink *link, int y, int h, int slice_dir);

/** default handler for end_frame() for video inputs */
attribute_deprecated
void avfilter_default_end_frame(AVFilterLink *link);

/** default handler for get_video_buffer() for video inputs */
attribute_deprecated
AVFilterBufferRef *avfilter_default_get_video_buffer(AVFilterLink *link,
                                                     int perms, int w, int h);

/** Default handler for query_formats() */
attribute_deprecated
int avfilter_default_query_formats(AVFilterContext *ctx);
#endif

#if FF_API_FILTERS_PUBLIC
/** start_frame() handler for filters which simply pass video along */
attribute_deprecated
void avfilter_null_start_frame(AVFilterLink *link, AVFilterBufferRef *picref);

/** draw_slice() handler for filters which simply pass video along */
attribute_deprecated
void avfilter_null_draw_slice(AVFilterLink *link, int y, int h, int slice_dir);

/** end_frame() handler for filters which simply pass video along */
attribute_deprecated
void avfilter_null_end_frame(AVFilterLink *link);

/** get_video_buffer() handler for filters which simply pass video along */
attribute_deprecated
AVFilterBufferRef *avfilter_null_get_video_buffer(AVFilterLink *link,
                                                  int perms, int w, int h);
#endif

/**
 * Filter definition. This defines the pads a filter contains, and all the
 * callback functions used to interact with the filter.
 */
typedef struct AVFilter {
    const char *name;         ///< filter name

    int priv_size;      ///< size of private data to allocate for the filter

    /**
     * Filter initialization function. Args contains the user-supplied
     * parameters. FIXME: maybe an AVOption-based system would be better?
     * opaque is data provided by the code requesting creation of the filter,
     * and is used to pass data to the filter.
     */
    int (*init)(AVFilterContext *ctx, const char *args, void *opaque);

    /**
     * Filter uninitialization function. Should deallocate any memory held
     * by the filter, release any buffer references, etc. This does not need
     * to deallocate the AVFilterContext->priv memory itself.
     */
    void (*uninit)(AVFilterContext *ctx);

    /**
     * Queries formats/layouts supported by the filter and its pads, and sets
     * the in_formats/in_chlayouts for links connected to its output pads,
     * and out_formats/out_chlayouts for links connected to its input pads.
     *
     * @return zero on success, a negative value corresponding to an
     * AVERROR code otherwise
     */
    int (*query_formats)(AVFilterContext *);

    const AVFilterPad *inputs;  ///< NULL terminated list of inputs. NULL if none
    const AVFilterPad *outputs; ///< NULL terminated list of outputs. NULL if none

    /**
     * A description for the filter. You should use the
     * NULL_IF_CONFIG_SMALL() macro to define it.
     */
    const char *description;

    /**
     * Make the filter instance process a command.
     *
     * @param cmd    the command to process, for handling simplicity all commands must be alphanumeric only
     * @param arg    the argument for the command
     * @param res    a buffer with size res_size where the filter(s) can return a response. This must not change when the command is not supported.
     * @param flags  if AVFILTER_CMD_FLAG_FAST is set and the command would be
     *               time consuming then a filter should treat it like an unsupported command
     *
     * @returns >=0 on success otherwise an error code.
     *          AVERROR(ENOSYS) on unsupported commands
     */
    int (*process_command)(AVFilterContext *, const char *cmd, const char *arg, char *res, int res_len, int flags);
} AVFilter;

/** An instance of a filter */
struct AVFilterContext {
    const AVClass *av_class;        ///< needed for av_log()

    AVFilter *filter;               ///< the AVFilter of which this is an instance

    char *name;                     ///< name of this filter instance

#if FF_API_FOO_COUNT
    unsigned input_count;           ///< @deprecated use nb_inputs
#endif
    AVFilterPad   *input_pads;      ///< array of input pads
    AVFilterLink **inputs;          ///< array of pointers to input links

#if FF_API_FOO_COUNT
    unsigned output_count;          ///< @deprecated use nb_outputs
#endif
    AVFilterPad   *output_pads;     ///< array of output pads
    AVFilterLink **outputs;         ///< array of pointers to output links

    void *priv;                     ///< private data for use by the filter

<<<<<<< HEAD
    struct AVFilterCommand *command_queue;
};

#if FF_API_PACKING
enum AVFilterPacking {
    AVFILTER_PACKED = 0,
    AVFILTER_PLANAR,
=======
    unsigned nb_inputs;             ///< number of input pads
    unsigned nb_outputs;            ///< number of output pads
>>>>>>> 8517e9c4
};
#endif

/**
 * A link between two filters. This contains pointers to the source and
 * destination filters between which this link exists, and the indexes of
 * the pads involved. In addition, this link also contains the parameters
 * which have been negotiated and agreed upon between the filter, such as
 * image dimensions, format, etc.
 */
struct AVFilterLink {
    AVFilterContext *src;       ///< source filter
    AVFilterPad *srcpad;        ///< output pad on the source filter

    AVFilterContext *dst;       ///< dest filter
    AVFilterPad *dstpad;        ///< input pad on the dest filter

    /** stage of the initialization of the link properties (dimensions, etc) */
    enum {
        AVLINK_UNINIT = 0,      ///< not started
        AVLINK_STARTINIT,       ///< started, but incomplete
        AVLINK_INIT             ///< complete
    } init_state;

    enum AVMediaType type;      ///< filter media type

    /* These parameters apply only to video */
    int w;                      ///< agreed upon image width
    int h;                      ///< agreed upon image height
    AVRational sample_aspect_ratio; ///< agreed upon sample aspect ratio
    /* These parameters apply only to audio */
    uint64_t channel_layout;    ///< channel layout of current buffer (see libavutil/audioconvert.h)
#if FF_API_SAMPLERATE64
    int64_t sample_rate;        ///< samples per second
#else
    int sample_rate;            ///< samples per second
#endif
#if FF_API_PACKING
    int planar;                 ///< agreed upon packing mode of audio buffers. true if planar.
#endif

    int format;                 ///< agreed upon media format

    /**
     * Lists of formats and channel layouts supported by the input and output
     * filters respectively. These lists are used for negotiating the format
     * to actually be used, which will be loaded into the format and
     * channel_layout members, above, when chosen.
     *
     */
    AVFilterFormats *in_formats;
    AVFilterFormats *out_formats;

#if FF_API_PACKING
    AVFilterFormats *in_packing;
    AVFilterFormats *out_packing;
#endif

    /**
     * The buffer reference currently being sent across the link by the source
     * filter. This is used internally by the filter system to allow
     * automatic copying of buffers which do not have sufficient permissions
     * for the destination. This should not be accessed directly by the
     * filters.
     */
    AVFilterBufferRef *src_buf;

    AVFilterBufferRef *cur_buf;
    AVFilterBufferRef *out_buf;

    /**
     * Define the time base used by the PTS of the frames/samples
     * which will pass through this link.
     * During the configuration stage, each filter is supposed to
     * change only the output timebase, while the timebase of the
     * input link is assumed to be an unchangeable property.
     */
    AVRational time_base;

    /*****************************************************************
     * All fields below this line are not part of the public API. They
     * may not be used outside of libavfilter and can be changed and
     * removed at will.
     * New public fields should be added right above.
     *****************************************************************
     */
    /**
     * Lists of channel layouts and sample rates used for automatic
     * negotiation.
     */
    AVFilterFormats  *in_samplerates;
    AVFilterFormats *out_samplerates;
    struct AVFilterChannelLayouts  *in_channel_layouts;
    struct AVFilterChannelLayouts *out_channel_layouts;

    struct AVFilterPool *pool;

    /**
     * Graph the filter belongs to.
     */
    struct AVFilterGraph *graph;

    /**
     * Current timestamp of the link, as defined by the most recent
     * frame(s), in AV_TIME_BASE units.
     */
    int64_t current_pts;

    /**
     * Index in the age array.
     */
    int age_index;

    /**
     * Frame rate of the stream on the link, or 1/0 if unknown;
     * if left to 0/0, will be automatically be copied from the first input
     * of the source filter if it exists.
     *
     * Sources should set it to the best estimation of the real frame rate.
     * Filters should update it if necessary depending on their function.
     * Sinks can use it to set a default output frame rate.
     * It is similar to the r_frae_rate field in AVStream.
     */
    AVRational frame_rate;

};

/**
 * Link two filters together.
 *
 * @param src    the source filter
 * @param srcpad index of the output pad on the source filter
 * @param dst    the destination filter
 * @param dstpad index of the input pad on the destination filter
 * @return       zero on success
 */
int avfilter_link(AVFilterContext *src, unsigned srcpad,
                  AVFilterContext *dst, unsigned dstpad);

/**
 * Free the link in *link, and set its pointer to NULL.
 */
void avfilter_link_free(AVFilterLink **link);

/**
 * Negotiate the media format, dimensions, etc of all inputs to a filter.
 *
 * @param filter the filter to negotiate the properties for its inputs
 * @return       zero on successful negotiation
 */
int avfilter_config_links(AVFilterContext *filter);

#if FF_API_FILTERS_PUBLIC
attribute_deprecated
AVFilterBufferRef *avfilter_get_video_buffer(AVFilterLink *link, int perms,
                                          int w, int h);
#endif

/**
 * Create a buffer reference wrapped around an already allocated image
 * buffer.
 *
 * @param data pointers to the planes of the image to reference
 * @param linesize linesizes for the planes of the image to reference
 * @param perms the required access permissions
 * @param w the width of the image specified by the data and linesize arrays
 * @param h the height of the image specified by the data and linesize arrays
 * @param format the pixel format of the image specified by the data and linesize arrays
 */
AVFilterBufferRef *
avfilter_get_video_buffer_ref_from_arrays(uint8_t * const data[4], const int linesize[4], int perms,
                                          int w, int h, enum PixelFormat format);

/**
 * Create an audio buffer reference wrapped around an already
 * allocated samples buffer.
 *
 * @param data           pointers to the samples plane buffers
 * @param linesize       linesize for the samples plane buffers
 * @param perms          the required access permissions
 * @param nb_samples     number of samples per channel
 * @param sample_fmt     the format of each sample in the buffer to allocate
 * @param channel_layout the channel layout of the buffer
 */
AVFilterBufferRef *avfilter_get_audio_buffer_ref_from_arrays(uint8_t **data,
                                                             int linesize,
                                                             int perms,
                                                             int nb_samples,
                                                             enum AVSampleFormat sample_fmt,
                                                             uint64_t channel_layout);

#if FF_API_FILTERS_PUBLIC
/**
 * Request an input frame from the filter at the other end of the link.
 *
 * @param link the input link
 * @return     zero on success or a negative error code; in particular:
 *             AVERROR_EOF means that the end of frames have been reached;
 *             AVERROR(EAGAIN) means that no frame could be immediately
 *             produced.
 */
int avfilter_request_frame(AVFilterLink *link);

attribute_deprecated
int avfilter_poll_frame(AVFilterLink *link);

attribute_deprecated
void avfilter_start_frame(AVFilterLink *link, AVFilterBufferRef *picref);

/**
 * Notify the next filter that the current frame has finished.
 *
 * @param link the output link the frame was sent over
 */
attribute_deprecated
void avfilter_end_frame(AVFilterLink *link);
attribute_deprecated
void avfilter_draw_slice(AVFilterLink *link, int y, int h, int slice_dir);
#endif

#define AVFILTER_CMD_FLAG_ONE   1 ///< Stop once a filter understood the command (for target=all for example), fast filters are favored automatically
#define AVFILTER_CMD_FLAG_FAST  2 ///< Only execute command when its fast (like a video out that supports contrast adjustment in hw)

/**
 * Make the filter instance process a command.
 * It is recommended to use avfilter_graph_send_command().
 */
int avfilter_process_command(AVFilterContext *filter, const char *cmd, const char *arg, char *res, int res_len, int flags);

/** Initialize the filter system. Register all builtin filters. */
void avfilter_register_all(void);

/** Uninitialize the filter system. Unregister all filters. */
void avfilter_uninit(void);

/**
 * Register a filter. This is only needed if you plan to use
 * avfilter_get_by_name later to lookup the AVFilter structure by name. A
 * filter can still by instantiated with avfilter_open even if it is not
 * registered.
 *
 * @param filter the filter to register
 * @return 0 if the registration was successful, a negative value
 * otherwise
 */
int avfilter_register(AVFilter *filter);

/**
 * Get a filter definition matching the given name.
 *
 * @param name the filter name to find
 * @return     the filter definition, if any matching one is registered.
 *             NULL if none found.
 */
AVFilter *avfilter_get_by_name(const char *name);

/**
 * If filter is NULL, returns a pointer to the first registered filter pointer,
 * if filter is non-NULL, returns the next pointer after filter.
 * If the returned pointer points to NULL, the last registered filter
 * was already reached.
 */
AVFilter **av_filter_next(AVFilter **filter);

/**
 * Create a filter instance.
 *
 * @param filter_ctx put here a pointer to the created filter context
 * on success, NULL on failure
 * @param filter    the filter to create an instance of
 * @param inst_name Name to give to the new instance. Can be NULL for none.
 * @return >= 0 in case of success, a negative error code otherwise
 */
int avfilter_open(AVFilterContext **filter_ctx, AVFilter *filter, const char *inst_name);

/**
 * Initialize a filter.
 *
 * @param filter the filter to initialize
 * @param args   A string of parameters to use when initializing the filter.
 *               The format and meaning of this string varies by filter.
 * @param opaque Any extra non-string data needed by the filter. The meaning
 *               of this parameter varies by filter.
 * @return       zero on success
 */
int avfilter_init_filter(AVFilterContext *filter, const char *args, void *opaque);

/**
 * Free a filter context.
 *
 * @param filter the filter to free
 */
void avfilter_free(AVFilterContext *filter);

/**
 * Insert a filter in the middle of an existing link.
 *
 * @param link the link into which the filter should be inserted
 * @param filt the filter to be inserted
 * @param filt_srcpad_idx the input pad on the filter to connect
 * @param filt_dstpad_idx the output pad on the filter to connect
 * @return     zero on success
 */
int avfilter_insert_filter(AVFilterLink *link, AVFilterContext *filt,
                           unsigned filt_srcpad_idx, unsigned filt_dstpad_idx);

#if FF_API_FILTERS_PUBLIC
attribute_deprecated
void avfilter_insert_pad(unsigned idx, unsigned *count, size_t padidx_off,
                         AVFilterPad **pads, AVFilterLink ***links,
                         AVFilterPad *newpad);

attribute_deprecated
void avfilter_insert_inpad(AVFilterContext *f, unsigned index,
                           AVFilterPad *p);
attribute_deprecated
void avfilter_insert_outpad(AVFilterContext *f, unsigned index,
                            AVFilterPad *p);
#endif

#endif /* AVFILTER_AVFILTER_H */<|MERGE_RESOLUTION|>--- conflicted
+++ resolved
@@ -373,14 +373,12 @@
 /**
  * A filter pad used for either input or output.
  *
-<<<<<<< HEAD
  * See doc/filter_design.txt for details on how to implement the methods.
-=======
- * @warning this struct will be removed from public API.
+ *
+ * @warning this struct might be removed from public API.
  * users should call avfilter_pad_get_name() and avfilter_pad_get_type()
  * to access the name and type fields; there should be no need to access
  * any other fields from outside of libavfilter.
->>>>>>> 8517e9c4
  */
 struct AVFilterPad {
     /**
@@ -653,7 +651,9 @@
 
     void *priv;                     ///< private data for use by the filter
 
-<<<<<<< HEAD
+    unsigned nb_inputs;             ///< number of input pads
+    unsigned nb_outputs;            ///< number of output pads
+
     struct AVFilterCommand *command_queue;
 };
 
@@ -661,10 +661,6 @@
 enum AVFilterPacking {
     AVFILTER_PACKED = 0,
     AVFILTER_PLANAR,
-=======
-    unsigned nb_inputs;             ///< number of input pads
-    unsigned nb_outputs;            ///< number of output pads
->>>>>>> 8517e9c4
 };
 #endif
 
