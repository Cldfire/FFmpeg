/*
 * filter registration
 * Copyright (c) 2008 Vitor Sessak
 *
 * This file is part of FFmpeg.
 *
 * FFmpeg is free software; you can redistribute it and/or
 * modify it under the terms of the GNU Lesser General Public
 * License as published by the Free Software Foundation; either
 * version 2.1 of the License, or (at your option) any later version.
 *
 * FFmpeg is distributed in the hope that it will be useful,
 * but WITHOUT ANY WARRANTY; without even the implied warranty of
 * MERCHANTABILITY or FITNESS FOR A PARTICULAR PURPOSE.  See the GNU
 * Lesser General Public License for more details.
 *
 * You should have received a copy of the GNU Lesser General Public
 * License along with FFmpeg; if not, write to the Free Software
 * Foundation, Inc., 51 Franklin Street, Fifth Floor, Boston, MA 02110-1301 USA
 */

#include "avfilter.h"
#include "config.h"


#define REGISTER_FILTER(X,x,y) { \
          extern AVFilter avfilter_##y##_##x ; \
          if(CONFIG_##X##_FILTER )  avfilter_register(&avfilter_##y##_##x ); }

#define REGISTER_BUILTIN_FILTER(x,y) { \
          extern AVFilter avfilter_##y##_##x ; \
          avfilter_register(&avfilter_##y##_##x ); }

void avfilter_register_all(void)
{
    static int initialized;

    if (initialized)
        return;
    initialized = 1;

<<<<<<< HEAD
    REGISTER_FILTER (ACONVERT,    aconvert,    af);
    REGISTER_FILTER (AFIFO,       afifo,       af);
=======
>>>>>>> 3193b13a
    REGISTER_FILTER (AFORMAT,     aformat,     af);
    REGISTER_FILTER (AMERGE,      amerge,      af);
    REGISTER_FILTER (AMIX,        amix,        af);
    REGISTER_FILTER (ANULL,       anull,       af);
    REGISTER_FILTER (APAD,        apad,        af);
    REGISTER_FILTER (ARESAMPLE,   aresample,   af);
    REGISTER_FILTER (ASELECT,     aselect,     af);
    REGISTER_FILTER (ASENDCMD,    asendcmd,    af);
    REGISTER_FILTER (ASETNSAMPLES, asetnsamples, af);
    REGISTER_FILTER (ASETPTS,     asetpts,     af);
    REGISTER_FILTER (ASETTB,      asettb,      af);
    REGISTER_FILTER (ASHOWINFO,   ashowinfo,   af);
    REGISTER_FILTER (ASPLIT,      asplit,      af);
    REGISTER_FILTER (ASTREAMSYNC, astreamsync, af);
    REGISTER_FILTER (ASYNCTS,     asyncts,     af);
    REGISTER_FILTER (ATEMPO,      atempo,      af);
    REGISTER_FILTER (CHANNELMAP,  channelmap,  af);
    REGISTER_FILTER (CHANNELSPLIT,channelsplit,af);
    REGISTER_FILTER (EARWAX,      earwax,      af);
    REGISTER_FILTER (EBUR128,     ebur128,     af);
    REGISTER_FILTER (JOIN,        join,        af);
    REGISTER_FILTER (PAN,         pan,         af);
    REGISTER_FILTER (RESAMPLE,    resample,    af);
    REGISTER_FILTER (SILENCEDETECT, silencedetect, af);
    REGISTER_FILTER (VOLUME,      volume,      af);
    REGISTER_FILTER (VOLUMEDETECT,volumedetect,af);

    REGISTER_FILTER (AEVALSRC,    aevalsrc,    asrc);
    REGISTER_FILTER (ANULLSRC,    anullsrc,    asrc);
    REGISTER_FILTER (FLITE,       flite,       asrc);

    REGISTER_FILTER (ANULLSINK,   anullsink,   asink);

    REGISTER_FILTER (ALPHAEXTRACT, alphaextract, vf);
    REGISTER_FILTER (ALPHAMERGE,  alphamerge,  vf);
    REGISTER_FILTER (ASS,         ass,         vf);
    REGISTER_FILTER (BBOX,        bbox,        vf);
    REGISTER_FILTER (BLACKDETECT, blackdetect, vf);
    REGISTER_FILTER (BLACKFRAME,  blackframe,  vf);
    REGISTER_FILTER (BOXBLUR,     boxblur,     vf);
    REGISTER_FILTER (COLORMATRIX, colormatrix, vf);
    REGISTER_FILTER (COPY,        copy,        vf);
    REGISTER_FILTER (CROP,        crop,        vf);
    REGISTER_FILTER (CROPDETECT,  cropdetect,  vf);
    REGISTER_FILTER (DECIMATE,    decimate,    vf);
    REGISTER_FILTER (DELOGO,      delogo,      vf);
    REGISTER_FILTER (DESHAKE,     deshake,     vf);
    REGISTER_FILTER (DRAWBOX,     drawbox,     vf);
    REGISTER_FILTER (DRAWTEXT,    drawtext,    vf);
    REGISTER_FILTER (EDGEDETECT,  edgedetect,  vf);
    REGISTER_FILTER (FADE,        fade,        vf);
    REGISTER_FILTER (FIELD,       field,       vf);
    REGISTER_FILTER (FIELDORDER,  fieldorder,  vf);
    REGISTER_FILTER (FORMAT,      format,      vf);
    REGISTER_FILTER (FPS,         fps,         vf);
    REGISTER_FILTER (FRAMESTEP,   framestep,   vf);
    REGISTER_FILTER (FREI0R,      frei0r,      vf);
    REGISTER_FILTER (GEQ,         geq,         vf);
    REGISTER_FILTER (GRADFUN,     gradfun,     vf);
    REGISTER_FILTER (HFLIP,       hflip,       vf);
    REGISTER_FILTER (HQDN3D,      hqdn3d,      vf);
    REGISTER_FILTER (HUE,         hue,         vf);
    REGISTER_FILTER (IDET,        idet,        vf);
    REGISTER_FILTER (LUT,         lut,         vf);
    REGISTER_FILTER (LUTRGB,      lutrgb,      vf);
    REGISTER_FILTER (LUTYUV,      lutyuv,      vf);
    REGISTER_FILTER (MP,          mp,          vf);
    REGISTER_FILTER (NEGATE,      negate,      vf);
    REGISTER_FILTER (NOFORMAT,    noformat,    vf);
    REGISTER_FILTER (NULL,        null,        vf);
    REGISTER_FILTER (OCV,         ocv,         vf);
    REGISTER_FILTER (OVERLAY,     overlay,     vf);
    REGISTER_FILTER (PAD,         pad,         vf);
    REGISTER_FILTER (PIXDESCTEST, pixdesctest, vf);
    REGISTER_FILTER (PP,          pp,          vf);
    REGISTER_FILTER (REMOVELOGO,  removelogo,  vf);
    REGISTER_FILTER (SCALE,       scale,       vf);
    REGISTER_FILTER (SELECT,      select,      vf);
    REGISTER_FILTER (SENDCMD,     sendcmd,     vf);
    REGISTER_FILTER (SETDAR,      setdar,      vf);
    REGISTER_FILTER (SETFIELD,    setfield,    vf);
    REGISTER_FILTER (SETPTS,      setpts,      vf);
    REGISTER_FILTER (SETSAR,      setsar,      vf);
    REGISTER_FILTER (SETTB,       settb,       vf);
    REGISTER_FILTER (SHOWINFO,    showinfo,    vf);
    REGISTER_FILTER (SMARTBLUR,   smartblur,   vf);
    REGISTER_FILTER (SPLIT,       split,       vf);
    REGISTER_FILTER (SUBTITLES,   subtitles,   vf);
    REGISTER_FILTER (SUPER2XSAI,  super2xsai,  vf);
    REGISTER_FILTER (SWAPUV,      swapuv,      vf);
    REGISTER_FILTER (THUMBNAIL,   thumbnail,   vf);
    REGISTER_FILTER (TILE,        tile,        vf);
    REGISTER_FILTER (TINTERLACE,  tinterlace,  vf);
    REGISTER_FILTER (TRANSPOSE,   transpose,   vf);
    REGISTER_FILTER (UNSHARP,     unsharp,     vf);
    REGISTER_FILTER (VFLIP,       vflip,       vf);
    REGISTER_FILTER (YADIF,       yadif,       vf);

    REGISTER_FILTER (CELLAUTO,    cellauto,    vsrc);
    REGISTER_FILTER (COLOR,       color,       vsrc);
    REGISTER_FILTER (FREI0R,      frei0r_src,  vsrc);
    REGISTER_FILTER (LIFE,        life,        vsrc);
    REGISTER_FILTER (MANDELBROT,  mandelbrot,  vsrc);
    REGISTER_FILTER (MPTESTSRC,   mptestsrc,   vsrc);
    REGISTER_FILTER (NULLSRC,     nullsrc,     vsrc);
    REGISTER_FILTER (RGBTESTSRC,  rgbtestsrc,  vsrc);
    REGISTER_FILTER (SMPTEBARS,   smptebars,   vsrc);
    REGISTER_FILTER (TESTSRC,     testsrc,     vsrc);

    REGISTER_FILTER (NULLSINK,    nullsink,    vsink);

    /* multimedia filters */
    REGISTER_FILTER (CONCAT,      concat,      avf);
    REGISTER_FILTER (SHOWSPECTRUM,showspectrum,avf);
    REGISTER_FILTER (SHOWWAVES,   showwaves,   avf);

    /* multimedia sources */
    REGISTER_FILTER (AMOVIE,      amovie,      avsrc);
    REGISTER_FILTER (MOVIE,       movie,       avsrc);

    REGISTER_BUILTIN_FILTER (ffbuffersink,  vsink);
    REGISTER_BUILTIN_FILTER (ffabuffersink, asink);
#if !AV_HAVE_INCOMPATIBLE_FORK_ABI
    REGISTER_BUILTIN_FILTER (buffersink,    vsink);
    REGISTER_BUILTIN_FILTER (abuffersink,   asink);
#endif

    /* those filters are part of public or internal API => registered
     * unconditionally */
    {
        extern AVFilter avfilter_vsrc_buffer;
        avfilter_register(&avfilter_vsrc_buffer);
    }
    {
        extern AVFilter avfilter_asrc_abuffer;
        avfilter_register(&avfilter_asrc_abuffer);
    }
    {
        extern AVFilter avfilter_vsink_buffer;
        avfilter_register(&avfilter_vsink_buffer);
    }
    {
        extern AVFilter avfilter_asink_abuffer;
        avfilter_register(&avfilter_asink_abuffer);
    }
    {
        extern AVFilter avfilter_af_afifo;
        avfilter_register(&avfilter_af_afifo);
    }
    {
        extern AVFilter avfilter_vf_fifo;
        avfilter_register(&avfilter_vf_fifo);
    }
}<|MERGE_RESOLUTION|>--- conflicted
+++ resolved
@@ -39,11 +39,7 @@
         return;
     initialized = 1;
 
-<<<<<<< HEAD
     REGISTER_FILTER (ACONVERT,    aconvert,    af);
-    REGISTER_FILTER (AFIFO,       afifo,       af);
-=======
->>>>>>> 3193b13a
     REGISTER_FILTER (AFORMAT,     aformat,     af);
     REGISTER_FILTER (AMERGE,      amerge,      af);
     REGISTER_FILTER (AMIX,        amix,        af);
