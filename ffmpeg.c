--- conflicted
+++ resolved
@@ -3454,13 +3454,10 @@
     input_files[nb_input_files - 1].ist_index  = nb_input_streams - ic->nb_streams;
 
     video_channel = 0;
-<<<<<<< HEAD
     top_field_first = -1;
-=======
     frame_rate    = (AVRational){0, 0};
     audio_sample_rate = 0;
     audio_channels    = 0;
->>>>>>> b203f654
 
     av_freep(&video_codec_name);
     av_freep(&audio_codec_name);
