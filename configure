--- conflicted
+++ resolved
@@ -3218,12 +3218,8 @@
     die "ERROR: No version of libdc1394 found "
 fi
 
-<<<<<<< HEAD
 SDL_CONFIG="${cross_prefix}sdl-config"
-if check_pkg_config sdl SDL_version.h SDL_Linked_Version; then
-=======
 if check_pkg_config sdl SDL_events.h SDL_PollEvent; then
->>>>>>> b691fd7a
     check_cpp_condition SDL.h "(SDL_MAJOR_VERSION<<16 | SDL_MINOR_VERSION<<8 | SDL_PATCHLEVEL) >= 0x010201" $sdl_cflags &&
     enable sdl &&
     check_struct SDL.h SDL_VideoInfo current_w $sdl_cflags && enable sdl_video_size
