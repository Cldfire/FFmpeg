--- conflicted
+++ resolved
@@ -263,17 +263,13 @@
         break;
     }
 
-    if(s->codec_id == CODEC_ID_IFF_ILBM || s->codec_id == CODEC_ID_IFF_BYTERUN1){
+    if(s->codec_id == AV_CODEC_ID_IFF_ILBM || s->codec_id == AV_CODEC_ID_IFF_BYTERUN1){
         w_align= FFMAX(w_align, 8);
     }
 
     *width = FFALIGN(*width , w_align);
     *height= FFALIGN(*height, h_align);
-<<<<<<< HEAD
-    if(s->codec_id == CODEC_ID_H264 || s->lowres)
-=======
-    if (s->codec_id == AV_CODEC_ID_H264)
->>>>>>> 36ef5369
+    if(s->codec_id == AV_CODEC_ID_H264 || s->lowres)
         *height+=2; // some of the optimized chroma MC reads one line too much
                     // which is also done in mpeg decoders with lowres > 0
 
@@ -826,7 +822,7 @@
         }
 
     //We only call avcodec_set_dimensions() for non h264 codecs so as not to overwrite previously setup dimensions
-    if(!( avctx->coded_width && avctx->coded_height && avctx->width && avctx->height && avctx->codec_id == CODEC_ID_H264)){
+    if(!( avctx->coded_width && avctx->coded_height && avctx->width && avctx->height && avctx->codec_id == AV_CODEC_ID_H264)){
     if(avctx->coded_width && avctx->coded_height)
         avcodec_set_dimensions(avctx, avctx->coded_width, avctx->coded_height);
     else if(avctx->width && avctx->height)
@@ -914,7 +910,7 @@
                 if (avctx->pix_fmt == avctx->codec->pix_fmts[i])
                     break;
             if (avctx->codec->pix_fmts[i] == PIX_FMT_NONE
-                && !((avctx->codec_id == CODEC_ID_MJPEG || avctx->codec_id == CODEC_ID_LJPEG)
+                && !((avctx->codec_id == AV_CODEC_ID_MJPEG || avctx->codec_id == AV_CODEC_ID_LJPEG)
                      && avctx->strict_std_compliance <= FF_COMPLIANCE_UNOFFICIAL)) {
                 av_log(avctx, AV_LOG_ERROR, "Specified pix_fmt is not supported\n");
                 ret = AVERROR(EINVAL);
@@ -1775,21 +1771,17 @@
     return 0;
 }
 
-<<<<<<< HEAD
-static enum CodecID remap_deprecated_codec_id(enum CodecID id)
+static enum AVCodecID remap_deprecated_codec_id(enum AVCodecID id)
 {
     switch(id){
         //This is for future deprecatec codec ids, its empty since
         //last major bump but will fill up again over time, please don't remove it
-//         case CODEC_ID_UTVIDEO_DEPRECATED: return CODEC_ID_UTVIDEO;
+//         case AV_CODEC_ID_UTVIDEO_DEPRECATED: return AV_CODEC_ID_UTVIDEO;
         default                         : return id;
     }
 }
 
-AVCodec *avcodec_find_encoder(enum CodecID id)
-=======
 AVCodec *avcodec_find_encoder(enum AVCodecID id)
->>>>>>> 36ef5369
 {
     AVCodec *p, *experimental=NULL;
     p = first_avcodec;
@@ -1851,7 +1843,7 @@
     return NULL;
 }
 
-const char *avcodec_get_name(enum CodecID id)
+const char *avcodec_get_name(enum AVCodecID id)
 {
     AVCodec *codec;
 
@@ -1899,7 +1891,6 @@
     int bitrate;
     AVRational display_aspect_ratio;
 
-<<<<<<< HEAD
     if (!buf || buf_size <= 0)
         return;
     codec_type = av_get_media_type_string(enc->codec_type);
@@ -1920,26 +1911,6 @@
     if (profile)
         snprintf(buf + strlen(buf), buf_size - strlen(buf), " (%s)", profile);
     if (enc->codec_tag) {
-=======
-    if (enc->codec)
-        p = enc->codec;
-    else if (encode)
-        p = avcodec_find_encoder(enc->codec_id);
-    else
-        p = avcodec_find_decoder(enc->codec_id);
-
-    if (p) {
-        codec_name = p->name;
-        profile = av_get_profile_name(p, enc->profile);
-    } else if (enc->codec_id == AV_CODEC_ID_MPEG2TS) {
-        /* fake mpeg2 transport stream codec (currently not
-           registered) */
-        codec_name = "mpeg2ts";
-    } else if (enc->codec_name[0] != '\0') {
-        codec_name = enc->codec_name;
-    } else {
-        /* output avi tags */
->>>>>>> 36ef5369
         char tag_buf[32];
         av_get_codec_tag_string(tag_buf, sizeof(tag_buf), enc->codec_tag);
         snprintf(buf + strlen(buf), buf_size - strlen(buf),
@@ -2023,11 +1994,11 @@
 
 unsigned avcodec_version( void )
 {
-//    av_assert0(CODEC_ID_V410==164);
-    av_assert0(CODEC_ID_PCM_S8_PLANAR==65563);
-    av_assert0(CODEC_ID_ADPCM_G722==69660);
-//     av_assert0(CODEC_ID_BMV_AUDIO==86071);
-    av_assert0(CODEC_ID_SRT==94216);
+//    av_assert0(AV_CODEC_ID_V410==164);
+    av_assert0(AV_CODEC_ID_PCM_S8_PLANAR==65563);
+    av_assert0(AV_CODEC_ID_ADPCM_G722==69660);
+//     av_assert0(AV_CODEC_ID_BMV_AUDIO==86071);
+    av_assert0(AV_CODEC_ID_SRT==94216);
     av_assert0(LIBAVCODEC_VERSION_MICRO >= 100);
 
   return LIBAVCODEC_VERSION_INT;
@@ -2152,32 +2123,28 @@
     }
 }
 
-<<<<<<< HEAD
-enum CodecID av_get_pcm_codec(enum AVSampleFormat fmt, int be)
-{
-    static const enum CodecID map[AV_SAMPLE_FMT_NB][2] = {
-        [AV_SAMPLE_FMT_U8  ] = { CODEC_ID_PCM_U8,    CODEC_ID_PCM_U8    },
-        [AV_SAMPLE_FMT_S16 ] = { CODEC_ID_PCM_S16LE, CODEC_ID_PCM_S16BE },
-        [AV_SAMPLE_FMT_S32 ] = { CODEC_ID_PCM_S32LE, CODEC_ID_PCM_S32BE },
-        [AV_SAMPLE_FMT_FLT ] = { CODEC_ID_PCM_F32LE, CODEC_ID_PCM_F32BE },
-        [AV_SAMPLE_FMT_DBL ] = { CODEC_ID_PCM_F64LE, CODEC_ID_PCM_F64BE },
-        [AV_SAMPLE_FMT_U8P ] = { CODEC_ID_PCM_U8,    CODEC_ID_PCM_U8    },
-        [AV_SAMPLE_FMT_S16P] = { CODEC_ID_PCM_S16LE, CODEC_ID_PCM_S16BE },
-        [AV_SAMPLE_FMT_S32P] = { CODEC_ID_PCM_S32LE, CODEC_ID_PCM_S32BE },
-        [AV_SAMPLE_FMT_FLTP] = { CODEC_ID_PCM_F32LE, CODEC_ID_PCM_F32BE },
-        [AV_SAMPLE_FMT_DBLP] = { CODEC_ID_PCM_F64LE, CODEC_ID_PCM_F64BE },
+enum AVCodecID av_get_pcm_codec(enum AVSampleFormat fmt, int be)
+{
+    static const enum AVCodecID map[AV_SAMPLE_FMT_NB][2] = {
+        [AV_SAMPLE_FMT_U8  ] = { AV_CODEC_ID_PCM_U8,    AV_CODEC_ID_PCM_U8    },
+        [AV_SAMPLE_FMT_S16 ] = { AV_CODEC_ID_PCM_S16LE, AV_CODEC_ID_PCM_S16BE },
+        [AV_SAMPLE_FMT_S32 ] = { AV_CODEC_ID_PCM_S32LE, AV_CODEC_ID_PCM_S32BE },
+        [AV_SAMPLE_FMT_FLT ] = { AV_CODEC_ID_PCM_F32LE, AV_CODEC_ID_PCM_F32BE },
+        [AV_SAMPLE_FMT_DBL ] = { AV_CODEC_ID_PCM_F64LE, AV_CODEC_ID_PCM_F64BE },
+        [AV_SAMPLE_FMT_U8P ] = { AV_CODEC_ID_PCM_U8,    AV_CODEC_ID_PCM_U8    },
+        [AV_SAMPLE_FMT_S16P] = { AV_CODEC_ID_PCM_S16LE, AV_CODEC_ID_PCM_S16BE },
+        [AV_SAMPLE_FMT_S32P] = { AV_CODEC_ID_PCM_S32LE, AV_CODEC_ID_PCM_S32BE },
+        [AV_SAMPLE_FMT_FLTP] = { AV_CODEC_ID_PCM_F32LE, AV_CODEC_ID_PCM_F32BE },
+        [AV_SAMPLE_FMT_DBLP] = { AV_CODEC_ID_PCM_F64LE, AV_CODEC_ID_PCM_F64BE },
     };
     if (fmt < 0 || fmt >= AV_SAMPLE_FMT_NB)
-        return CODEC_ID_NONE;
+        return AV_CODEC_ID_NONE;
     if (be < 0 || be > 1)
         be = AV_NE(1, 0);
     return map[fmt][be];
 }
 
-int av_get_bits_per_sample(enum CodecID codec_id)
-=======
 int av_get_bits_per_sample(enum AVCodecID codec_id)
->>>>>>> 36ef5369
 {
     switch (codec_id) {
     case AV_CODEC_ID_ADPCM_SBPRO_2:
@@ -2328,19 +2295,13 @@
             if (bps > 0) {
                 /* calc from frame_bytes, channels, and bits_per_coded_sample */
                 switch (avctx->codec_id) {
-<<<<<<< HEAD
-                case CODEC_ID_PCM_DVD:
+                case AV_CODEC_ID_PCM_DVD:
                     if(bps<4)
                         return 0;
                     return 2 * (frame_bytes / ((bps * 2 / 8) * ch));
-                case CODEC_ID_PCM_BLURAY:
+                case AV_CODEC_ID_PCM_BLURAY:
                     if(bps<4)
                         return 0;
-=======
-                case AV_CODEC_ID_PCM_DVD:
-                    return 2 * (frame_bytes / ((bps * 2 / 8) * ch));
-                case AV_CODEC_ID_PCM_BLURAY:
->>>>>>> 36ef5369
                     return frame_bytes / ((FFALIGN(ch, 2) * bps) / 8);
                 case AV_CODEC_ID_S302M:
                     return 2 * (frame_bytes / ((bps + 4) / 4)) / ch;
@@ -2514,17 +2475,13 @@
 
 enum AVMediaType avcodec_get_type(enum AVCodecID codec_id)
 {
-<<<<<<< HEAD
     AVCodec *c= avcodec_find_decoder(codec_id);
     if(!c)
         c= avcodec_find_encoder(codec_id);
     if(c)
         return c->type;
 
-    if (codec_id <= CODEC_ID_NONE)
-=======
     if (codec_id <= AV_CODEC_ID_NONE)
->>>>>>> 36ef5369
         return AVMEDIA_TYPE_UNKNOWN;
     else if (codec_id < AV_CODEC_ID_FIRST_AUDIO)
         return AVMEDIA_TYPE_VIDEO;
