--- conflicted
+++ resolved
@@ -547,12 +547,8 @@
 OBJS-$(CONFIG_FLV_DEMUXER)             += mpeg4audio.o
 OBJS-$(CONFIG_GXF_DEMUXER)             += mpeg12data.o
 OBJS-$(CONFIG_IFF_DEMUXER)             += iff.o
-<<<<<<< HEAD
+OBJS-$(CONFIG_LATM_MUXER)              += mpeg4audio.o
 OBJS-$(CONFIG_MATROSKA_AUDIO_MUXER)    += xiph.o mpeg4audio.o vorbis_data.o \
-=======
-OBJS-$(CONFIG_LATM_MUXER)              += mpeg4audio.o
-OBJS-$(CONFIG_MATROSKA_AUDIO_MUXER)    += xiph.o mpeg4audio.o \
->>>>>>> 0ca36b4d
                                           flacdec.o flacdata.o flac.o
 OBJS-$(CONFIG_MATROSKA_DEMUXER)        += mpeg4audio.o mpegaudiodata.o
 OBJS-$(CONFIG_MATROSKA_MUXER)          += xiph.o mpeg4audio.o \
