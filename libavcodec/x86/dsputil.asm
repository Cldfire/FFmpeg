;******************************************************************************
;* MMX optimized DSP utils
;* Copyright (c) 2008 Loren Merritt
;* Copyright (c) 2003-2013 Michael Niedermayer
;* Copyright (c) 2013 Daniel Kang
;*
;* This file is part of FFmpeg.
;*
;* FFmpeg is free software; you can redistribute it and/or
;* modify it under the terms of the GNU Lesser General Public
;* License as published by the Free Software Foundation; either
;* version 2.1 of the License, or (at your option) any later version.
;*
;* FFmpeg is distributed in the hope that it will be useful,
;* but WITHOUT ANY WARRANTY; without even the implied warranty of
;* MERCHANTABILITY or FITNESS FOR A PARTICULAR PURPOSE.  See the GNU
;* Lesser General Public License for more details.
;*
;* You should have received a copy of the GNU Lesser General Public
;* License along with FFmpeg; if not, write to the Free Software
;* Foundation, Inc., 51 Franklin Street, Fifth Floor, Boston, MA 02110-1301 USA
;******************************************************************************

%include "libavutil/x86/x86util.asm"

SECTION_RODATA
pb_bswap32: db 3, 2, 1, 0, 7, 6, 5, 4, 11, 10, 9, 8, 15, 14, 13, 12

cextern pb_80

SECTION_TEXT

%macro SCALARPRODUCT 0
; int ff_scalarproduct_int16(int16_t *v1, int16_t *v2, int order)
cglobal scalarproduct_int16, 3,3,3, v1, v2, order
    shl orderq, 1
    add v1q, orderq
    add v2q, orderq
    neg orderq
    pxor    m2, m2
.loop:
    movu    m0, [v1q + orderq]
    movu    m1, [v1q + orderq + mmsize]
    pmaddwd m0, [v2q + orderq]
    pmaddwd m1, [v2q + orderq + mmsize]
    paddd   m2, m0
    paddd   m2, m1
    add     orderq, mmsize*2
    jl .loop
    HADDD   m2, m0
    movd   eax, m2
%if mmsize == 8
    emms
%endif
    RET

; int ff_scalarproduct_and_madd_int16(int16_t *v1, int16_t *v2, int16_t *v3,
;                                     int order, int mul)
cglobal scalarproduct_and_madd_int16, 4,4,8, v1, v2, v3, order, mul
    shl orderq, 1
    movd    m7, mulm
%if mmsize == 16
    pshuflw m7, m7, 0
    punpcklqdq m7, m7
%else
    pshufw  m7, m7, 0
%endif
    pxor    m6, m6
    add v1q, orderq
    add v2q, orderq
    add v3q, orderq
    neg orderq
.loop:
    movu    m0, [v2q + orderq]
    movu    m1, [v2q + orderq + mmsize]
    mova    m4, [v1q + orderq]
    mova    m5, [v1q + orderq + mmsize]
    movu    m2, [v3q + orderq]
    movu    m3, [v3q + orderq + mmsize]
    pmaddwd m0, m4
    pmaddwd m1, m5
    pmullw  m2, m7
    pmullw  m3, m7
    paddd   m6, m0
    paddd   m6, m1
    paddw   m2, m4
    paddw   m3, m5
    mova    [v1q + orderq], m2
    mova    [v1q + orderq + mmsize], m3
    add     orderq, mmsize*2
    jl .loop
    HADDD   m6, m0
    movd   eax, m6
    RET
%endmacro

INIT_MMX mmxext
SCALARPRODUCT
INIT_XMM sse2
SCALARPRODUCT

%macro SCALARPRODUCT_LOOP 1
align 16
.loop%1:
    sub     orderq, mmsize*2
%if %1
    mova    m1, m4
    mova    m4, [v2q + orderq]
    mova    m0, [v2q + orderq + mmsize]
    palignr m1, m0, %1
    palignr m0, m4, %1
    mova    m3, m5
    mova    m5, [v3q + orderq]
    mova    m2, [v3q + orderq + mmsize]
    palignr m3, m2, %1
    palignr m2, m5, %1
%else
    mova    m0, [v2q + orderq]
    mova    m1, [v2q + orderq + mmsize]
    mova    m2, [v3q + orderq]
    mova    m3, [v3q + orderq + mmsize]
%endif
    %define t0  [v1q + orderq]
    %define t1  [v1q + orderq + mmsize]
%if ARCH_X86_64
    mova    m8, t0
    mova    m9, t1
    %define t0  m8
    %define t1  m9
%endif
    pmaddwd m0, t0
    pmaddwd m1, t1
    pmullw  m2, m7
    pmullw  m3, m7
    paddw   m2, t0
    paddw   m3, t1
    paddd   m6, m0
    paddd   m6, m1
    mova    [v1q + orderq], m2
    mova    [v1q + orderq + mmsize], m3
    jg .loop%1
%if %1
    jmp .end
%endif
%endmacro

; int ff_scalarproduct_and_madd_int16(int16_t *v1, int16_t *v2, int16_t *v3,
;                                     int order, int mul)
INIT_XMM ssse3
cglobal scalarproduct_and_madd_int16, 4,5,10, v1, v2, v3, order, mul
    shl orderq, 1
    movd    m7, mulm
    pshuflw m7, m7, 0
    punpcklqdq m7, m7
    pxor    m6, m6
    mov    r4d, v2d
    and    r4d, 15
    and    v2q, ~15
    and    v3q, ~15
    mova    m4, [v2q + orderq]
    mova    m5, [v3q + orderq]
    ; linear is faster than branch tree or jump table, because the branches taken are cyclic (i.e. predictable)
    cmp    r4d, 0
    je .loop0
    cmp    r4d, 2
    je .loop2
    cmp    r4d, 4
    je .loop4
    cmp    r4d, 6
    je .loop6
    cmp    r4d, 8
    je .loop8
    cmp    r4d, 10
    je .loop10
    cmp    r4d, 12
    je .loop12
SCALARPRODUCT_LOOP 14
SCALARPRODUCT_LOOP 12
SCALARPRODUCT_LOOP 10
SCALARPRODUCT_LOOP 8
SCALARPRODUCT_LOOP 6
SCALARPRODUCT_LOOP 4
SCALARPRODUCT_LOOP 2
SCALARPRODUCT_LOOP 0
.end:
    HADDD   m6, m0
    movd   eax, m6
    RET


<<<<<<< HEAD
; void ff_add_hfyu_median_prediction_mmxext(uint8_t *dst, const uint8_t *top,
;                                           const uint8_t *diff, int w,
;                                           int *left, int *left_top)
INIT_MMX mmxext
cglobal add_hfyu_median_prediction, 6,6,0, dst, top, diff, w, left, left_top
    movq    mm0, [topq]
    movq    mm2, mm0
    movd    mm4, [left_topq]
    psllq   mm2, 8
    movq    mm1, mm0
    por     mm4, mm2
    movd    mm3, [leftq]
    psubb   mm0, mm4 ; t-tl
    add    dstq, wq
    add    topq, wq
    add   diffq, wq
    neg      wq
    jmp .skip
.loop:
    movq    mm4, [topq+wq]
    movq    mm0, mm4
    psllq   mm4, 8
    por     mm4, mm1
    movq    mm1, mm0 ; t
    psubb   mm0, mm4 ; t-tl
.skip:
    movq    mm2, [diffq+wq]
%assign i 0
%rep 8
    movq    mm4, mm0
    paddb   mm4, mm3 ; t-tl+l
    movq    mm5, mm3
    pmaxub  mm3, mm1
    pminub  mm5, mm1
    pminub  mm3, mm4
    pmaxub  mm3, mm5 ; median
    paddb   mm3, mm2 ; +residual
%if i==0
    movq    mm7, mm3
    psllq   mm7, 56
%else
    movq    mm6, mm3
    psrlq   mm7, 8
    psllq   mm6, 56
    por     mm7, mm6
%endif
%if i<7
    psrlq   mm0, 8
    psrlq   mm1, 8
    psrlq   mm2, 8
%endif
%assign i i+1
%endrep
    movq [dstq+wq], mm7
    add      wq, 8
    jl .loop
    movzx   r2d, byte [dstq-1]
    mov [leftq], r2d
    movzx   r2d, byte [topq-1]
    mov [left_topq], r2d
    RET


%macro ADD_HFYU_LEFT_LOOP 2 ; %1 = dst_is_aligned, %2 = src_is_aligned
    add     srcq, wq
    add     dstq, wq
    neg     wq
%%.loop:
%if %2
    mova    m1, [srcq+wq]
%else
    movu    m1, [srcq+wq]
%endif
    mova    m2, m1
    psllw   m1, 8
    paddb   m1, m2
    mova    m2, m1
    pshufb  m1, m3
    paddb   m1, m2
    pshufb  m0, m5
    mova    m2, m1
    pshufb  m1, m4
    paddb   m1, m2
%if mmsize == 16
    mova    m2, m1
    pshufb  m1, m6
    paddb   m1, m2
%endif
    paddb   m0, m1
%if %1
    mova    [dstq+wq], m0
%else
    movq    [dstq+wq], m0
    movhps  [dstq+wq+8], m0
%endif
    add     wq, mmsize
    jl %%.loop
    mov     eax, mmsize-1
    sub     eax, wd
    movd    m1, eax
    pshufb  m0, m1
    movd    eax, m0
    RET
%endmacro

; int ff_add_hfyu_left_prediction(uint8_t *dst, const uint8_t *src,
;                                 int w, int left)
INIT_MMX ssse3
cglobal add_hfyu_left_prediction, 3,3,7, dst, src, w, left
.skip_prologue:
    mova    m5, [pb_7]
    mova    m4, [pb_zzzz3333zzzzbbbb]
    mova    m3, [pb_zz11zz55zz99zzdd]
    movd    m0, leftm
    psllq   m0, 56
    ADD_HFYU_LEFT_LOOP 1, 1

INIT_XMM sse4
cglobal add_hfyu_left_prediction, 3,3,7, dst, src, w, left
    mova    m5, [pb_f]
    mova    m6, [pb_zzzzzzzz77777777]
    mova    m4, [pb_zzzz3333zzzzbbbb]
    mova    m3, [pb_zz11zz55zz99zzdd]
    movd    m0, leftm
    pslldq  m0, 15
    test    srcq, 15
    jnz .src_unaligned
    test    dstq, 15
    jnz .dst_unaligned
    ADD_HFYU_LEFT_LOOP 1, 1
.dst_unaligned:
    ADD_HFYU_LEFT_LOOP 0, 1
.src_unaligned:
    ADD_HFYU_LEFT_LOOP 0, 0


=======
>>>>>>> 0d439fbe
;-----------------------------------------------------------------------------
; void ff_vector_clip_int32(int32_t *dst, const int32_t *src, int32_t min,
;                           int32_t max, unsigned int len)
;-----------------------------------------------------------------------------

; %1 = number of xmm registers used
; %2 = number of inline load/process/store loops per asm loop
; %3 = process 4*mmsize (%3=0) or 8*mmsize (%3=1) bytes per loop
; %4 = CLIPD function takes min/max as float instead of int (CLIPD_SSE2)
; %5 = suffix
%macro VECTOR_CLIP_INT32 4-5
cglobal vector_clip_int32%5, 5,5,%1, dst, src, min, max, len
%if %4
    cvtsi2ss  m4, minm
    cvtsi2ss  m5, maxm
%else
    movd      m4, minm
    movd      m5, maxm
%endif
    SPLATD    m4
    SPLATD    m5
.loop:
%assign %%i 0
%rep %2
    mova      m0,  [srcq+mmsize*(0+%%i)]
    mova      m1,  [srcq+mmsize*(1+%%i)]
    mova      m2,  [srcq+mmsize*(2+%%i)]
    mova      m3,  [srcq+mmsize*(3+%%i)]
%if %3
    mova      m7,  [srcq+mmsize*(4+%%i)]
    mova      m8,  [srcq+mmsize*(5+%%i)]
    mova      m9,  [srcq+mmsize*(6+%%i)]
    mova      m10, [srcq+mmsize*(7+%%i)]
%endif
    CLIPD  m0,  m4, m5, m6
    CLIPD  m1,  m4, m5, m6
    CLIPD  m2,  m4, m5, m6
    CLIPD  m3,  m4, m5, m6
%if %3
    CLIPD  m7,  m4, m5, m6
    CLIPD  m8,  m4, m5, m6
    CLIPD  m9,  m4, m5, m6
    CLIPD  m10, m4, m5, m6
%endif
    mova  [dstq+mmsize*(0+%%i)], m0
    mova  [dstq+mmsize*(1+%%i)], m1
    mova  [dstq+mmsize*(2+%%i)], m2
    mova  [dstq+mmsize*(3+%%i)], m3
%if %3
    mova  [dstq+mmsize*(4+%%i)], m7
    mova  [dstq+mmsize*(5+%%i)], m8
    mova  [dstq+mmsize*(6+%%i)], m9
    mova  [dstq+mmsize*(7+%%i)], m10
%endif
%assign %%i %%i+4*(%3+1)
%endrep
    add     srcq, mmsize*4*(%2+%3)
    add     dstq, mmsize*4*(%2+%3)
    sub     lend, mmsize*(%2+%3)
    jg .loop
    REP_RET
%endmacro

INIT_MMX mmx
%define CLIPD CLIPD_MMX
VECTOR_CLIP_INT32 0, 1, 0, 0
INIT_XMM sse2
VECTOR_CLIP_INT32 6, 1, 0, 0, _int
%define CLIPD CLIPD_SSE2
VECTOR_CLIP_INT32 6, 2, 0, 1
INIT_XMM sse4
%define CLIPD CLIPD_SSE41
%ifdef m8
VECTOR_CLIP_INT32 11, 1, 1, 0
%else
VECTOR_CLIP_INT32 6, 1, 0, 0
%endif

; %1 = aligned/unaligned
%macro BSWAP_LOOPS  1
    mov      r3, r2
    sar      r2, 3
    jz       .left4_%1
.loop8_%1:
    mov%1    m0, [r1 +  0]
    mov%1    m1, [r1 + 16]
%if cpuflag(ssse3)
    pshufb   m0, m2
    pshufb   m1, m2
    mov%1    [r0 +  0], m0
    mov%1    [r0 + 16], m1
%else
    pshuflw  m0, m0, 10110001b
    pshuflw  m1, m1, 10110001b
    pshufhw  m0, m0, 10110001b
    pshufhw  m1, m1, 10110001b
    mova     m2, m0
    mova     m3, m1
    psllw    m0, 8
    psllw    m1, 8
    psrlw    m2, 8
    psrlw    m3, 8
    por      m2, m0
    por      m3, m1
    mov%1    [r0 +  0], m2
    mov%1    [r0 + 16], m3
%endif
    add      r0, 32
    add      r1, 32
    dec      r2
    jnz      .loop8_%1
.left4_%1:
    mov      r2, r3
    and      r3, 4
    jz       .left
    mov%1    m0, [r1]
%if cpuflag(ssse3)
    pshufb   m0, m2
    mov%1    [r0], m0
%else
    pshuflw  m0, m0, 10110001b
    pshufhw  m0, m0, 10110001b
    mova     m2, m0
    psllw    m0, 8
    psrlw    m2, 8
    por      m2, m0
    mov%1    [r0], m2
%endif
    add      r1, 16
    add      r0, 16
%endmacro

; void ff_bswap_buf(uint32_t *dst, const uint32_t *src, int w);
%macro BSWAP32_BUF 0
%if cpuflag(ssse3)
cglobal bswap32_buf, 3,4,3
    mov      r3, r1
    mova     m2, [pb_bswap32]
%else
cglobal bswap32_buf, 3,4,5
    mov      r3, r1
%endif
    or       r3, r0
    and      r3, 15
    jz       .start_align
    BSWAP_LOOPS  u
    jmp      .left
.start_align:
    BSWAP_LOOPS  a
.left:
%if cpuflag(ssse3)
    mov      r3, r2
    and      r2, 2
    jz       .left1
    movq     m0, [r1]
    pshufb   m0, m2
    movq     [r0], m0
    add      r1, 8
    add      r0, 8
.left1:
    and      r3, 1
    jz       .end
    mov      r2d, [r1]
    bswap    r2d
    mov      [r0], r2d
%else
    and      r2, 3
    jz       .end
.loop2:
    mov      r3d, [r1]
    bswap    r3d
    mov      [r0], r3d
    add      r1, 4
    add      r0, 4
    dec      r2
    jnz      .loop2
%endif
.end:
    RET
%endmacro

INIT_XMM sse2
BSWAP32_BUF

INIT_XMM ssse3
BSWAP32_BUF

;----------------------------------------
; void ff_clear_block(int16_t *blocks);
;----------------------------------------
; %1 = number of xmm registers used
; %2 = number of inline store loops
%macro CLEAR_BLOCK 2
cglobal clear_block, 1, 1, %1, blocks
    ZERO  m0, m0
%assign %%i 0
%rep %2
    mova  [blocksq+mmsize*(0+%%i)], m0
    mova  [blocksq+mmsize*(1+%%i)], m0
    mova  [blocksq+mmsize*(2+%%i)], m0
    mova  [blocksq+mmsize*(3+%%i)], m0
    mova  [blocksq+mmsize*(4+%%i)], m0
    mova  [blocksq+mmsize*(5+%%i)], m0
    mova  [blocksq+mmsize*(6+%%i)], m0
    mova  [blocksq+mmsize*(7+%%i)], m0
%assign %%i %%i+8
%endrep
    RET
%endmacro

INIT_MMX mmx
%define ZERO pxor
CLEAR_BLOCK 0, 2
INIT_XMM sse
%define ZERO xorps
CLEAR_BLOCK 1, 1

;-----------------------------------------
; void ff_clear_blocks(int16_t *blocks);
;-----------------------------------------
; %1 = number of xmm registers used
%macro CLEAR_BLOCKS 1
cglobal clear_blocks, 1, 2, %1, blocks, len
    add   blocksq, 768
    mov      lenq, -768
    ZERO       m0, m0
.loop
    mova  [blocksq+lenq+mmsize*0], m0
    mova  [blocksq+lenq+mmsize*1], m0
    mova  [blocksq+lenq+mmsize*2], m0
    mova  [blocksq+lenq+mmsize*3], m0
    mova  [blocksq+lenq+mmsize*4], m0
    mova  [blocksq+lenq+mmsize*5], m0
    mova  [blocksq+lenq+mmsize*6], m0
    mova  [blocksq+lenq+mmsize*7], m0
    add   lenq, mmsize*8
    js .loop
    RET
%endmacro

INIT_MMX mmx
%define ZERO pxor
CLEAR_BLOCKS 0
INIT_XMM sse
%define ZERO xorps
CLEAR_BLOCKS 1

;--------------------------------------------------------------------------
;void ff_put_signed_pixels_clamped(const int16_t *block, uint8_t *pixels,
;                                  int line_size)
;--------------------------------------------------------------------------

%macro PUT_SIGNED_PIXELS_CLAMPED_HALF 1
    mova     m1, [blockq+mmsize*0+%1]
    mova     m2, [blockq+mmsize*2+%1]
%if mmsize == 8
    mova     m3, [blockq+mmsize*4+%1]
    mova     m4, [blockq+mmsize*6+%1]
%endif
    packsswb m1, [blockq+mmsize*1+%1]
    packsswb m2, [blockq+mmsize*3+%1]
%if mmsize == 8
    packsswb m3, [blockq+mmsize*5+%1]
    packsswb m4, [blockq+mmsize*7+%1]
%endif
    paddb    m1, m0
    paddb    m2, m0
%if mmsize == 8
    paddb    m3, m0
    paddb    m4, m0
    movq     [pixelsq+lsizeq*0], m1
    movq     [pixelsq+lsizeq*1], m2
    movq     [pixelsq+lsizeq*2], m3
    movq     [pixelsq+lsize3q ], m4
%else
    movq     [pixelsq+lsizeq*0], m1
    movhps   [pixelsq+lsizeq*1], m1
    movq     [pixelsq+lsizeq*2], m2
    movhps   [pixelsq+lsize3q ], m2
%endif
%endmacro

%macro PUT_SIGNED_PIXELS_CLAMPED 1
cglobal put_signed_pixels_clamped, 3, 4, %1, block, pixels, lsize, lsize3
    mova     m0, [pb_80]
    lea      lsize3q, [lsizeq*3]
    PUT_SIGNED_PIXELS_CLAMPED_HALF 0
    lea      pixelsq, [pixelsq+lsizeq*4]
    PUT_SIGNED_PIXELS_CLAMPED_HALF 64
    RET
%endmacro

INIT_MMX mmx
PUT_SIGNED_PIXELS_CLAMPED 0
INIT_XMM sse2
PUT_SIGNED_PIXELS_CLAMPED 3

;-----------------------------------------------------
;void ff_vector_clipf(float *dst, const float *src,
;                     float min, float max, int len)
;-----------------------------------------------------
INIT_XMM sse
%if UNIX64
cglobal vector_clipf, 3,3,6, dst, src, len
%else
cglobal vector_clipf, 5,5,6, dst, src, min, max, len
%endif
%if WIN64
    SWAP 0, 2
    SWAP 1, 3
%elif ARCH_X86_32
    movss   m0, minm
    movss   m1, maxm
%endif
    SPLATD  m0
    SPLATD  m1
        shl lend, 2
        add srcq, lenq
        add dstq, lenq
        neg lenq
.loop:
    mova    m2,  [srcq+lenq+mmsize*0]
    mova    m3,  [srcq+lenq+mmsize*1]
    mova    m4,  [srcq+lenq+mmsize*2]
    mova    m5,  [srcq+lenq+mmsize*3]
    maxps   m2, m0
    maxps   m3, m0
    maxps   m4, m0
    maxps   m5, m0
    minps   m2, m1
    minps   m3, m1
    minps   m4, m1
    minps   m5, m1
    mova    [dstq+lenq+mmsize*0], m2
    mova    [dstq+lenq+mmsize*1], m3
    mova    [dstq+lenq+mmsize*2], m4
    mova    [dstq+lenq+mmsize*3], m5
    add     lenq, mmsize*4
    jl .loop
    REP_RET<|MERGE_RESOLUTION|>--- conflicted
+++ resolved
@@ -188,145 +188,6 @@
     RET
 
 
-<<<<<<< HEAD
-; void ff_add_hfyu_median_prediction_mmxext(uint8_t *dst, const uint8_t *top,
-;                                           const uint8_t *diff, int w,
-;                                           int *left, int *left_top)
-INIT_MMX mmxext
-cglobal add_hfyu_median_prediction, 6,6,0, dst, top, diff, w, left, left_top
-    movq    mm0, [topq]
-    movq    mm2, mm0
-    movd    mm4, [left_topq]
-    psllq   mm2, 8
-    movq    mm1, mm0
-    por     mm4, mm2
-    movd    mm3, [leftq]
-    psubb   mm0, mm4 ; t-tl
-    add    dstq, wq
-    add    topq, wq
-    add   diffq, wq
-    neg      wq
-    jmp .skip
-.loop:
-    movq    mm4, [topq+wq]
-    movq    mm0, mm4
-    psllq   mm4, 8
-    por     mm4, mm1
-    movq    mm1, mm0 ; t
-    psubb   mm0, mm4 ; t-tl
-.skip:
-    movq    mm2, [diffq+wq]
-%assign i 0
-%rep 8
-    movq    mm4, mm0
-    paddb   mm4, mm3 ; t-tl+l
-    movq    mm5, mm3
-    pmaxub  mm3, mm1
-    pminub  mm5, mm1
-    pminub  mm3, mm4
-    pmaxub  mm3, mm5 ; median
-    paddb   mm3, mm2 ; +residual
-%if i==0
-    movq    mm7, mm3
-    psllq   mm7, 56
-%else
-    movq    mm6, mm3
-    psrlq   mm7, 8
-    psllq   mm6, 56
-    por     mm7, mm6
-%endif
-%if i<7
-    psrlq   mm0, 8
-    psrlq   mm1, 8
-    psrlq   mm2, 8
-%endif
-%assign i i+1
-%endrep
-    movq [dstq+wq], mm7
-    add      wq, 8
-    jl .loop
-    movzx   r2d, byte [dstq-1]
-    mov [leftq], r2d
-    movzx   r2d, byte [topq-1]
-    mov [left_topq], r2d
-    RET
-
-
-%macro ADD_HFYU_LEFT_LOOP 2 ; %1 = dst_is_aligned, %2 = src_is_aligned
-    add     srcq, wq
-    add     dstq, wq
-    neg     wq
-%%.loop:
-%if %2
-    mova    m1, [srcq+wq]
-%else
-    movu    m1, [srcq+wq]
-%endif
-    mova    m2, m1
-    psllw   m1, 8
-    paddb   m1, m2
-    mova    m2, m1
-    pshufb  m1, m3
-    paddb   m1, m2
-    pshufb  m0, m5
-    mova    m2, m1
-    pshufb  m1, m4
-    paddb   m1, m2
-%if mmsize == 16
-    mova    m2, m1
-    pshufb  m1, m6
-    paddb   m1, m2
-%endif
-    paddb   m0, m1
-%if %1
-    mova    [dstq+wq], m0
-%else
-    movq    [dstq+wq], m0
-    movhps  [dstq+wq+8], m0
-%endif
-    add     wq, mmsize
-    jl %%.loop
-    mov     eax, mmsize-1
-    sub     eax, wd
-    movd    m1, eax
-    pshufb  m0, m1
-    movd    eax, m0
-    RET
-%endmacro
-
-; int ff_add_hfyu_left_prediction(uint8_t *dst, const uint8_t *src,
-;                                 int w, int left)
-INIT_MMX ssse3
-cglobal add_hfyu_left_prediction, 3,3,7, dst, src, w, left
-.skip_prologue:
-    mova    m5, [pb_7]
-    mova    m4, [pb_zzzz3333zzzzbbbb]
-    mova    m3, [pb_zz11zz55zz99zzdd]
-    movd    m0, leftm
-    psllq   m0, 56
-    ADD_HFYU_LEFT_LOOP 1, 1
-
-INIT_XMM sse4
-cglobal add_hfyu_left_prediction, 3,3,7, dst, src, w, left
-    mova    m5, [pb_f]
-    mova    m6, [pb_zzzzzzzz77777777]
-    mova    m4, [pb_zzzz3333zzzzbbbb]
-    mova    m3, [pb_zz11zz55zz99zzdd]
-    movd    m0, leftm
-    pslldq  m0, 15
-    test    srcq, 15
-    jnz .src_unaligned
-    test    dstq, 15
-    jnz .dst_unaligned
-    ADD_HFYU_LEFT_LOOP 1, 1
-.dst_unaligned:
-    ADD_HFYU_LEFT_LOOP 0, 1
-.src_unaligned:
-    ADD_HFYU_LEFT_LOOP 0, 0
-
-
-=======
->>>>>>> 0d439fbe
 ;-----------------------------------------------------------------------------
 ; void ff_vector_clip_int32(int32_t *dst, const int32_t *src, int32_t min,
 ;                           int32_t max, unsigned int len)
