/*
 * VP7/VP8 compatible video decoder
 *
 * Copyright (C) 2010 David Conrad
 * Copyright (C) 2010 Ronald S. Bultje
 * Copyright (C) 2010 Fiona Glaser
 * Copyright (C) 2012 Daniel Kang
 * Copyright (C) 2014 Peter Ross
 *
 * This file is part of FFmpeg.
 *
 * FFmpeg is free software; you can redistribute it and/or
 * modify it under the terms of the GNU Lesser General Public
 * License as published by the Free Software Foundation; either
 * version 2.1 of the License, or (at your option) any later version.
 *
 * FFmpeg is distributed in the hope that it will be useful,
 * but WITHOUT ANY WARRANTY; without even the implied warranty of
 * MERCHANTABILITY or FITNESS FOR A PARTICULAR PURPOSE.  See the GNU
 * Lesser General Public License for more details.
 *
 * You should have received a copy of the GNU Lesser General Public
 * License along with FFmpeg; if not, write to the Free Software
 * Foundation, Inc., 51 Franklin Street, Fifth Floor, Boston, MA 02110-1301 USA
 */

#include "libavutil/imgutils.h"

#include "avcodec.h"
#include "internal.h"
#include "mathops.h"
#include "rectangle.h"
#include "thread.h"
#include "vp8.h"
#include "vp8data.h"

#if ARCH_ARM
#   include "arm/vp8.h"
#endif

#if CONFIG_VP7_DECODER && CONFIG_VP8_DECODER
#define VPX(vp7, f) (vp7 ? vp7_ ## f : vp8_ ## f)
#elif CONFIG_VP7_DECODER
#define VPX(vp7, f) vp7_ ## f
#else // CONFIG_VP8_DECODER
#define VPX(vp7, f) vp8_ ## f
#endif

static void free_buffers(VP8Context *s)
{
    int i;
    if (s->thread_data)
        for (i = 0; i < MAX_THREADS; i++) {
#if HAVE_THREADS
            pthread_cond_destroy(&s->thread_data[i].cond);
            pthread_mutex_destroy(&s->thread_data[i].lock);
#endif
            av_freep(&s->thread_data[i].filter_strength);
        }
    av_freep(&s->thread_data);
    av_freep(&s->macroblocks_base);
    av_freep(&s->intra4x4_pred_mode_top);
    av_freep(&s->top_nnz);
    av_freep(&s->top_border);

    s->macroblocks = NULL;
}

static int vp8_alloc_frame(VP8Context *s, VP8Frame *f, int ref)
{
    int ret;
    if ((ret = ff_thread_get_buffer(s->avctx, &f->tf,
                                    ref ? AV_GET_BUFFER_FLAG_REF : 0)) < 0)
        return ret;
    if (!(f->seg_map = av_buffer_allocz(s->mb_width * s->mb_height))) {
        ff_thread_release_buffer(s->avctx, &f->tf);
        return AVERROR(ENOMEM);
    }
    return 0;
}

static void vp8_release_frame(VP8Context *s, VP8Frame *f)
{
    av_buffer_unref(&f->seg_map);
    ff_thread_release_buffer(s->avctx, &f->tf);
}

#if CONFIG_VP8_DECODER
static int vp8_ref_frame(VP8Context *s, VP8Frame *dst, VP8Frame *src)
{
    int ret;

    vp8_release_frame(s, dst);

    if ((ret = ff_thread_ref_frame(&dst->tf, &src->tf)) < 0)
        return ret;
    if (src->seg_map &&
        !(dst->seg_map = av_buffer_ref(src->seg_map))) {
        vp8_release_frame(s, dst);
        return AVERROR(ENOMEM);
    }

    return 0;
}
#endif /* CONFIG_VP8_DECODER */

static void vp8_decode_flush_impl(AVCodecContext *avctx, int free_mem)
{
    VP8Context *s = avctx->priv_data;
    int i;

    for (i = 0; i < FF_ARRAY_ELEMS(s->frames); i++)
        vp8_release_frame(s, &s->frames[i]);
    memset(s->framep, 0, sizeof(s->framep));

    if (free_mem)
        free_buffers(s);
}

static void vp8_decode_flush(AVCodecContext *avctx)
{
    vp8_decode_flush_impl(avctx, 0);
}

static VP8Frame *vp8_find_free_buffer(VP8Context *s)
{
    VP8Frame *frame = NULL;
    int i;

    // find a free buffer
    for (i = 0; i < 5; i++)
        if (&s->frames[i] != s->framep[VP56_FRAME_CURRENT]  &&
            &s->frames[i] != s->framep[VP56_FRAME_PREVIOUS] &&
            &s->frames[i] != s->framep[VP56_FRAME_GOLDEN]   &&
            &s->frames[i] != s->framep[VP56_FRAME_GOLDEN2]) {
            frame = &s->frames[i];
            break;
        }
    if (i == 5) {
        av_log(s->avctx, AV_LOG_FATAL, "Ran out of free frames!\n");
        abort();
    }
    if (frame->tf.f->data[0])
        vp8_release_frame(s, frame);

    return frame;
}

static av_always_inline
int update_dimensions(VP8Context *s, int width, int height, int is_vp7)
{
    AVCodecContext *avctx = s->avctx;
    int i, ret;

    if (width  != s->avctx->width || ((width+15)/16 != s->mb_width || (height+15)/16 != s->mb_height) && s->macroblocks_base ||
        height != s->avctx->height) {
        vp8_decode_flush_impl(s->avctx, 1);

        ret = ff_set_dimensions(s->avctx, width, height);
        if (ret < 0)
            return ret;
    }

    s->mb_width  = (s->avctx->coded_width  + 15) / 16;
    s->mb_height = (s->avctx->coded_height + 15) / 16;

    s->mb_layout = is_vp7 || avctx->active_thread_type == FF_THREAD_SLICE &&
                   avctx->thread_count > 1;
    if (!s->mb_layout) { // Frame threading and one thread
        s->macroblocks_base       = av_mallocz((s->mb_width + s->mb_height * 2 + 1) *
                                               sizeof(*s->macroblocks));
        s->intra4x4_pred_mode_top = av_mallocz(s->mb_width * 4);
    } else // Sliced threading
        s->macroblocks_base = av_mallocz((s->mb_width + 2) * (s->mb_height + 2) *
                                         sizeof(*s->macroblocks));
    s->top_nnz     = av_mallocz(s->mb_width * sizeof(*s->top_nnz));
    s->top_border  = av_mallocz((s->mb_width + 1) * sizeof(*s->top_border));
    s->thread_data = av_mallocz(MAX_THREADS * sizeof(VP8ThreadData));

    if (!s->macroblocks_base || !s->top_nnz || !s->top_border ||
        !s->thread_data || (!s->intra4x4_pred_mode_top && !s->mb_layout)) {
        free_buffers(s);
        return AVERROR(ENOMEM);
    }

    for (i = 0; i < MAX_THREADS; i++) {
        s->thread_data[i].filter_strength =
            av_mallocz(s->mb_width * sizeof(*s->thread_data[0].filter_strength));
        if (!s->thread_data[i].filter_strength) {
            free_buffers(s);
            return AVERROR(ENOMEM);
        }
#if HAVE_THREADS
        pthread_mutex_init(&s->thread_data[i].lock, NULL);
        pthread_cond_init(&s->thread_data[i].cond, NULL);
#endif
    }

    s->macroblocks = s->macroblocks_base + 1;

    return 0;
}

static int vp7_update_dimensions(VP8Context *s, int width, int height)
{
    return update_dimensions(s, width, height, IS_VP7);
}

static int vp8_update_dimensions(VP8Context *s, int width, int height)
{
    return update_dimensions(s, width, height, IS_VP8);
}


static void parse_segment_info(VP8Context *s)
{
    VP56RangeCoder *c = &s->c;
    int i;

    s->segmentation.update_map = vp8_rac_get(c);

    if (vp8_rac_get(c)) { // update segment feature data
        s->segmentation.absolute_vals = vp8_rac_get(c);

        for (i = 0; i < 4; i++)
            s->segmentation.base_quant[i]   = vp8_rac_get_sint(c, 7);

        for (i = 0; i < 4; i++)
            s->segmentation.filter_level[i] = vp8_rac_get_sint(c, 6);
    }
    if (s->segmentation.update_map)
        for (i = 0; i < 3; i++)
            s->prob->segmentid[i] = vp8_rac_get(c) ? vp8_rac_get_uint(c, 8) : 255;
}

static void update_lf_deltas(VP8Context *s)
{
    VP56RangeCoder *c = &s->c;
    int i;

    for (i = 0; i < 4; i++) {
        if (vp8_rac_get(c)) {
            s->lf_delta.ref[i] = vp8_rac_get_uint(c, 6);

            if (vp8_rac_get(c))
                s->lf_delta.ref[i] = -s->lf_delta.ref[i];
        }
    }

    for (i = MODE_I4x4; i <= VP8_MVMODE_SPLIT; i++) {
        if (vp8_rac_get(c)) {
            s->lf_delta.mode[i] = vp8_rac_get_uint(c, 6);

            if (vp8_rac_get(c))
                s->lf_delta.mode[i] = -s->lf_delta.mode[i];
        }
    }
}

static int setup_partitions(VP8Context *s, const uint8_t *buf, int buf_size)
{
    const uint8_t *sizes = buf;
    int i;
    int ret;

    s->num_coeff_partitions = 1 << vp8_rac_get_uint(&s->c, 2);

    buf      += 3 * (s->num_coeff_partitions - 1);
    buf_size -= 3 * (s->num_coeff_partitions - 1);
    if (buf_size < 0)
        return -1;

    for (i = 0; i < s->num_coeff_partitions - 1; i++) {
        int size = AV_RL24(sizes + 3 * i);
        if (buf_size - size < 0)
            return -1;

        ret = ff_vp56_init_range_decoder(&s->coeff_partition[i], buf, size);
        if (ret < 0)
            return ret;
        buf      += size;
        buf_size -= size;
    }
    return ff_vp56_init_range_decoder(&s->coeff_partition[i], buf, buf_size);
}

static void vp7_get_quants(VP8Context *s)
{
    VP56RangeCoder *c = &s->c;

    int yac_qi  = vp8_rac_get_uint(c, 7);
    int ydc_qi  = vp8_rac_get(c) ? vp8_rac_get_uint(c, 7) : yac_qi;
    int y2dc_qi = vp8_rac_get(c) ? vp8_rac_get_uint(c, 7) : yac_qi;
    int y2ac_qi = vp8_rac_get(c) ? vp8_rac_get_uint(c, 7) : yac_qi;
    int uvdc_qi = vp8_rac_get(c) ? vp8_rac_get_uint(c, 7) : yac_qi;
    int uvac_qi = vp8_rac_get(c) ? vp8_rac_get_uint(c, 7) : yac_qi;

    s->qmat[0].luma_qmul[0]    =       vp7_ydc_qlookup[ydc_qi];
    s->qmat[0].luma_qmul[1]    =       vp7_yac_qlookup[yac_qi];
    s->qmat[0].luma_dc_qmul[0] =       vp7_y2dc_qlookup[y2dc_qi];
    s->qmat[0].luma_dc_qmul[1] =       vp7_y2ac_qlookup[y2ac_qi];
    s->qmat[0].chroma_qmul[0]  = FFMIN(vp7_ydc_qlookup[uvdc_qi], 132);
    s->qmat[0].chroma_qmul[1]  =       vp7_yac_qlookup[uvac_qi];
}

static void vp8_get_quants(VP8Context *s)
{
    VP56RangeCoder *c = &s->c;
    int i, base_qi;

    int yac_qi     = vp8_rac_get_uint(c, 7);
    int ydc_delta  = vp8_rac_get_sint(c, 4);
    int y2dc_delta = vp8_rac_get_sint(c, 4);
    int y2ac_delta = vp8_rac_get_sint(c, 4);
    int uvdc_delta = vp8_rac_get_sint(c, 4);
    int uvac_delta = vp8_rac_get_sint(c, 4);

    for (i = 0; i < 4; i++) {
        if (s->segmentation.enabled) {
            base_qi = s->segmentation.base_quant[i];
            if (!s->segmentation.absolute_vals)
                base_qi += yac_qi;
        } else
            base_qi = yac_qi;

        s->qmat[i].luma_qmul[0]    = vp8_dc_qlookup[av_clip_uintp2(base_qi + ydc_delta,  7)];
        s->qmat[i].luma_qmul[1]    = vp8_ac_qlookup[av_clip_uintp2(base_qi,              7)];
        s->qmat[i].luma_dc_qmul[0] = vp8_dc_qlookup[av_clip_uintp2(base_qi + y2dc_delta, 7)] * 2;
        /* 101581>>16 is equivalent to 155/100 */
        s->qmat[i].luma_dc_qmul[1] = vp8_ac_qlookup[av_clip_uintp2(base_qi + y2ac_delta, 7)] * 101581 >> 16;
        s->qmat[i].chroma_qmul[0]  = vp8_dc_qlookup[av_clip_uintp2(base_qi + uvdc_delta, 7)];
        s->qmat[i].chroma_qmul[1]  = vp8_ac_qlookup[av_clip_uintp2(base_qi + uvac_delta, 7)];

        s->qmat[i].luma_dc_qmul[1] = FFMAX(s->qmat[i].luma_dc_qmul[1], 8);
        s->qmat[i].chroma_qmul[0]  = FFMIN(s->qmat[i].chroma_qmul[0], 132);
    }
}

/**
 * Determine which buffers golden and altref should be updated with after this frame.
 * The spec isn't clear here, so I'm going by my understanding of what libvpx does
 *
 * Intra frames update all 3 references
 * Inter frames update VP56_FRAME_PREVIOUS if the update_last flag is set
 * If the update (golden|altref) flag is set, it's updated with the current frame
 *      if update_last is set, and VP56_FRAME_PREVIOUS otherwise.
 * If the flag is not set, the number read means:
 *      0: no update
 *      1: VP56_FRAME_PREVIOUS
 *      2: update golden with altref, or update altref with golden
 */
static VP56Frame ref_to_update(VP8Context *s, int update, VP56Frame ref)
{
    VP56RangeCoder *c = &s->c;

    if (update)
        return VP56_FRAME_CURRENT;

    switch (vp8_rac_get_uint(c, 2)) {
    case 1:
        return VP56_FRAME_PREVIOUS;
    case 2:
        return (ref == VP56_FRAME_GOLDEN) ? VP56_FRAME_GOLDEN2 : VP56_FRAME_GOLDEN;
    }
    return VP56_FRAME_NONE;
}

static void vp78_reset_probability_tables(VP8Context *s)
{
    int i, j;
    for (i = 0; i < 4; i++)
        for (j = 0; j < 16; j++)
            memcpy(s->prob->token[i][j], vp8_token_default_probs[i][vp8_coeff_band[j]],
                   sizeof(s->prob->token[i][j]));
}

static void vp78_update_probability_tables(VP8Context *s)
{
    VP56RangeCoder *c = &s->c;
    int i, j, k, l, m;

    for (i = 0; i < 4; i++)
        for (j = 0; j < 8; j++)
            for (k = 0; k < 3; k++)
                for (l = 0; l < NUM_DCT_TOKENS-1; l++)
                    if (vp56_rac_get_prob_branchy(c, vp8_token_update_probs[i][j][k][l])) {
                        int prob = vp8_rac_get_uint(c, 8);
                        for (m = 0; vp8_coeff_band_indexes[j][m] >= 0; m++)
                            s->prob->token[i][vp8_coeff_band_indexes[j][m]][k][l] = prob;
                    }
}

#define VP7_MVC_SIZE 17
#define VP8_MVC_SIZE 19

static void vp78_update_pred16x16_pred8x8_mvc_probabilities(VP8Context *s,
                                                            int mvc_size)
{
    VP56RangeCoder *c = &s->c;
    int i, j;

    if (vp8_rac_get(c))
        for (i = 0; i < 4; i++)
            s->prob->pred16x16[i] = vp8_rac_get_uint(c, 8);
    if (vp8_rac_get(c))
        for (i = 0; i < 3; i++)
            s->prob->pred8x8c[i]  = vp8_rac_get_uint(c, 8);

    // 17.2 MV probability update
    for (i = 0; i < 2; i++)
        for (j = 0; j < mvc_size; j++)
            if (vp56_rac_get_prob_branchy(c, vp8_mv_update_prob[i][j]))
                s->prob->mvc[i][j] = vp8_rac_get_nn(c);
}

static void update_refs(VP8Context *s)
{
    VP56RangeCoder *c = &s->c;

    int update_golden = vp8_rac_get(c);
    int update_altref = vp8_rac_get(c);

    s->update_golden = ref_to_update(s, update_golden, VP56_FRAME_GOLDEN);
    s->update_altref = ref_to_update(s, update_altref, VP56_FRAME_GOLDEN2);
}

static void copy_chroma(AVFrame *dst, AVFrame *src, int width, int height)
{
    int i, j;

    for (j = 1; j < 3; j++) {
        for (i = 0; i < height / 2; i++)
            memcpy(dst->data[j] + i * dst->linesize[j],
                   src->data[j] + i * src->linesize[j], width / 2);
    }
}

<<<<<<< HEAD
static void fade(uint8_t *dst, int dst_linesize,
                 const uint8_t *src, int src_linesize,
                 int width, int height,
=======
static void fade(uint8_t *dst, uint8_t *src,
                 int width, int height, ptrdiff_t linesize,
>>>>>>> 87c6c786
                 int alpha, int beta)
{
    int i, j;
    for (j = 0; j < height; j++) {
        for (i = 0; i < width; i++) {
            uint8_t y = src[j * src_linesize + i];
            dst[j * dst_linesize + i] = av_clip_uint8(y + ((y * beta) >> 8) + alpha);
        }
    }
}

static int vp7_fade_frame(VP8Context *s, VP56RangeCoder *c)
{
    int alpha = (int8_t) vp8_rac_get_uint(c, 8);
    int beta  = (int8_t) vp8_rac_get_uint(c, 8);
    int ret;

    if (!s->keyframe && (alpha || beta)) {
        int width  = s->mb_width * 16;
        int height = s->mb_height * 16;
        AVFrame *src, *dst;

        if (!s->framep[VP56_FRAME_PREVIOUS] ||
            !s->framep[VP56_FRAME_GOLDEN]) {
            av_log(s->avctx, AV_LOG_WARNING, "Discarding interframe without a prior keyframe!\n");
            return AVERROR_INVALIDDATA;
        }

        dst =
        src = s->framep[VP56_FRAME_PREVIOUS]->tf.f;

        /* preserve the golden frame, write a new previous frame */
        if (s->framep[VP56_FRAME_GOLDEN] == s->framep[VP56_FRAME_PREVIOUS]) {
            s->framep[VP56_FRAME_PREVIOUS] = vp8_find_free_buffer(s);
            if ((ret = vp8_alloc_frame(s, s->framep[VP56_FRAME_PREVIOUS], 1)) < 0)
                return ret;

            dst = s->framep[VP56_FRAME_PREVIOUS]->tf.f;

            copy_chroma(dst, src, width, height);
        }

        fade(dst->data[0], dst->linesize[0],
             src->data[0], src->linesize[0],
             width, height, alpha, beta);
    }

    return 0;
}

static int vp7_decode_frame_header(VP8Context *s, const uint8_t *buf, int buf_size)
{
    VP56RangeCoder *c = &s->c;
    int part1_size, hscale, vscale, i, j, ret;
    int width  = s->avctx->width;
    int height = s->avctx->height;

    if (buf_size < 4) {
        return AVERROR_INVALIDDATA;
    }

    s->profile = (buf[0] >> 1) & 7;
    if (s->profile > 1) {
        avpriv_request_sample(s->avctx, "Unknown profile %d", s->profile);
        return AVERROR_INVALIDDATA;
    }

    s->keyframe  = !(buf[0] & 1);
    s->invisible = 0;
    part1_size   = AV_RL24(buf) >> 4;

    if (buf_size < 4 - s->profile + part1_size) {
        av_log(s->avctx, AV_LOG_ERROR, "Buffer size %d is too small, needed : %d\n", buf_size, 4 - s->profile + part1_size);
        return AVERROR_INVALIDDATA;
    }

    buf      += 4 - s->profile;
    buf_size -= 4 - s->profile;

    memcpy(s->put_pixels_tab, s->vp8dsp.put_vp8_epel_pixels_tab, sizeof(s->put_pixels_tab));

    ret = ff_vp56_init_range_decoder(c, buf, part1_size);
    if (ret < 0)
        return ret;
    buf      += part1_size;
    buf_size -= part1_size;

    /* A. Dimension information (keyframes only) */
    if (s->keyframe) {
        width  = vp8_rac_get_uint(c, 12);
        height = vp8_rac_get_uint(c, 12);
        hscale = vp8_rac_get_uint(c, 2);
        vscale = vp8_rac_get_uint(c, 2);
        if (hscale || vscale)
            avpriv_request_sample(s->avctx, "Upscaling");

        s->update_golden = s->update_altref = VP56_FRAME_CURRENT;
        vp78_reset_probability_tables(s);
        memcpy(s->prob->pred16x16, vp8_pred16x16_prob_inter,
               sizeof(s->prob->pred16x16));
        memcpy(s->prob->pred8x8c, vp8_pred8x8c_prob_inter,
               sizeof(s->prob->pred8x8c));
        for (i = 0; i < 2; i++)
            memcpy(s->prob->mvc[i], vp7_mv_default_prob[i],
                   sizeof(vp7_mv_default_prob[i]));
        memset(&s->segmentation, 0, sizeof(s->segmentation));
        memset(&s->lf_delta, 0, sizeof(s->lf_delta));
        memcpy(s->prob[0].scan, ff_zigzag_scan, sizeof(s->prob[0].scan));
    }

    if (s->keyframe || s->profile > 0)
        memset(s->inter_dc_pred, 0 , sizeof(s->inter_dc_pred));

    /* B. Decoding information for all four macroblock-level features */
    for (i = 0; i < 4; i++) {
        s->feature_enabled[i] = vp8_rac_get(c);
        if (s->feature_enabled[i]) {
             s->feature_present_prob[i] = vp8_rac_get_uint(c, 8);

             for (j = 0; j < 3; j++)
                 s->feature_index_prob[i][j] =
                     vp8_rac_get(c) ? vp8_rac_get_uint(c, 8) : 255;

             if (vp7_feature_value_size[s->profile][i])
                 for (j = 0; j < 4; j++)
                     s->feature_value[i][j] =
                        vp8_rac_get(c) ? vp8_rac_get_uint(c, vp7_feature_value_size[s->profile][i]) : 0;
        }
    }

    s->segmentation.enabled    = 0;
    s->segmentation.update_map = 0;
    s->lf_delta.enabled        = 0;

    s->num_coeff_partitions = 1;
    ret = ff_vp56_init_range_decoder(&s->coeff_partition[0], buf, buf_size);
    if (ret < 0)
        return ret;

    if (!s->macroblocks_base || /* first frame */
        width != s->avctx->width || height != s->avctx->height ||
        (width + 15) / 16 != s->mb_width || (height + 15) / 16 != s->mb_height) {
        if ((ret = vp7_update_dimensions(s, width, height)) < 0)
            return ret;
    }

    /* C. Dequantization indices */
    vp7_get_quants(s);

    /* D. Golden frame update flag (a Flag) for interframes only */
    if (!s->keyframe) {
        s->update_golden = vp8_rac_get(c) ? VP56_FRAME_CURRENT : VP56_FRAME_NONE;
        s->sign_bias[VP56_FRAME_GOLDEN] = 0;
    }

    s->update_last          = 1;
    s->update_probabilities = 1;
    s->fade_present         = 1;

    if (s->profile > 0) {
        s->update_probabilities = vp8_rac_get(c);
        if (!s->update_probabilities)
            s->prob[1] = s->prob[0];

        if (!s->keyframe)
            s->fade_present = vp8_rac_get(c);
    }

    /* E. Fading information for previous frame */
    if (s->fade_present && vp8_rac_get(c)) {
        if ((ret = vp7_fade_frame(s ,c)) < 0)
            return ret;
    }

    /* F. Loop filter type */
    if (!s->profile)
        s->filter.simple = vp8_rac_get(c);

    /* G. DCT coefficient ordering specification */
    if (vp8_rac_get(c))
        for (i = 1; i < 16; i++)
            s->prob[0].scan[i] = ff_zigzag_scan[vp8_rac_get_uint(c, 4)];

    /* H. Loop filter levels  */
    if (s->profile > 0)
        s->filter.simple = vp8_rac_get(c);
    s->filter.level     = vp8_rac_get_uint(c, 6);
    s->filter.sharpness = vp8_rac_get_uint(c, 3);

    /* I. DCT coefficient probability update; 13.3 Token Probability Updates */
    vp78_update_probability_tables(s);

    s->mbskip_enabled = 0;

    /* J. The remaining frame header data occurs ONLY FOR INTERFRAMES */
    if (!s->keyframe) {
        s->prob->intra  = vp8_rac_get_uint(c, 8);
        s->prob->last   = vp8_rac_get_uint(c, 8);
        vp78_update_pred16x16_pred8x8_mvc_probabilities(s, VP7_MVC_SIZE);
    }

    return 0;
}

static int vp8_decode_frame_header(VP8Context *s, const uint8_t *buf, int buf_size)
{
    VP56RangeCoder *c = &s->c;
    int header_size, hscale, vscale, ret;
    int width  = s->avctx->width;
    int height = s->avctx->height;

    if (buf_size < 3) {
        av_log(s->avctx, AV_LOG_ERROR, "Insufficent data (%d) for header\n", buf_size);
        return AVERROR_INVALIDDATA;
    }

    s->keyframe  = !(buf[0] & 1);
    s->profile   =  (buf[0]>>1) & 7;
    s->invisible = !(buf[0] & 0x10);
    header_size  = AV_RL24(buf) >> 5;
    buf      += 3;
    buf_size -= 3;

    if (s->profile > 3)
        av_log(s->avctx, AV_LOG_WARNING, "Unknown profile %d\n", s->profile);

    if (!s->profile)
        memcpy(s->put_pixels_tab, s->vp8dsp.put_vp8_epel_pixels_tab,
               sizeof(s->put_pixels_tab));
    else    // profile 1-3 use bilinear, 4+ aren't defined so whatever
        memcpy(s->put_pixels_tab, s->vp8dsp.put_vp8_bilinear_pixels_tab,
               sizeof(s->put_pixels_tab));

    if (header_size > buf_size - 7 * s->keyframe) {
        av_log(s->avctx, AV_LOG_ERROR, "Header size larger than data provided\n");
        return AVERROR_INVALIDDATA;
    }

    if (s->keyframe) {
        if (AV_RL24(buf) != 0x2a019d) {
            av_log(s->avctx, AV_LOG_ERROR,
                   "Invalid start code 0x%x\n", AV_RL24(buf));
            return AVERROR_INVALIDDATA;
        }
        width     = AV_RL16(buf + 3) & 0x3fff;
        height    = AV_RL16(buf + 5) & 0x3fff;
        hscale    = buf[4] >> 6;
        vscale    = buf[6] >> 6;
        buf      += 7;
        buf_size -= 7;

        if (hscale || vscale)
            avpriv_request_sample(s->avctx, "Upscaling");

        s->update_golden = s->update_altref = VP56_FRAME_CURRENT;
        vp78_reset_probability_tables(s);
        memcpy(s->prob->pred16x16, vp8_pred16x16_prob_inter,
               sizeof(s->prob->pred16x16));
        memcpy(s->prob->pred8x8c, vp8_pred8x8c_prob_inter,
               sizeof(s->prob->pred8x8c));
        memcpy(s->prob->mvc, vp8_mv_default_prob,
               sizeof(s->prob->mvc));
        memset(&s->segmentation, 0, sizeof(s->segmentation));
        memset(&s->lf_delta, 0, sizeof(s->lf_delta));
    }

    ret = ff_vp56_init_range_decoder(c, buf, header_size);
    if (ret < 0)
        return ret;
    buf      += header_size;
    buf_size -= header_size;

    if (s->keyframe) {
        s->colorspace = vp8_rac_get(c);
        if (s->colorspace)
            av_log(s->avctx, AV_LOG_WARNING, "Unspecified colorspace\n");
        s->fullrange = vp8_rac_get(c);
    }

    if ((s->segmentation.enabled = vp8_rac_get(c)))
        parse_segment_info(s);
    else
        s->segmentation.update_map = 0; // FIXME: move this to some init function?

    s->filter.simple    = vp8_rac_get(c);
    s->filter.level     = vp8_rac_get_uint(c, 6);
    s->filter.sharpness = vp8_rac_get_uint(c, 3);

    if ((s->lf_delta.enabled = vp8_rac_get(c)))
        if (vp8_rac_get(c))
            update_lf_deltas(s);

    if (setup_partitions(s, buf, buf_size)) {
        av_log(s->avctx, AV_LOG_ERROR, "Invalid partitions\n");
        return AVERROR_INVALIDDATA;
    }

    if (!s->macroblocks_base || /* first frame */
        width != s->avctx->width || height != s->avctx->height ||
        (width+15)/16 != s->mb_width || (height+15)/16 != s->mb_height)
        if ((ret = vp8_update_dimensions(s, width, height)) < 0)
            return ret;

    vp8_get_quants(s);

    if (!s->keyframe) {
        update_refs(s);
        s->sign_bias[VP56_FRAME_GOLDEN]               = vp8_rac_get(c);
        s->sign_bias[VP56_FRAME_GOLDEN2 /* altref */] = vp8_rac_get(c);
    }

    // if we aren't saving this frame's probabilities for future frames,
    // make a copy of the current probabilities
    if (!(s->update_probabilities = vp8_rac_get(c)))
        s->prob[1] = s->prob[0];

    s->update_last = s->keyframe || vp8_rac_get(c);

    vp78_update_probability_tables(s);

    if ((s->mbskip_enabled = vp8_rac_get(c)))
        s->prob->mbskip = vp8_rac_get_uint(c, 8);

    if (!s->keyframe) {
        s->prob->intra  = vp8_rac_get_uint(c, 8);
        s->prob->last   = vp8_rac_get_uint(c, 8);
        s->prob->golden = vp8_rac_get_uint(c, 8);
        vp78_update_pred16x16_pred8x8_mvc_probabilities(s, VP8_MVC_SIZE);
    }

    return 0;
}

static av_always_inline
void clamp_mv(VP8Context *s, VP56mv *dst, const VP56mv *src)
{
    dst->x = av_clip(src->x, av_clip(s->mv_min.x, INT16_MIN, INT16_MAX),
                             av_clip(s->mv_max.x, INT16_MIN, INT16_MAX));
    dst->y = av_clip(src->y, av_clip(s->mv_min.y, INT16_MIN, INT16_MAX),
                             av_clip(s->mv_max.y, INT16_MIN, INT16_MAX));
}

/**
 * Motion vector coding, 17.1.
 */
static av_always_inline int read_mv_component(VP56RangeCoder *c, const uint8_t *p, int vp7)
{
    int bit, x = 0;

    if (vp56_rac_get_prob_branchy(c, p[0])) {
        int i;

        for (i = 0; i < 3; i++)
            x += vp56_rac_get_prob(c, p[9 + i]) << i;
        for (i = (vp7 ? 7 : 9); i > 3; i--)
            x += vp56_rac_get_prob(c, p[9 + i]) << i;
        if (!(x & (vp7 ? 0xF0 : 0xFFF0)) || vp56_rac_get_prob(c, p[12]))
            x += 8;
    } else {
        // small_mvtree
        const uint8_t *ps = p + 2;
        bit = vp56_rac_get_prob(c, *ps);
        ps += 1 + 3 * bit;
        x  += 4 * bit;
        bit = vp56_rac_get_prob(c, *ps);
        ps += 1 + bit;
        x  += 2 * bit;
        x  += vp56_rac_get_prob(c, *ps);
    }

    return (x && vp56_rac_get_prob(c, p[1])) ? -x : x;
}

static int vp7_read_mv_component(VP56RangeCoder *c, const uint8_t *p)
{
    return read_mv_component(c, p, 1);
}

static int vp8_read_mv_component(VP56RangeCoder *c, const uint8_t *p)
{
    return read_mv_component(c, p, 0);
}

static av_always_inline
const uint8_t *get_submv_prob(uint32_t left, uint32_t top, int is_vp7)
{
    if (is_vp7)
        return vp7_submv_prob;

    if (left == top)
        return vp8_submv_prob[4 - !!left];
    if (!top)
        return vp8_submv_prob[2];
    return vp8_submv_prob[1 - !!left];
}

/**
 * Split motion vector prediction, 16.4.
 * @returns the number of motion vectors parsed (2, 4 or 16)
 */
static av_always_inline
int decode_splitmvs(VP8Context *s, VP56RangeCoder *c, VP8Macroblock *mb,
                    int layout, int is_vp7)
{
    int part_idx;
    int n, num;
    VP8Macroblock *top_mb;
    VP8Macroblock *left_mb = &mb[-1];
    const uint8_t *mbsplits_left = vp8_mbsplits[left_mb->partitioning];
    const uint8_t *mbsplits_top, *mbsplits_cur, *firstidx;
    VP56mv *top_mv;
    VP56mv *left_mv = left_mb->bmv;
    VP56mv *cur_mv  = mb->bmv;

    if (!layout) // layout is inlined, s->mb_layout is not
        top_mb = &mb[2];
    else
        top_mb = &mb[-s->mb_width - 1];
    mbsplits_top = vp8_mbsplits[top_mb->partitioning];
    top_mv       = top_mb->bmv;

    if (vp56_rac_get_prob_branchy(c, vp8_mbsplit_prob[0])) {
        if (vp56_rac_get_prob_branchy(c, vp8_mbsplit_prob[1]))
            part_idx = VP8_SPLITMVMODE_16x8 + vp56_rac_get_prob(c, vp8_mbsplit_prob[2]);
        else
            part_idx = VP8_SPLITMVMODE_8x8;
    } else {
        part_idx = VP8_SPLITMVMODE_4x4;
    }

    num              = vp8_mbsplit_count[part_idx];
    mbsplits_cur     = vp8_mbsplits[part_idx],
    firstidx         = vp8_mbfirstidx[part_idx];
    mb->partitioning = part_idx;

    for (n = 0; n < num; n++) {
        int k = firstidx[n];
        uint32_t left, above;
        const uint8_t *submv_prob;

        if (!(k & 3))
            left = AV_RN32A(&left_mv[mbsplits_left[k + 3]]);
        else
            left = AV_RN32A(&cur_mv[mbsplits_cur[k - 1]]);
        if (k <= 3)
            above = AV_RN32A(&top_mv[mbsplits_top[k + 12]]);
        else
            above = AV_RN32A(&cur_mv[mbsplits_cur[k - 4]]);

        submv_prob = get_submv_prob(left, above, is_vp7);

        if (vp56_rac_get_prob_branchy(c, submv_prob[0])) {
            if (vp56_rac_get_prob_branchy(c, submv_prob[1])) {
                if (vp56_rac_get_prob_branchy(c, submv_prob[2])) {
                    mb->bmv[n].y = mb->mv.y +
                                   read_mv_component(c, s->prob->mvc[0], is_vp7);
                    mb->bmv[n].x = mb->mv.x +
                                   read_mv_component(c, s->prob->mvc[1], is_vp7);
                } else {
                    AV_ZERO32(&mb->bmv[n]);
                }
            } else {
                AV_WN32A(&mb->bmv[n], above);
            }
        } else {
            AV_WN32A(&mb->bmv[n], left);
        }
    }

    return num;
}

/**
 * The vp7 reference decoder uses a padding macroblock column (added to right
 * edge of the frame) to guard against illegal macroblock offsets. The
 * algorithm has bugs that permit offsets to straddle the padding column.
 * This function replicates those bugs.
 *
 * @param[out] edge_x macroblock x address
 * @param[out] edge_y macroblock y address
 *
 * @return macroblock offset legal (boolean)
 */
static int vp7_calculate_mb_offset(int mb_x, int mb_y, int mb_width,
                                   int xoffset, int yoffset, int boundary,
                                   int *edge_x, int *edge_y)
{
    int vwidth = mb_width + 1;
    int new = (mb_y + yoffset) * vwidth + mb_x + xoffset;
    if (new < boundary || new % vwidth == vwidth - 1)
        return 0;
    *edge_y = new / vwidth;
    *edge_x = new % vwidth;
    return 1;
}

static const VP56mv *get_bmv_ptr(const VP8Macroblock *mb, int subblock)
{
    return &mb->bmv[mb->mode == VP8_MVMODE_SPLIT ? vp8_mbsplits[mb->partitioning][subblock] : 0];
}

static av_always_inline
void vp7_decode_mvs(VP8Context *s, VP8Macroblock *mb,
                    int mb_x, int mb_y, int layout)
{
    VP8Macroblock *mb_edge[12];
    enum { CNT_ZERO, CNT_NEAREST, CNT_NEAR };
    enum { VP8_EDGE_TOP, VP8_EDGE_LEFT, VP8_EDGE_TOPLEFT };
    int idx = CNT_ZERO;
    VP56mv near_mv[3];
    uint8_t cnt[3] = { 0 };
    VP56RangeCoder *c = &s->c;
    int i;

    AV_ZERO32(&near_mv[0]);
    AV_ZERO32(&near_mv[1]);
    AV_ZERO32(&near_mv[2]);

    for (i = 0; i < VP7_MV_PRED_COUNT; i++) {
        const VP7MVPred * pred = &vp7_mv_pred[i];
        int edge_x, edge_y;

        if (vp7_calculate_mb_offset(mb_x, mb_y, s->mb_width, pred->xoffset,
                                    pred->yoffset, !s->profile, &edge_x, &edge_y)) {
            VP8Macroblock *edge = mb_edge[i] = (s->mb_layout == 1)
                                             ? s->macroblocks_base + 1 + edge_x +
                                               (s->mb_width + 1) * (edge_y + 1)
                                             : s->macroblocks + edge_x +
                                               (s->mb_height - edge_y - 1) * 2;
            uint32_t mv = AV_RN32A(get_bmv_ptr(edge, vp7_mv_pred[i].subblock));
            if (mv) {
                if (AV_RN32A(&near_mv[CNT_NEAREST])) {
                    if (mv == AV_RN32A(&near_mv[CNT_NEAREST])) {
                        idx = CNT_NEAREST;
                    } else if (AV_RN32A(&near_mv[CNT_NEAR])) {
                        if (mv != AV_RN32A(&near_mv[CNT_NEAR]))
                            continue;
                        idx = CNT_NEAR;
                    } else {
                        AV_WN32A(&near_mv[CNT_NEAR], mv);
                        idx = CNT_NEAR;
                    }
                } else {
                    AV_WN32A(&near_mv[CNT_NEAREST], mv);
                    idx = CNT_NEAREST;
                }
            } else {
                idx = CNT_ZERO;
            }
        } else {
            idx = CNT_ZERO;
        }
        cnt[idx] += vp7_mv_pred[i].score;
    }

    mb->partitioning = VP8_SPLITMVMODE_NONE;

    if (vp56_rac_get_prob_branchy(c, vp7_mode_contexts[cnt[CNT_ZERO]][0])) {
        mb->mode = VP8_MVMODE_MV;

        if (vp56_rac_get_prob_branchy(c, vp7_mode_contexts[cnt[CNT_NEAREST]][1])) {

            if (vp56_rac_get_prob_branchy(c, vp7_mode_contexts[cnt[CNT_NEAR]][2])) {

                if (cnt[CNT_NEAREST] > cnt[CNT_NEAR])
                    AV_WN32A(&mb->mv, cnt[CNT_ZERO] > cnt[CNT_NEAREST] ? 0 : AV_RN32A(&near_mv[CNT_NEAREST]));
                else
                    AV_WN32A(&mb->mv, cnt[CNT_ZERO] > cnt[CNT_NEAR]    ? 0 : AV_RN32A(&near_mv[CNT_NEAR]));

                if (vp56_rac_get_prob_branchy(c, vp7_mode_contexts[cnt[CNT_NEAR]][3])) {
                    mb->mode = VP8_MVMODE_SPLIT;
                    mb->mv = mb->bmv[decode_splitmvs(s, c, mb, layout, IS_VP7) - 1];
                } else {
                    mb->mv.y += vp7_read_mv_component(c, s->prob->mvc[0]);
                    mb->mv.x += vp7_read_mv_component(c, s->prob->mvc[1]);
                    mb->bmv[0] = mb->mv;
                }
            } else {
                mb->mv = near_mv[CNT_NEAR];
                mb->bmv[0] = mb->mv;
            }
        } else {
            mb->mv = near_mv[CNT_NEAREST];
            mb->bmv[0] = mb->mv;
        }
    } else {
        mb->mode = VP8_MVMODE_ZERO;
        AV_ZERO32(&mb->mv);
        mb->bmv[0] = mb->mv;
    }
}

static av_always_inline
void vp8_decode_mvs(VP8Context *s, VP8Macroblock *mb,
                    int mb_x, int mb_y, int layout)
{
    VP8Macroblock *mb_edge[3] = { 0      /* top */,
                                  mb - 1 /* left */,
                                  0      /* top-left */ };
    enum { CNT_ZERO, CNT_NEAREST, CNT_NEAR, CNT_SPLITMV };
    enum { VP8_EDGE_TOP, VP8_EDGE_LEFT, VP8_EDGE_TOPLEFT };
    int idx = CNT_ZERO;
    int cur_sign_bias = s->sign_bias[mb->ref_frame];
    int8_t *sign_bias = s->sign_bias;
    VP56mv near_mv[4];
    uint8_t cnt[4] = { 0 };
    VP56RangeCoder *c = &s->c;

    if (!layout) { // layout is inlined (s->mb_layout is not)
        mb_edge[0] = mb + 2;
        mb_edge[2] = mb + 1;
    } else {
        mb_edge[0] = mb - s->mb_width - 1;
        mb_edge[2] = mb - s->mb_width - 2;
    }

    AV_ZERO32(&near_mv[0]);
    AV_ZERO32(&near_mv[1]);
    AV_ZERO32(&near_mv[2]);

    /* Process MB on top, left and top-left */
#define MV_EDGE_CHECK(n)                                                      \
    {                                                                         \
        VP8Macroblock *edge = mb_edge[n];                                     \
        int edge_ref = edge->ref_frame;                                       \
        if (edge_ref != VP56_FRAME_CURRENT) {                                 \
            uint32_t mv = AV_RN32A(&edge->mv);                                \
            if (mv) {                                                         \
                if (cur_sign_bias != sign_bias[edge_ref]) {                   \
                    /* SWAR negate of the values in mv. */                    \
                    mv = ~mv;                                                 \
                    mv = ((mv & 0x7fff7fff) +                                 \
                          0x00010001) ^ (mv & 0x80008000);                    \
                }                                                             \
                if (!n || mv != AV_RN32A(&near_mv[idx]))                      \
                    AV_WN32A(&near_mv[++idx], mv);                            \
                cnt[idx] += 1 + (n != 2);                                     \
            } else                                                            \
                cnt[CNT_ZERO] += 1 + (n != 2);                                \
        }                                                                     \
    }

    MV_EDGE_CHECK(0)
    MV_EDGE_CHECK(1)
    MV_EDGE_CHECK(2)

    mb->partitioning = VP8_SPLITMVMODE_NONE;
    if (vp56_rac_get_prob_branchy(c, vp8_mode_contexts[cnt[CNT_ZERO]][0])) {
        mb->mode = VP8_MVMODE_MV;

        /* If we have three distinct MVs, merge first and last if they're the same */
        if (cnt[CNT_SPLITMV] &&
            AV_RN32A(&near_mv[1 + VP8_EDGE_TOP]) == AV_RN32A(&near_mv[1 + VP8_EDGE_TOPLEFT]))
            cnt[CNT_NEAREST] += 1;

        /* Swap near and nearest if necessary */
        if (cnt[CNT_NEAR] > cnt[CNT_NEAREST]) {
            FFSWAP(uint8_t,     cnt[CNT_NEAREST],     cnt[CNT_NEAR]);
            FFSWAP( VP56mv, near_mv[CNT_NEAREST], near_mv[CNT_NEAR]);
        }

        if (vp56_rac_get_prob_branchy(c, vp8_mode_contexts[cnt[CNT_NEAREST]][1])) {
            if (vp56_rac_get_prob_branchy(c, vp8_mode_contexts[cnt[CNT_NEAR]][2])) {
                /* Choose the best mv out of 0,0 and the nearest mv */
                clamp_mv(s, &mb->mv, &near_mv[CNT_ZERO + (cnt[CNT_NEAREST] >= cnt[CNT_ZERO])]);
                cnt[CNT_SPLITMV] = ((mb_edge[VP8_EDGE_LEFT]->mode    == VP8_MVMODE_SPLIT) +
                                    (mb_edge[VP8_EDGE_TOP]->mode     == VP8_MVMODE_SPLIT)) * 2 +
                                    (mb_edge[VP8_EDGE_TOPLEFT]->mode == VP8_MVMODE_SPLIT);

                if (vp56_rac_get_prob_branchy(c, vp8_mode_contexts[cnt[CNT_SPLITMV]][3])) {
                    mb->mode = VP8_MVMODE_SPLIT;
                    mb->mv = mb->bmv[decode_splitmvs(s, c, mb, layout, IS_VP8) - 1];
                } else {
                    mb->mv.y  += vp8_read_mv_component(c, s->prob->mvc[0]);
                    mb->mv.x  += vp8_read_mv_component(c, s->prob->mvc[1]);
                    mb->bmv[0] = mb->mv;
                }
            } else {
                clamp_mv(s, &mb->mv, &near_mv[CNT_NEAR]);
                mb->bmv[0] = mb->mv;
            }
        } else {
            clamp_mv(s, &mb->mv, &near_mv[CNT_NEAREST]);
            mb->bmv[0] = mb->mv;
        }
    } else {
        mb->mode = VP8_MVMODE_ZERO;
        AV_ZERO32(&mb->mv);
        mb->bmv[0] = mb->mv;
    }
}

static av_always_inline
void decode_intra4x4_modes(VP8Context *s, VP56RangeCoder *c, VP8Macroblock *mb,
                           int mb_x, int keyframe, int layout)
{
    uint8_t *intra4x4 = mb->intra4x4_pred_mode_mb;

    if (layout) {
        VP8Macroblock *mb_top = mb - s->mb_width - 1;
        memcpy(mb->intra4x4_pred_mode_top, mb_top->intra4x4_pred_mode_top, 4);
    }
    if (keyframe) {
        int x, y;
        uint8_t *top;
        uint8_t *const left = s->intra4x4_pred_mode_left;
        if (layout)
            top = mb->intra4x4_pred_mode_top;
        else
            top = s->intra4x4_pred_mode_top + 4 * mb_x;
        for (y = 0; y < 4; y++) {
            for (x = 0; x < 4; x++) {
                const uint8_t *ctx;
                ctx       = vp8_pred4x4_prob_intra[top[x]][left[y]];
                *intra4x4 = vp8_rac_get_tree(c, vp8_pred4x4_tree, ctx);
                left[y]   = top[x] = *intra4x4;
                intra4x4++;
            }
        }
    } else {
        int i;
        for (i = 0; i < 16; i++)
            intra4x4[i] = vp8_rac_get_tree(c, vp8_pred4x4_tree,
                                           vp8_pred4x4_prob_inter);
    }
}

static av_always_inline
void decode_mb_mode(VP8Context *s, VP8Macroblock *mb, int mb_x, int mb_y,
                    uint8_t *segment, uint8_t *ref, int layout, int is_vp7)
{
    VP56RangeCoder *c = &s->c;
    static const char *vp7_feature_name[] = { "q-index",
                                              "lf-delta",
                                              "partial-golden-update",
                                              "blit-pitch" };
    if (is_vp7) {
        int i;
        *segment = 0;
        for (i = 0; i < 4; i++) {
            if (s->feature_enabled[i]) {
                if (vp56_rac_get_prob_branchy(c, s->feature_present_prob[i])) {
                      int index = vp8_rac_get_tree(c, vp7_feature_index_tree,
                                                   s->feature_index_prob[i]);
                      av_log(s->avctx, AV_LOG_WARNING,
                             "Feature %s present in macroblock (value 0x%x)\n",
                             vp7_feature_name[i], s->feature_value[i][index]);
                }
           }
        }
    } else if (s->segmentation.update_map) {
        int bit  = vp56_rac_get_prob(c, s->prob->segmentid[0]);
        *segment = vp56_rac_get_prob(c, s->prob->segmentid[1+bit]) + 2*bit;
    } else if (s->segmentation.enabled)
        *segment = ref ? *ref : *segment;
    mb->segment = *segment;

    mb->skip = s->mbskip_enabled ? vp56_rac_get_prob(c, s->prob->mbskip) : 0;

    if (s->keyframe) {
        mb->mode = vp8_rac_get_tree(c, vp8_pred16x16_tree_intra,
                                    vp8_pred16x16_prob_intra);

        if (mb->mode == MODE_I4x4) {
            decode_intra4x4_modes(s, c, mb, mb_x, 1, layout);
        } else {
            const uint32_t modes = (is_vp7 ? vp7_pred4x4_mode
                                           : vp8_pred4x4_mode)[mb->mode] * 0x01010101u;
            if (s->mb_layout)
                AV_WN32A(mb->intra4x4_pred_mode_top, modes);
            else
                AV_WN32A(s->intra4x4_pred_mode_top + 4 * mb_x, modes);
            AV_WN32A(s->intra4x4_pred_mode_left, modes);
        }

        mb->chroma_pred_mode = vp8_rac_get_tree(c, vp8_pred8x8c_tree,
                                                vp8_pred8x8c_prob_intra);
        mb->ref_frame        = VP56_FRAME_CURRENT;
    } else if (vp56_rac_get_prob_branchy(c, s->prob->intra)) {
        // inter MB, 16.2
        if (vp56_rac_get_prob_branchy(c, s->prob->last))
            mb->ref_frame =
                (!is_vp7 && vp56_rac_get_prob(c, s->prob->golden)) ? VP56_FRAME_GOLDEN2 /* altref */
                                                                   : VP56_FRAME_GOLDEN;
        else
            mb->ref_frame = VP56_FRAME_PREVIOUS;
        s->ref_count[mb->ref_frame - 1]++;

        // motion vectors, 16.3
        if (is_vp7)
            vp7_decode_mvs(s, mb, mb_x, mb_y, layout);
        else
            vp8_decode_mvs(s, mb, mb_x, mb_y, layout);
    } else {
        // intra MB, 16.1
        mb->mode = vp8_rac_get_tree(c, vp8_pred16x16_tree_inter, s->prob->pred16x16);

        if (mb->mode == MODE_I4x4)
            decode_intra4x4_modes(s, c, mb, mb_x, 0, layout);

        mb->chroma_pred_mode = vp8_rac_get_tree(c, vp8_pred8x8c_tree,
                                                s->prob->pred8x8c);
        mb->ref_frame        = VP56_FRAME_CURRENT;
        mb->partitioning     = VP8_SPLITMVMODE_NONE;
        AV_ZERO32(&mb->bmv[0]);
    }
}

/**
 * @param r     arithmetic bitstream reader context
 * @param block destination for block coefficients
 * @param probs probabilities to use when reading trees from the bitstream
 * @param i     initial coeff index, 0 unless a separate DC block is coded
 * @param qmul  array holding the dc/ac dequant factor at position 0/1
 *
 * @return 0 if no coeffs were decoded
 *         otherwise, the index of the last coeff decoded plus one
 */
static av_always_inline
int decode_block_coeffs_internal(VP56RangeCoder *r, int16_t block[16],
                                 uint8_t probs[16][3][NUM_DCT_TOKENS - 1],
                                 int i, uint8_t *token_prob, int16_t qmul[2],
                                 const uint8_t scan[16], int vp7)
{
    VP56RangeCoder c = *r;
    goto skip_eob;
    do {
        int coeff;
restart:
        if (!vp56_rac_get_prob_branchy(&c, token_prob[0]))   // DCT_EOB
            break;

skip_eob:
        if (!vp56_rac_get_prob_branchy(&c, token_prob[1])) { // DCT_0
            if (++i == 16)
                break; // invalid input; blocks should end with EOB
            token_prob = probs[i][0];
            if (vp7)
                goto restart;
            goto skip_eob;
        }

        if (!vp56_rac_get_prob_branchy(&c, token_prob[2])) { // DCT_1
            coeff = 1;
            token_prob = probs[i + 1][1];
        } else {
            if (!vp56_rac_get_prob_branchy(&c, token_prob[3])) { // DCT 2,3,4
                coeff = vp56_rac_get_prob_branchy(&c, token_prob[4]);
                if (coeff)
                    coeff += vp56_rac_get_prob(&c, token_prob[5]);
                coeff += 2;
            } else {
                // DCT_CAT*
                if (!vp56_rac_get_prob_branchy(&c, token_prob[6])) {
                    if (!vp56_rac_get_prob_branchy(&c, token_prob[7])) { // DCT_CAT1
                        coeff = 5 + vp56_rac_get_prob(&c, vp8_dct_cat1_prob[0]);
                    } else {                                    // DCT_CAT2
                        coeff  = 7;
                        coeff += vp56_rac_get_prob(&c, vp8_dct_cat2_prob[0]) << 1;
                        coeff += vp56_rac_get_prob(&c, vp8_dct_cat2_prob[1]);
                    }
                } else {    // DCT_CAT3 and up
                    int a   = vp56_rac_get_prob(&c, token_prob[8]);
                    int b   = vp56_rac_get_prob(&c, token_prob[9 + a]);
                    int cat = (a << 1) + b;
                    coeff  = 3 + (8 << cat);
                    coeff += vp8_rac_get_coeff(&c, ff_vp8_dct_cat_prob[cat]);
                }
            }
            token_prob = probs[i + 1][2];
        }
        block[scan[i]] = (vp8_rac_get(&c) ? -coeff : coeff) * qmul[!!i];
    } while (++i < 16);

    *r = c;
    return i;
}

static av_always_inline
int inter_predict_dc(int16_t block[16], int16_t pred[2])
{
    int16_t dc = block[0];
    int ret = 0;

    if (pred[1] > 3) {
        dc += pred[0];
        ret = 1;
    }

    if (!pred[0] | !dc | ((int32_t)pred[0] ^ (int32_t)dc) >> 31) {
        block[0] = pred[0] = dc;
        pred[1] = 0;
    } else {
        if (pred[0] == dc)
            pred[1]++;
        block[0] = pred[0] = dc;
    }

    return ret;
}

static int vp7_decode_block_coeffs_internal(VP56RangeCoder *r,
                                            int16_t block[16],
                                            uint8_t probs[16][3][NUM_DCT_TOKENS - 1],
                                            int i, uint8_t *token_prob,
                                            int16_t qmul[2],
                                            const uint8_t scan[16])
{
    return decode_block_coeffs_internal(r, block, probs, i,
                                        token_prob, qmul, scan, IS_VP7);
}

#ifndef vp8_decode_block_coeffs_internal
static int vp8_decode_block_coeffs_internal(VP56RangeCoder *r,
                                            int16_t block[16],
                                            uint8_t probs[16][3][NUM_DCT_TOKENS - 1],
                                            int i, uint8_t *token_prob,
                                            int16_t qmul[2])
{
    return decode_block_coeffs_internal(r, block, probs, i,
                                        token_prob, qmul, ff_zigzag_scan, IS_VP8);
}
#endif

/**
 * @param c          arithmetic bitstream reader context
 * @param block      destination for block coefficients
 * @param probs      probabilities to use when reading trees from the bitstream
 * @param i          initial coeff index, 0 unless a separate DC block is coded
 * @param zero_nhood the initial prediction context for number of surrounding
 *                   all-zero blocks (only left/top, so 0-2)
 * @param qmul       array holding the dc/ac dequant factor at position 0/1
 * @param scan       scan pattern (VP7 only)
 *
 * @return 0 if no coeffs were decoded
 *         otherwise, the index of the last coeff decoded plus one
 */
static av_always_inline
int decode_block_coeffs(VP56RangeCoder *c, int16_t block[16],
                        uint8_t probs[16][3][NUM_DCT_TOKENS - 1],
                        int i, int zero_nhood, int16_t qmul[2],
                        const uint8_t scan[16], int vp7)
{
    uint8_t *token_prob = probs[i][zero_nhood];
    if (!vp56_rac_get_prob_branchy(c, token_prob[0]))   // DCT_EOB
        return 0;
    return vp7 ? vp7_decode_block_coeffs_internal(c, block, probs, i,
                                                  token_prob, qmul, scan)
               : vp8_decode_block_coeffs_internal(c, block, probs, i,
                                                  token_prob, qmul);
}

static av_always_inline
void decode_mb_coeffs(VP8Context *s, VP8ThreadData *td, VP56RangeCoder *c,
                      VP8Macroblock *mb, uint8_t t_nnz[9], uint8_t l_nnz[9],
                      int is_vp7)
{
    int i, x, y, luma_start = 0, luma_ctx = 3;
    int nnz_pred, nnz, nnz_total = 0;
    int segment = mb->segment;
    int block_dc = 0;

    if (mb->mode != MODE_I4x4 && (is_vp7 || mb->mode != VP8_MVMODE_SPLIT)) {
        nnz_pred = t_nnz[8] + l_nnz[8];

        // decode DC values and do hadamard
        nnz = decode_block_coeffs(c, td->block_dc, s->prob->token[1], 0,
                                  nnz_pred, s->qmat[segment].luma_dc_qmul,
                                  ff_zigzag_scan, is_vp7);
        l_nnz[8] = t_nnz[8] = !!nnz;

        if (is_vp7 && mb->mode > MODE_I4x4) {
            nnz |=  inter_predict_dc(td->block_dc,
                                     s->inter_dc_pred[mb->ref_frame - 1]);
        }

        if (nnz) {
            nnz_total += nnz;
            block_dc   = 1;
            if (nnz == 1)
                s->vp8dsp.vp8_luma_dc_wht_dc(td->block, td->block_dc);
            else
                s->vp8dsp.vp8_luma_dc_wht(td->block, td->block_dc);
        }
        luma_start = 1;
        luma_ctx   = 0;
    }

    // luma blocks
    for (y = 0; y < 4; y++)
        for (x = 0; x < 4; x++) {
            nnz_pred = l_nnz[y] + t_nnz[x];
            nnz = decode_block_coeffs(c, td->block[y][x],
                                      s->prob->token[luma_ctx],
                                      luma_start, nnz_pred,
                                      s->qmat[segment].luma_qmul,
                                      s->prob[0].scan, is_vp7);
            /* nnz+block_dc may be one more than the actual last index,
             * but we don't care */
            td->non_zero_count_cache[y][x] = nnz + block_dc;
            t_nnz[x] = l_nnz[y] = !!nnz;
            nnz_total += nnz;
        }

    // chroma blocks
    // TODO: what to do about dimensions? 2nd dim for luma is x,
    // but for chroma it's (y<<1)|x
    for (i = 4; i < 6; i++)
        for (y = 0; y < 2; y++)
            for (x = 0; x < 2; x++) {
                nnz_pred = l_nnz[i + 2 * y] + t_nnz[i + 2 * x];
                nnz = decode_block_coeffs(c, td->block[i][(y << 1) + x],
                                          s->prob->token[2], 0, nnz_pred,
                                          s->qmat[segment].chroma_qmul,
                                          s->prob[0].scan, is_vp7);
                td->non_zero_count_cache[i][(y << 1) + x] = nnz;
                t_nnz[i + 2 * x] = l_nnz[i + 2 * y] = !!nnz;
                nnz_total += nnz;
            }

    // if there were no coded coeffs despite the macroblock not being marked skip,
    // we MUST not do the inner loop filter and should not do IDCT
    // Since skip isn't used for bitstream prediction, just manually set it.
    if (!nnz_total)
        mb->skip = 1;
}

static av_always_inline
void backup_mb_border(uint8_t *top_border, uint8_t *src_y,
                      uint8_t *src_cb, uint8_t *src_cr,
                      ptrdiff_t linesize, ptrdiff_t uvlinesize, int simple)
{
    AV_COPY128(top_border, src_y + 15 * linesize);
    if (!simple) {
        AV_COPY64(top_border + 16, src_cb + 7 * uvlinesize);
        AV_COPY64(top_border + 24, src_cr + 7 * uvlinesize);
    }
}

static av_always_inline
void xchg_mb_border(uint8_t *top_border, uint8_t *src_y, uint8_t *src_cb,
                    uint8_t *src_cr, ptrdiff_t linesize, ptrdiff_t uvlinesize, int mb_x,
                    int mb_y, int mb_width, int simple, int xchg)
{
    uint8_t *top_border_m1 = top_border - 32;     // for TL prediction
    src_y  -= linesize;
    src_cb -= uvlinesize;
    src_cr -= uvlinesize;

#define XCHG(a, b, xchg)                                                      \
    do {                                                                      \
        if (xchg)                                                             \
            AV_SWAP64(b, a);                                                  \
        else                                                                  \
            AV_COPY64(b, a);                                                  \
    } while (0)

    XCHG(top_border_m1 + 8, src_y - 8, xchg);
    XCHG(top_border, src_y, xchg);
    XCHG(top_border + 8, src_y + 8, 1);
    if (mb_x < mb_width - 1)
        XCHG(top_border + 32, src_y + 16, 1);

    // only copy chroma for normal loop filter
    // or to initialize the top row to 127
    if (!simple || !mb_y) {
        XCHG(top_border_m1 + 16, src_cb - 8, xchg);
        XCHG(top_border_m1 + 24, src_cr - 8, xchg);
        XCHG(top_border + 16, src_cb, 1);
        XCHG(top_border + 24, src_cr, 1);
    }
}

static av_always_inline
int check_dc_pred8x8_mode(int mode, int mb_x, int mb_y)
{
    if (!mb_x)
        return mb_y ? TOP_DC_PRED8x8 : DC_128_PRED8x8;
    else
        return mb_y ? mode : LEFT_DC_PRED8x8;
}

static av_always_inline
int check_tm_pred8x8_mode(int mode, int mb_x, int mb_y, int vp7)
{
    if (!mb_x)
        return mb_y ? VERT_PRED8x8 : (vp7 ? DC_128_PRED8x8 : DC_129_PRED8x8);
    else
        return mb_y ? mode : HOR_PRED8x8;
}

static av_always_inline
int check_intra_pred8x8_mode_emuedge(int mode, int mb_x, int mb_y, int vp7)
{
    switch (mode) {
    case DC_PRED8x8:
        return check_dc_pred8x8_mode(mode, mb_x, mb_y);
    case VERT_PRED8x8:
        return !mb_y ? (vp7 ? DC_128_PRED8x8 : DC_127_PRED8x8) : mode;
    case HOR_PRED8x8:
        return !mb_x ? (vp7 ? DC_128_PRED8x8 : DC_129_PRED8x8) : mode;
    case PLANE_PRED8x8: /* TM */
        return check_tm_pred8x8_mode(mode, mb_x, mb_y, vp7);
    }
    return mode;
}

static av_always_inline
int check_tm_pred4x4_mode(int mode, int mb_x, int mb_y, int vp7)
{
    if (!mb_x) {
        return mb_y ? VERT_VP8_PRED : (vp7 ? DC_128_PRED : DC_129_PRED);
    } else {
        return mb_y ? mode : HOR_VP8_PRED;
    }
}

static av_always_inline
int check_intra_pred4x4_mode_emuedge(int mode, int mb_x, int mb_y,
                                     int *copy_buf, int vp7)
{
    switch (mode) {
    case VERT_PRED:
        if (!mb_x && mb_y) {
            *copy_buf = 1;
            return mode;
        }
        /* fall-through */
    case DIAG_DOWN_LEFT_PRED:
    case VERT_LEFT_PRED:
        return !mb_y ? (vp7 ? DC_128_PRED : DC_127_PRED) : mode;
    case HOR_PRED:
        if (!mb_y) {
            *copy_buf = 1;
            return mode;
        }
        /* fall-through */
    case HOR_UP_PRED:
        return !mb_x ? (vp7 ? DC_128_PRED : DC_129_PRED) : mode;
    case TM_VP8_PRED:
        return check_tm_pred4x4_mode(mode, mb_x, mb_y, vp7);
    case DC_PRED: /* 4x4 DC doesn't use the same "H.264-style" exceptions
                   * as 16x16/8x8 DC */
    case DIAG_DOWN_RIGHT_PRED:
    case VERT_RIGHT_PRED:
    case HOR_DOWN_PRED:
        if (!mb_y || !mb_x)
            *copy_buf = 1;
        return mode;
    }
    return mode;
}

static av_always_inline
void intra_predict(VP8Context *s, VP8ThreadData *td, uint8_t *dst[3],
                   VP8Macroblock *mb, int mb_x, int mb_y, int is_vp7)
{
    int x, y, mode, nnz;
    uint32_t tr;

    /* for the first row, we need to run xchg_mb_border to init the top edge
     * to 127 otherwise, skip it if we aren't going to deblock */
    if (mb_y && (s->deblock_filter || !mb_y) && td->thread_nr == 0)
        xchg_mb_border(s->top_border[mb_x + 1], dst[0], dst[1], dst[2],
                       s->linesize, s->uvlinesize, mb_x, mb_y, s->mb_width,
                       s->filter.simple, 1);

    if (mb->mode < MODE_I4x4) {
        mode = check_intra_pred8x8_mode_emuedge(mb->mode, mb_x, mb_y, is_vp7);
        s->hpc.pred16x16[mode](dst[0], s->linesize);
    } else {
        uint8_t *ptr = dst[0];
        uint8_t *intra4x4 = mb->intra4x4_pred_mode_mb;
        const uint8_t lo = is_vp7 ? 128 : 127;
        const uint8_t hi = is_vp7 ? 128 : 129;
        uint8_t tr_top[4] = { lo, lo, lo, lo };

        // all blocks on the right edge of the macroblock use bottom edge
        // the top macroblock for their topright edge
        uint8_t *tr_right = ptr - s->linesize + 16;

        // if we're on the right edge of the frame, said edge is extended
        // from the top macroblock
        if (mb_y && mb_x == s->mb_width - 1) {
            tr       = tr_right[-1] * 0x01010101u;
            tr_right = (uint8_t *) &tr;
        }

        if (mb->skip)
            AV_ZERO128(td->non_zero_count_cache);

        for (y = 0; y < 4; y++) {
            uint8_t *topright = ptr + 4 - s->linesize;
            for (x = 0; x < 4; x++) {
                int copy = 0;
                ptrdiff_t linesize = s->linesize;
                uint8_t *dst = ptr + 4 * x;
                LOCAL_ALIGNED(4, uint8_t, copy_dst, [5 * 8]);

                if ((y == 0 || x == 3) && mb_y == 0) {
                    topright = tr_top;
                } else if (x == 3)
                    topright = tr_right;

                mode = check_intra_pred4x4_mode_emuedge(intra4x4[x], mb_x + x,
                                                        mb_y + y, &copy, is_vp7);
                if (copy) {
                    dst      = copy_dst + 12;
                    linesize = 8;
                    if (!(mb_y + y)) {
                        copy_dst[3] = lo;
                        AV_WN32A(copy_dst + 4, lo * 0x01010101U);
                    } else {
                        AV_COPY32(copy_dst + 4, ptr + 4 * x - s->linesize);
                        if (!(mb_x + x)) {
                            copy_dst[3] = hi;
                        } else {
                            copy_dst[3] = ptr[4 * x - s->linesize - 1];
                        }
                    }
                    if (!(mb_x + x)) {
                        copy_dst[11] =
                        copy_dst[19] =
                        copy_dst[27] =
                        copy_dst[35] = hi;
                    } else {
                        copy_dst[11] = ptr[4 * x                   - 1];
                        copy_dst[19] = ptr[4 * x + s->linesize     - 1];
                        copy_dst[27] = ptr[4 * x + s->linesize * 2 - 1];
                        copy_dst[35] = ptr[4 * x + s->linesize * 3 - 1];
                    }
                }
                s->hpc.pred4x4[mode](dst, topright, linesize);
                if (copy) {
                    AV_COPY32(ptr + 4 * x,                   copy_dst + 12);
                    AV_COPY32(ptr + 4 * x + s->linesize,     copy_dst + 20);
                    AV_COPY32(ptr + 4 * x + s->linesize * 2, copy_dst + 28);
                    AV_COPY32(ptr + 4 * x + s->linesize * 3, copy_dst + 36);
                }

                nnz = td->non_zero_count_cache[y][x];
                if (nnz) {
                    if (nnz == 1)
                        s->vp8dsp.vp8_idct_dc_add(ptr + 4 * x,
                                                  td->block[y][x], s->linesize);
                    else
                        s->vp8dsp.vp8_idct_add(ptr + 4 * x,
                                               td->block[y][x], s->linesize);
                }
                topright += 4;
            }

            ptr      += 4 * s->linesize;
            intra4x4 += 4;
        }
    }

    mode = check_intra_pred8x8_mode_emuedge(mb->chroma_pred_mode,
                                            mb_x, mb_y, is_vp7);
    s->hpc.pred8x8[mode](dst[1], s->uvlinesize);
    s->hpc.pred8x8[mode](dst[2], s->uvlinesize);

    if (mb_y && (s->deblock_filter || !mb_y) && td->thread_nr == 0)
        xchg_mb_border(s->top_border[mb_x + 1], dst[0], dst[1], dst[2],
                       s->linesize, s->uvlinesize, mb_x, mb_y, s->mb_width,
                       s->filter.simple, 0);
}

static const uint8_t subpel_idx[3][8] = {
    { 0, 1, 2, 1, 2, 1, 2, 1 }, // nr. of left extra pixels,
                                // also function pointer index
    { 0, 3, 5, 3, 5, 3, 5, 3 }, // nr. of extra pixels required
    { 0, 2, 3, 2, 3, 2, 3, 2 }, // nr. of right extra pixels
};

/**
 * luma MC function
 *
 * @param s        VP8 decoding context
 * @param dst      target buffer for block data at block position
 * @param ref      reference picture buffer at origin (0, 0)
 * @param mv       motion vector (relative to block position) to get pixel data from
 * @param x_off    horizontal position of block from origin (0, 0)
 * @param y_off    vertical position of block from origin (0, 0)
 * @param block_w  width of block (16, 8 or 4)
 * @param block_h  height of block (always same as block_w)
 * @param width    width of src/dst plane data
 * @param height   height of src/dst plane data
 * @param linesize size of a single line of plane data, including padding
 * @param mc_func  motion compensation function pointers (bilinear or sixtap MC)
 */
static av_always_inline
void vp8_mc_luma(VP8Context *s, VP8ThreadData *td, uint8_t *dst,
                 ThreadFrame *ref, const VP56mv *mv,
                 int x_off, int y_off, int block_w, int block_h,
                 int width, int height, ptrdiff_t linesize,
                 vp8_mc_func mc_func[3][3])
{
    uint8_t *src = ref->f->data[0];

    if (AV_RN32A(mv)) {
        ptrdiff_t src_linesize = linesize;

        int mx = (mv->x * 2) & 7, mx_idx = subpel_idx[0][mx];
        int my = (mv->y * 2) & 7, my_idx = subpel_idx[0][my];

        x_off += mv->x >> 2;
        y_off += mv->y >> 2;

        // edge emulation
        ff_thread_await_progress(ref, (3 + y_off + block_h + subpel_idx[2][my]) >> 4, 0);
        src += y_off * linesize + x_off;
        if (x_off < mx_idx || x_off >= width  - block_w - subpel_idx[2][mx] ||
            y_off < my_idx || y_off >= height - block_h - subpel_idx[2][my]) {
            s->vdsp.emulated_edge_mc(td->edge_emu_buffer,
                                     src - my_idx * linesize - mx_idx,
                                     EDGE_EMU_LINESIZE, linesize,
                                     block_w + subpel_idx[1][mx],
                                     block_h + subpel_idx[1][my],
                                     x_off - mx_idx, y_off - my_idx,
                                     width, height);
            src = td->edge_emu_buffer + mx_idx + EDGE_EMU_LINESIZE * my_idx;
            src_linesize = EDGE_EMU_LINESIZE;
        }
        mc_func[my_idx][mx_idx](dst, linesize, src, src_linesize, block_h, mx, my);
    } else {
        ff_thread_await_progress(ref, (3 + y_off + block_h) >> 4, 0);
        mc_func[0][0](dst, linesize, src + y_off * linesize + x_off,
                      linesize, block_h, 0, 0);
    }
}

/**
 * chroma MC function
 *
 * @param s        VP8 decoding context
 * @param dst1     target buffer for block data at block position (U plane)
 * @param dst2     target buffer for block data at block position (V plane)
 * @param ref      reference picture buffer at origin (0, 0)
 * @param mv       motion vector (relative to block position) to get pixel data from
 * @param x_off    horizontal position of block from origin (0, 0)
 * @param y_off    vertical position of block from origin (0, 0)
 * @param block_w  width of block (16, 8 or 4)
 * @param block_h  height of block (always same as block_w)
 * @param width    width of src/dst plane data
 * @param height   height of src/dst plane data
 * @param linesize size of a single line of plane data, including padding
 * @param mc_func  motion compensation function pointers (bilinear or sixtap MC)
 */
static av_always_inline
void vp8_mc_chroma(VP8Context *s, VP8ThreadData *td, uint8_t *dst1,
                   uint8_t *dst2, ThreadFrame *ref, const VP56mv *mv,
                   int x_off, int y_off, int block_w, int block_h,
                   int width, int height, ptrdiff_t linesize,
                   vp8_mc_func mc_func[3][3])
{
    uint8_t *src1 = ref->f->data[1], *src2 = ref->f->data[2];

    if (AV_RN32A(mv)) {
        int mx = mv->x & 7, mx_idx = subpel_idx[0][mx];
        int my = mv->y & 7, my_idx = subpel_idx[0][my];

        x_off += mv->x >> 3;
        y_off += mv->y >> 3;

        // edge emulation
        src1 += y_off * linesize + x_off;
        src2 += y_off * linesize + x_off;
        ff_thread_await_progress(ref, (3 + y_off + block_h + subpel_idx[2][my]) >> 3, 0);
        if (x_off < mx_idx || x_off >= width  - block_w - subpel_idx[2][mx] ||
            y_off < my_idx || y_off >= height - block_h - subpel_idx[2][my]) {
            s->vdsp.emulated_edge_mc(td->edge_emu_buffer,
                                     src1 - my_idx * linesize - mx_idx,
                                     EDGE_EMU_LINESIZE, linesize,
                                     block_w + subpel_idx[1][mx],
                                     block_h + subpel_idx[1][my],
                                     x_off - mx_idx, y_off - my_idx, width, height);
            src1 = td->edge_emu_buffer + mx_idx + EDGE_EMU_LINESIZE * my_idx;
            mc_func[my_idx][mx_idx](dst1, linesize, src1, EDGE_EMU_LINESIZE, block_h, mx, my);

            s->vdsp.emulated_edge_mc(td->edge_emu_buffer,
                                     src2 - my_idx * linesize - mx_idx,
                                     EDGE_EMU_LINESIZE, linesize,
                                     block_w + subpel_idx[1][mx],
                                     block_h + subpel_idx[1][my],
                                     x_off - mx_idx, y_off - my_idx, width, height);
            src2 = td->edge_emu_buffer + mx_idx + EDGE_EMU_LINESIZE * my_idx;
            mc_func[my_idx][mx_idx](dst2, linesize, src2, EDGE_EMU_LINESIZE, block_h, mx, my);
        } else {
            mc_func[my_idx][mx_idx](dst1, linesize, src1, linesize, block_h, mx, my);
            mc_func[my_idx][mx_idx](dst2, linesize, src2, linesize, block_h, mx, my);
        }
    } else {
        ff_thread_await_progress(ref, (3 + y_off + block_h) >> 3, 0);
        mc_func[0][0](dst1, linesize, src1 + y_off * linesize + x_off, linesize, block_h, 0, 0);
        mc_func[0][0](dst2, linesize, src2 + y_off * linesize + x_off, linesize, block_h, 0, 0);
    }
}

static av_always_inline
void vp8_mc_part(VP8Context *s, VP8ThreadData *td, uint8_t *dst[3],
                 ThreadFrame *ref_frame, int x_off, int y_off,
                 int bx_off, int by_off, int block_w, int block_h,
                 int width, int height, VP56mv *mv)
{
    VP56mv uvmv = *mv;

    /* Y */
    vp8_mc_luma(s, td, dst[0] + by_off * s->linesize + bx_off,
                ref_frame, mv, x_off + bx_off, y_off + by_off,
                block_w, block_h, width, height, s->linesize,
                s->put_pixels_tab[block_w == 8]);

    /* U/V */
    if (s->profile == 3) {
        /* this block only applies VP8; it is safe to check
         * only the profile, as VP7 profile <= 1 */
        uvmv.x &= ~7;
        uvmv.y &= ~7;
    }
    x_off   >>= 1;
    y_off   >>= 1;
    bx_off  >>= 1;
    by_off  >>= 1;
    width   >>= 1;
    height  >>= 1;
    block_w >>= 1;
    block_h >>= 1;
    vp8_mc_chroma(s, td, dst[1] + by_off * s->uvlinesize + bx_off,
                  dst[2] + by_off * s->uvlinesize + bx_off, ref_frame,
                  &uvmv, x_off + bx_off, y_off + by_off,
                  block_w, block_h, width, height, s->uvlinesize,
                  s->put_pixels_tab[1 + (block_w == 4)]);
}

/* Fetch pixels for estimated mv 4 macroblocks ahead.
 * Optimized for 64-byte cache lines. Inspired by ffh264 prefetch_motion. */
static av_always_inline
void prefetch_motion(VP8Context *s, VP8Macroblock *mb, int mb_x, int mb_y,
                     int mb_xy, int ref)
{
    /* Don't prefetch refs that haven't been used very often this frame. */
    if (s->ref_count[ref - 1] > (mb_xy >> 5)) {
        int x_off = mb_x << 4, y_off = mb_y << 4;
        int mx = (mb->mv.x >> 2) + x_off + 8;
        int my = (mb->mv.y >> 2) + y_off;
        uint8_t **src = s->framep[ref]->tf.f->data;
        int off = mx + (my + (mb_x & 3) * 4) * s->linesize + 64;
        /* For threading, a ff_thread_await_progress here might be useful, but
         * it actually slows down the decoder. Since a bad prefetch doesn't
         * generate bad decoder output, we don't run it here. */
        s->vdsp.prefetch(src[0] + off, s->linesize, 4);
        off = (mx >> 1) + ((my >> 1) + (mb_x & 7)) * s->uvlinesize + 64;
        s->vdsp.prefetch(src[1] + off, src[2] - src[1], 2);
    }
}

/**
 * Apply motion vectors to prediction buffer, chapter 18.
 */
static av_always_inline
void inter_predict(VP8Context *s, VP8ThreadData *td, uint8_t *dst[3],
                   VP8Macroblock *mb, int mb_x, int mb_y)
{
    int x_off = mb_x << 4, y_off = mb_y << 4;
    int width = 16 * s->mb_width, height = 16 * s->mb_height;
    ThreadFrame *ref = &s->framep[mb->ref_frame]->tf;
    VP56mv *bmv = mb->bmv;

    switch (mb->partitioning) {
    case VP8_SPLITMVMODE_NONE:
        vp8_mc_part(s, td, dst, ref, x_off, y_off,
                    0, 0, 16, 16, width, height, &mb->mv);
        break;
    case VP8_SPLITMVMODE_4x4: {
        int x, y;
        VP56mv uvmv;

        /* Y */
        for (y = 0; y < 4; y++) {
            for (x = 0; x < 4; x++) {
                vp8_mc_luma(s, td, dst[0] + 4 * y * s->linesize + x * 4,
                            ref, &bmv[4 * y + x],
                            4 * x + x_off, 4 * y + y_off, 4, 4,
                            width, height, s->linesize,
                            s->put_pixels_tab[2]);
            }
        }

        /* U/V */
        x_off  >>= 1;
        y_off  >>= 1;
        width  >>= 1;
        height >>= 1;
        for (y = 0; y < 2; y++) {
            for (x = 0; x < 2; x++) {
                uvmv.x = mb->bmv[2 * y       * 4 + 2 * x    ].x +
                         mb->bmv[2 * y       * 4 + 2 * x + 1].x +
                         mb->bmv[(2 * y + 1) * 4 + 2 * x    ].x +
                         mb->bmv[(2 * y + 1) * 4 + 2 * x + 1].x;
                uvmv.y = mb->bmv[2 * y       * 4 + 2 * x    ].y +
                         mb->bmv[2 * y       * 4 + 2 * x + 1].y +
                         mb->bmv[(2 * y + 1) * 4 + 2 * x    ].y +
                         mb->bmv[(2 * y + 1) * 4 + 2 * x + 1].y;
                uvmv.x = (uvmv.x + 2 + FF_SIGNBIT(uvmv.x)) >> 2;
                uvmv.y = (uvmv.y + 2 + FF_SIGNBIT(uvmv.y)) >> 2;
                if (s->profile == 3) {
                    uvmv.x &= ~7;
                    uvmv.y &= ~7;
                }
                vp8_mc_chroma(s, td, dst[1] + 4 * y * s->uvlinesize + x * 4,
                              dst[2] + 4 * y * s->uvlinesize + x * 4, ref,
                              &uvmv, 4 * x + x_off, 4 * y + y_off, 4, 4,
                              width, height, s->uvlinesize,
                              s->put_pixels_tab[2]);
            }
        }
        break;
    }
    case VP8_SPLITMVMODE_16x8:
        vp8_mc_part(s, td, dst, ref, x_off, y_off,
                    0, 0, 16, 8, width, height, &bmv[0]);
        vp8_mc_part(s, td, dst, ref, x_off, y_off,
                    0, 8, 16, 8, width, height, &bmv[1]);
        break;
    case VP8_SPLITMVMODE_8x16:
        vp8_mc_part(s, td, dst, ref, x_off, y_off,
                    0, 0, 8, 16, width, height, &bmv[0]);
        vp8_mc_part(s, td, dst, ref, x_off, y_off,
                    8, 0, 8, 16, width, height, &bmv[1]);
        break;
    case VP8_SPLITMVMODE_8x8:
        vp8_mc_part(s, td, dst, ref, x_off, y_off,
                    0, 0, 8, 8, width, height, &bmv[0]);
        vp8_mc_part(s, td, dst, ref, x_off, y_off,
                    8, 0, 8, 8, width, height, &bmv[1]);
        vp8_mc_part(s, td, dst, ref, x_off, y_off,
                    0, 8, 8, 8, width, height, &bmv[2]);
        vp8_mc_part(s, td, dst, ref, x_off, y_off,
                    8, 8, 8, 8, width, height, &bmv[3]);
        break;
    }
}

static av_always_inline
void idct_mb(VP8Context *s, VP8ThreadData *td, uint8_t *dst[3], VP8Macroblock *mb)
{
    int x, y, ch;

    if (mb->mode != MODE_I4x4) {
        uint8_t *y_dst = dst[0];
        for (y = 0; y < 4; y++) {
            uint32_t nnz4 = AV_RL32(td->non_zero_count_cache[y]);
            if (nnz4) {
                if (nnz4 & ~0x01010101) {
                    for (x = 0; x < 4; x++) {
                        if ((uint8_t) nnz4 == 1)
                            s->vp8dsp.vp8_idct_dc_add(y_dst + 4 * x,
                                                      td->block[y][x],
                                                      s->linesize);
                        else if ((uint8_t) nnz4 > 1)
                            s->vp8dsp.vp8_idct_add(y_dst + 4 * x,
                                                   td->block[y][x],
                                                   s->linesize);
                        nnz4 >>= 8;
                        if (!nnz4)
                            break;
                    }
                } else {
                    s->vp8dsp.vp8_idct_dc_add4y(y_dst, td->block[y], s->linesize);
                }
            }
            y_dst += 4 * s->linesize;
        }
    }

    for (ch = 0; ch < 2; ch++) {
        uint32_t nnz4 = AV_RL32(td->non_zero_count_cache[4 + ch]);
        if (nnz4) {
            uint8_t *ch_dst = dst[1 + ch];
            if (nnz4 & ~0x01010101) {
                for (y = 0; y < 2; y++) {
                    for (x = 0; x < 2; x++) {
                        if ((uint8_t) nnz4 == 1)
                            s->vp8dsp.vp8_idct_dc_add(ch_dst + 4 * x,
                                                      td->block[4 + ch][(y << 1) + x],
                                                      s->uvlinesize);
                        else if ((uint8_t) nnz4 > 1)
                            s->vp8dsp.vp8_idct_add(ch_dst + 4 * x,
                                                   td->block[4 + ch][(y << 1) + x],
                                                   s->uvlinesize);
                        nnz4 >>= 8;
                        if (!nnz4)
                            goto chroma_idct_end;
                    }
                    ch_dst += 4 * s->uvlinesize;
                }
            } else {
                s->vp8dsp.vp8_idct_dc_add4uv(ch_dst, td->block[4 + ch], s->uvlinesize);
            }
        }
chroma_idct_end:
        ;
    }
}

static av_always_inline
void filter_level_for_mb(VP8Context *s, VP8Macroblock *mb,
                         VP8FilterStrength *f, int is_vp7)
{
    int interior_limit, filter_level;

    if (s->segmentation.enabled) {
        filter_level = s->segmentation.filter_level[mb->segment];
        if (!s->segmentation.absolute_vals)
            filter_level += s->filter.level;
    } else
        filter_level = s->filter.level;

    if (s->lf_delta.enabled) {
        filter_level += s->lf_delta.ref[mb->ref_frame];
        filter_level += s->lf_delta.mode[mb->mode];
    }

    filter_level = av_clip_uintp2(filter_level, 6);

    interior_limit = filter_level;
    if (s->filter.sharpness) {
        interior_limit >>= (s->filter.sharpness + 3) >> 2;
        interior_limit = FFMIN(interior_limit, 9 - s->filter.sharpness);
    }
    interior_limit = FFMAX(interior_limit, 1);

    f->filter_level = filter_level;
    f->inner_limit = interior_limit;
    f->inner_filter = is_vp7 || !mb->skip || mb->mode == MODE_I4x4 ||
                      mb->mode == VP8_MVMODE_SPLIT;
}

static av_always_inline
void filter_mb(VP8Context *s, uint8_t *dst[3], VP8FilterStrength *f,
               int mb_x, int mb_y, int is_vp7)
{
    int mbedge_lim, bedge_lim_y, bedge_lim_uv, hev_thresh;
    int filter_level = f->filter_level;
    int inner_limit = f->inner_limit;
    int inner_filter = f->inner_filter;
    ptrdiff_t linesize   = s->linesize;
    ptrdiff_t uvlinesize = s->uvlinesize;
    static const uint8_t hev_thresh_lut[2][64] = {
        { 0, 0, 0, 0, 0, 0, 0, 0, 0, 0, 0, 0, 0, 0, 0, 1, 1, 1, 1, 1,
          2, 2, 2, 2, 2, 2, 2, 2, 2, 2, 2, 2, 2, 2, 2, 2, 2, 2, 2, 2,
          3, 3, 3, 3, 3, 3, 3, 3, 3, 3, 3, 3, 3, 3, 3, 3, 3, 3, 3, 3,
          3, 3, 3, 3 },
        { 0, 0, 0, 0, 0, 0, 0, 0, 0, 0, 0, 0, 0, 0, 0, 1, 1, 1, 1, 1,
          1, 1, 1, 1, 1, 1, 1, 1, 1, 1, 1, 1, 1, 1, 1, 1, 1, 1, 1, 1,
          2, 2, 2, 2, 2, 2, 2, 2, 2, 2, 2, 2, 2, 2, 2, 2, 2, 2, 2, 2,
          2, 2, 2, 2 }
    };

    if (!filter_level)
        return;

    if (is_vp7) {
        bedge_lim_y  = filter_level;
        bedge_lim_uv = filter_level * 2;
        mbedge_lim   = filter_level + 2;
    } else {
        bedge_lim_y  =
        bedge_lim_uv = filter_level * 2 + inner_limit;
        mbedge_lim   = bedge_lim_y + 4;
    }

    hev_thresh = hev_thresh_lut[s->keyframe][filter_level];

    if (mb_x) {
        s->vp8dsp.vp8_h_loop_filter16y(dst[0], linesize,
                                       mbedge_lim, inner_limit, hev_thresh);
        s->vp8dsp.vp8_h_loop_filter8uv(dst[1], dst[2], uvlinesize,
                                       mbedge_lim, inner_limit, hev_thresh);
    }

#define H_LOOP_FILTER_16Y_INNER(cond)                                         \
    if (cond && inner_filter) {                                               \
        s->vp8dsp.vp8_h_loop_filter16y_inner(dst[0] +  4, linesize,           \
                                             bedge_lim_y, inner_limit,        \
                                             hev_thresh);                     \
        s->vp8dsp.vp8_h_loop_filter16y_inner(dst[0] +  8, linesize,           \
                                             bedge_lim_y, inner_limit,        \
                                             hev_thresh);                     \
        s->vp8dsp.vp8_h_loop_filter16y_inner(dst[0] + 12, linesize,           \
                                             bedge_lim_y, inner_limit,        \
                                             hev_thresh);                     \
        s->vp8dsp.vp8_h_loop_filter8uv_inner(dst[1] +  4, dst[2] + 4,         \
                                             uvlinesize,  bedge_lim_uv,       \
                                             inner_limit, hev_thresh);        \
    }

    H_LOOP_FILTER_16Y_INNER(!is_vp7)

    if (mb_y) {
        s->vp8dsp.vp8_v_loop_filter16y(dst[0], linesize,
                                       mbedge_lim, inner_limit, hev_thresh);
        s->vp8dsp.vp8_v_loop_filter8uv(dst[1], dst[2], uvlinesize,
                                       mbedge_lim, inner_limit, hev_thresh);
    }

    if (inner_filter) {
        s->vp8dsp.vp8_v_loop_filter16y_inner(dst[0] +  4 * linesize,
                                             linesize, bedge_lim_y,
                                             inner_limit, hev_thresh);
        s->vp8dsp.vp8_v_loop_filter16y_inner(dst[0] +  8 * linesize,
                                             linesize, bedge_lim_y,
                                             inner_limit, hev_thresh);
        s->vp8dsp.vp8_v_loop_filter16y_inner(dst[0] + 12 * linesize,
                                             linesize, bedge_lim_y,
                                             inner_limit, hev_thresh);
        s->vp8dsp.vp8_v_loop_filter8uv_inner(dst[1] +  4 * uvlinesize,
                                             dst[2] +  4 * uvlinesize,
                                             uvlinesize, bedge_lim_uv,
                                             inner_limit, hev_thresh);
    }

    H_LOOP_FILTER_16Y_INNER(is_vp7)
}

static av_always_inline
void filter_mb_simple(VP8Context *s, uint8_t *dst, VP8FilterStrength *f,
                      int mb_x, int mb_y)
{
    int mbedge_lim, bedge_lim;
    int filter_level = f->filter_level;
    int inner_limit  = f->inner_limit;
    int inner_filter = f->inner_filter;
    ptrdiff_t linesize = s->linesize;

    if (!filter_level)
        return;

    bedge_lim  = 2 * filter_level + inner_limit;
    mbedge_lim = bedge_lim + 4;

    if (mb_x)
        s->vp8dsp.vp8_h_loop_filter_simple(dst, linesize, mbedge_lim);
    if (inner_filter) {
        s->vp8dsp.vp8_h_loop_filter_simple(dst +  4, linesize, bedge_lim);
        s->vp8dsp.vp8_h_loop_filter_simple(dst +  8, linesize, bedge_lim);
        s->vp8dsp.vp8_h_loop_filter_simple(dst + 12, linesize, bedge_lim);
    }

    if (mb_y)
        s->vp8dsp.vp8_v_loop_filter_simple(dst, linesize, mbedge_lim);
    if (inner_filter) {
        s->vp8dsp.vp8_v_loop_filter_simple(dst +  4 * linesize, linesize, bedge_lim);
        s->vp8dsp.vp8_v_loop_filter_simple(dst +  8 * linesize, linesize, bedge_lim);
        s->vp8dsp.vp8_v_loop_filter_simple(dst + 12 * linesize, linesize, bedge_lim);
    }
}

#define MARGIN (16 << 2)
static av_always_inline
void vp78_decode_mv_mb_modes(AVCodecContext *avctx, VP8Frame *curframe,
                                    VP8Frame *prev_frame, int is_vp7)
{
    VP8Context *s = avctx->priv_data;
    int mb_x, mb_y;

    s->mv_min.y = -MARGIN;
    s->mv_max.y = ((s->mb_height - 1) << 6) + MARGIN;
    for (mb_y = 0; mb_y < s->mb_height; mb_y++) {
        VP8Macroblock *mb = s->macroblocks_base +
                            ((s->mb_width + 1) * (mb_y + 1) + 1);
        int mb_xy = mb_y * s->mb_width;

        AV_WN32A(s->intra4x4_pred_mode_left, DC_PRED * 0x01010101);

        s->mv_min.x = -MARGIN;
        s->mv_max.x = ((s->mb_width - 1) << 6) + MARGIN;
        for (mb_x = 0; mb_x < s->mb_width; mb_x++, mb_xy++, mb++) {
            if (mb_y == 0)
                AV_WN32A((mb - s->mb_width - 1)->intra4x4_pred_mode_top,
                         DC_PRED * 0x01010101);
            decode_mb_mode(s, mb, mb_x, mb_y, curframe->seg_map->data + mb_xy,
                           prev_frame && prev_frame->seg_map ?
                           prev_frame->seg_map->data + mb_xy : NULL, 1, is_vp7);
            s->mv_min.x -= 64;
            s->mv_max.x -= 64;
        }
        s->mv_min.y -= 64;
        s->mv_max.y -= 64;
    }
}

static void vp7_decode_mv_mb_modes(AVCodecContext *avctx, VP8Frame *cur_frame,
                                   VP8Frame *prev_frame)
{
    vp78_decode_mv_mb_modes(avctx, cur_frame, prev_frame, IS_VP7);
}

static void vp8_decode_mv_mb_modes(AVCodecContext *avctx, VP8Frame *cur_frame,
                                   VP8Frame *prev_frame)
{
    vp78_decode_mv_mb_modes(avctx, cur_frame, prev_frame, IS_VP8);
}

#if HAVE_THREADS
#define check_thread_pos(td, otd, mb_x_check, mb_y_check)                     \
    do {                                                                      \
        int tmp = (mb_y_check << 16) | (mb_x_check & 0xFFFF);                 \
        if (otd->thread_mb_pos < tmp) {                                       \
            pthread_mutex_lock(&otd->lock);                                   \
            td->wait_mb_pos = tmp;                                            \
            do {                                                              \
                if (otd->thread_mb_pos >= tmp)                                \
                    break;                                                    \
                pthread_cond_wait(&otd->cond, &otd->lock);                    \
            } while (1);                                                      \
            td->wait_mb_pos = INT_MAX;                                        \
            pthread_mutex_unlock(&otd->lock);                                 \
        }                                                                     \
    } while (0)

#define update_pos(td, mb_y, mb_x)                                            \
    do {                                                                      \
        int pos              = (mb_y << 16) | (mb_x & 0xFFFF);                \
        int sliced_threading = (avctx->active_thread_type == FF_THREAD_SLICE) && \
                               (num_jobs > 1);                                \
        int is_null          = !next_td || !prev_td;                          \
        int pos_check        = (is_null) ? 1                                  \
                                         : (next_td != td &&                  \
                                            pos >= next_td->wait_mb_pos) ||   \
                                           (prev_td != td &&                  \
                                            pos >= prev_td->wait_mb_pos);     \
        td->thread_mb_pos = pos;                                              \
        if (sliced_threading && pos_check) {                                  \
            pthread_mutex_lock(&td->lock);                                    \
            pthread_cond_broadcast(&td->cond);                                \
            pthread_mutex_unlock(&td->lock);                                  \
        }                                                                     \
    } while (0)
#else
#define check_thread_pos(td, otd, mb_x_check, mb_y_check) while(0)
#define update_pos(td, mb_y, mb_x) while(0)
#endif

static av_always_inline int decode_mb_row_no_filter(AVCodecContext *avctx, void *tdata,
                                        int jobnr, int threadnr, int is_vp7)
{
    VP8Context *s = avctx->priv_data;
    VP8ThreadData *prev_td, *next_td, *td = &s->thread_data[threadnr];
    int mb_y = td->thread_mb_pos >> 16;
    int mb_x, mb_xy = mb_y * s->mb_width;
    int num_jobs = s->num_jobs;
    VP8Frame *curframe = s->curframe, *prev_frame = s->prev_frame;
    VP56RangeCoder *c  = &s->coeff_partition[mb_y & (s->num_coeff_partitions - 1)];
    VP8Macroblock *mb;
    uint8_t *dst[3] = {
        curframe->tf.f->data[0] + 16 * mb_y * s->linesize,
        curframe->tf.f->data[1] +  8 * mb_y * s->uvlinesize,
        curframe->tf.f->data[2] +  8 * mb_y * s->uvlinesize
    };

    if (c->end <= c->buffer && c->bits >= 0)
         return AVERROR_INVALIDDATA;

    if (mb_y == 0)
        prev_td = td;
    else
        prev_td = &s->thread_data[(jobnr + num_jobs - 1) % num_jobs];
    if (mb_y == s->mb_height - 1)
        next_td = td;
    else
        next_td = &s->thread_data[(jobnr + 1) % num_jobs];
    if (s->mb_layout == 1)
        mb = s->macroblocks_base + ((s->mb_width + 1) * (mb_y + 1) + 1);
    else {
        // Make sure the previous frame has read its segmentation map,
        // if we re-use the same map.
        if (prev_frame && s->segmentation.enabled &&
            !s->segmentation.update_map)
            ff_thread_await_progress(&prev_frame->tf, mb_y, 0);
        mb = s->macroblocks + (s->mb_height - mb_y - 1) * 2;
        memset(mb - 1, 0, sizeof(*mb)); // zero left macroblock
        AV_WN32A(s->intra4x4_pred_mode_left, DC_PRED * 0x01010101);
    }

    if (!is_vp7 || mb_y == 0)
        memset(td->left_nnz, 0, sizeof(td->left_nnz));

    s->mv_min.x = -MARGIN;
    s->mv_max.x = ((s->mb_width - 1) << 6) + MARGIN;

    for (mb_x = 0; mb_x < s->mb_width; mb_x++, mb_xy++, mb++) {
        if (c->end <= c->buffer && c->bits >= 0)
            return AVERROR_INVALIDDATA;
        // Wait for previous thread to read mb_x+2, and reach mb_y-1.
        if (prev_td != td) {
            if (threadnr != 0) {
                check_thread_pos(td, prev_td,
                                 mb_x + (is_vp7 ? 2 : 1),
                                 mb_y - (is_vp7 ? 2 : 1));
            } else {
                check_thread_pos(td, prev_td,
                                 mb_x + (is_vp7 ? 2 : 1) + s->mb_width + 3,
                                 mb_y - (is_vp7 ? 2 : 1));
            }
        }

        s->vdsp.prefetch(dst[0] + (mb_x & 3) * 4 * s->linesize + 64,
                         s->linesize, 4);
        s->vdsp.prefetch(dst[1] + (mb_x & 7) * s->uvlinesize + 64,
                         dst[2] - dst[1], 2);

        if (!s->mb_layout)
            decode_mb_mode(s, mb, mb_x, mb_y, curframe->seg_map->data + mb_xy,
                           prev_frame && prev_frame->seg_map ?
                           prev_frame->seg_map->data + mb_xy : NULL, 0, is_vp7);

        prefetch_motion(s, mb, mb_x, mb_y, mb_xy, VP56_FRAME_PREVIOUS);

        if (!mb->skip)
            decode_mb_coeffs(s, td, c, mb, s->top_nnz[mb_x], td->left_nnz, is_vp7);

        if (mb->mode <= MODE_I4x4)
            intra_predict(s, td, dst, mb, mb_x, mb_y, is_vp7);
        else
            inter_predict(s, td, dst, mb, mb_x, mb_y);

        prefetch_motion(s, mb, mb_x, mb_y, mb_xy, VP56_FRAME_GOLDEN);

        if (!mb->skip) {
            idct_mb(s, td, dst, mb);
        } else {
            AV_ZERO64(td->left_nnz);
            AV_WN64(s->top_nnz[mb_x], 0);   // array of 9, so unaligned

            /* Reset DC block predictors if they would exist
             * if the mb had coefficients */
            if (mb->mode != MODE_I4x4 && mb->mode != VP8_MVMODE_SPLIT) {
                td->left_nnz[8]     = 0;
                s->top_nnz[mb_x][8] = 0;
            }
        }

        if (s->deblock_filter)
            filter_level_for_mb(s, mb, &td->filter_strength[mb_x], is_vp7);

        if (s->deblock_filter && num_jobs != 1 && threadnr == num_jobs - 1) {
            if (s->filter.simple)
                backup_mb_border(s->top_border[mb_x + 1], dst[0],
                                 NULL, NULL, s->linesize, 0, 1);
            else
                backup_mb_border(s->top_border[mb_x + 1], dst[0],
                                 dst[1], dst[2], s->linesize, s->uvlinesize, 0);
        }

        prefetch_motion(s, mb, mb_x, mb_y, mb_xy, VP56_FRAME_GOLDEN2);

        dst[0]      += 16;
        dst[1]      += 8;
        dst[2]      += 8;
        s->mv_min.x -= 64;
        s->mv_max.x -= 64;

        if (mb_x == s->mb_width + 1) {
            update_pos(td, mb_y, s->mb_width + 3);
        } else {
            update_pos(td, mb_y, mb_x);
        }
    }
    return 0;
}

static int vp7_decode_mb_row_no_filter(AVCodecContext *avctx, void *tdata,
                                        int jobnr, int threadnr)
{
    return decode_mb_row_no_filter(avctx, tdata, jobnr, threadnr, 1);
}

static int vp8_decode_mb_row_no_filter(AVCodecContext *avctx, void *tdata,
                                        int jobnr, int threadnr)
{
    return decode_mb_row_no_filter(avctx, tdata, jobnr, threadnr, 0);
}

static av_always_inline void filter_mb_row(AVCodecContext *avctx, void *tdata,
                              int jobnr, int threadnr, int is_vp7)
{
    VP8Context *s = avctx->priv_data;
    VP8ThreadData *td = &s->thread_data[threadnr];
    int mb_x, mb_y = td->thread_mb_pos >> 16, num_jobs = s->num_jobs;
    AVFrame *curframe = s->curframe->tf.f;
    VP8Macroblock *mb;
    VP8ThreadData *prev_td, *next_td;
    uint8_t *dst[3] = {
        curframe->data[0] + 16 * mb_y * s->linesize,
        curframe->data[1] +  8 * mb_y * s->uvlinesize,
        curframe->data[2] +  8 * mb_y * s->uvlinesize
    };

    if (s->mb_layout == 1)
        mb = s->macroblocks_base + ((s->mb_width + 1) * (mb_y + 1) + 1);
    else
        mb = s->macroblocks + (s->mb_height - mb_y - 1) * 2;

    if (mb_y == 0)
        prev_td = td;
    else
        prev_td = &s->thread_data[(jobnr + num_jobs - 1) % num_jobs];
    if (mb_y == s->mb_height - 1)
        next_td = td;
    else
        next_td = &s->thread_data[(jobnr + 1) % num_jobs];

    for (mb_x = 0; mb_x < s->mb_width; mb_x++, mb++) {
        VP8FilterStrength *f = &td->filter_strength[mb_x];
        if (prev_td != td)
            check_thread_pos(td, prev_td,
                             (mb_x + 1) + (s->mb_width + 3), mb_y - 1);
        if (next_td != td)
            if (next_td != &s->thread_data[0])
                check_thread_pos(td, next_td, mb_x + 1, mb_y + 1);

        if (num_jobs == 1) {
            if (s->filter.simple)
                backup_mb_border(s->top_border[mb_x + 1], dst[0],
                                 NULL, NULL, s->linesize, 0, 1);
            else
                backup_mb_border(s->top_border[mb_x + 1], dst[0],
                                 dst[1], dst[2], s->linesize, s->uvlinesize, 0);
        }

        if (s->filter.simple)
            filter_mb_simple(s, dst[0], f, mb_x, mb_y);
        else
            filter_mb(s, dst, f, mb_x, mb_y, is_vp7);
        dst[0] += 16;
        dst[1] += 8;
        dst[2] += 8;

        update_pos(td, mb_y, (s->mb_width + 3) + mb_x);
    }
}

static void vp7_filter_mb_row(AVCodecContext *avctx, void *tdata,
                              int jobnr, int threadnr)
{
    filter_mb_row(avctx, tdata, jobnr, threadnr, 1);
}

static void vp8_filter_mb_row(AVCodecContext *avctx, void *tdata,
                              int jobnr, int threadnr)
{
    filter_mb_row(avctx, tdata, jobnr, threadnr, 0);
}

static av_always_inline
int vp78_decode_mb_row_sliced(AVCodecContext *avctx, void *tdata, int jobnr,
                              int threadnr, int is_vp7)
{
    VP8Context *s = avctx->priv_data;
    VP8ThreadData *td = &s->thread_data[jobnr];
    VP8ThreadData *next_td = NULL, *prev_td = NULL;
    VP8Frame *curframe = s->curframe;
    int mb_y, num_jobs = s->num_jobs;
    int ret;

    td->thread_nr = threadnr;
    for (mb_y = jobnr; mb_y < s->mb_height; mb_y += num_jobs) {
        td->thread_mb_pos = mb_y << 16;
        ret = s->decode_mb_row_no_filter(avctx, tdata, jobnr, threadnr);
        if (ret < 0) {
            update_pos(td, s->mb_height, INT_MAX & 0xFFFF);
            return ret;
        }
        if (s->deblock_filter)
            s->filter_mb_row(avctx, tdata, jobnr, threadnr);
        update_pos(td, mb_y, INT_MAX & 0xFFFF);

        s->mv_min.y -= 64;
        s->mv_max.y -= 64;

        if (avctx->active_thread_type == FF_THREAD_FRAME)
            ff_thread_report_progress(&curframe->tf, mb_y, 0);
    }

    return 0;
}

static int vp7_decode_mb_row_sliced(AVCodecContext *avctx, void *tdata,
                                    int jobnr, int threadnr)
{
    return vp78_decode_mb_row_sliced(avctx, tdata, jobnr, threadnr, IS_VP7);
}

static int vp8_decode_mb_row_sliced(AVCodecContext *avctx, void *tdata,
                                    int jobnr, int threadnr)
{
    return vp78_decode_mb_row_sliced(avctx, tdata, jobnr, threadnr, IS_VP8);
}


static av_always_inline
int vp78_decode_frame(AVCodecContext *avctx, void *data, int *got_frame,
                      AVPacket *avpkt, int is_vp7)
{
    VP8Context *s = avctx->priv_data;
    int ret, i, referenced, num_jobs;
    enum AVDiscard skip_thresh;
    VP8Frame *av_uninit(curframe), *prev_frame;

    if (is_vp7)
        ret = vp7_decode_frame_header(s, avpkt->data, avpkt->size);
    else
        ret = vp8_decode_frame_header(s, avpkt->data, avpkt->size);

    if (ret < 0)
        goto err;

    prev_frame = s->framep[VP56_FRAME_CURRENT];

    referenced = s->update_last || s->update_golden == VP56_FRAME_CURRENT ||
                 s->update_altref == VP56_FRAME_CURRENT;

    skip_thresh = !referenced ? AVDISCARD_NONREF
                              : !s->keyframe ? AVDISCARD_NONKEY
                                             : AVDISCARD_ALL;

    if (avctx->skip_frame >= skip_thresh) {
        s->invisible = 1;
        memcpy(&s->next_framep[0], &s->framep[0], sizeof(s->framep[0]) * 4);
        goto skip_decode;
    }
    s->deblock_filter = s->filter.level && avctx->skip_loop_filter < skip_thresh;

    // release no longer referenced frames
    for (i = 0; i < 5; i++)
        if (s->frames[i].tf.f->data[0] &&
            &s->frames[i] != prev_frame &&
            &s->frames[i] != s->framep[VP56_FRAME_PREVIOUS] &&
            &s->frames[i] != s->framep[VP56_FRAME_GOLDEN]   &&
            &s->frames[i] != s->framep[VP56_FRAME_GOLDEN2])
            vp8_release_frame(s, &s->frames[i]);

    curframe = s->framep[VP56_FRAME_CURRENT] = vp8_find_free_buffer(s);

    if (!s->colorspace)
        avctx->colorspace = AVCOL_SPC_BT470BG;
    if (s->fullrange)
        avctx->color_range = AVCOL_RANGE_JPEG;
    else
        avctx->color_range = AVCOL_RANGE_MPEG;

    /* Given that arithmetic probabilities are updated every frame, it's quite
     * likely that the values we have on a random interframe are complete
     * junk if we didn't start decode on a keyframe. So just don't display
     * anything rather than junk. */
    if (!s->keyframe && (!s->framep[VP56_FRAME_PREVIOUS] ||
                         !s->framep[VP56_FRAME_GOLDEN]   ||
                         !s->framep[VP56_FRAME_GOLDEN2])) {
        av_log(avctx, AV_LOG_WARNING,
               "Discarding interframe without a prior keyframe!\n");
        ret = AVERROR_INVALIDDATA;
        goto err;
    }

    curframe->tf.f->key_frame = s->keyframe;
    curframe->tf.f->pict_type = s->keyframe ? AV_PICTURE_TYPE_I
                                            : AV_PICTURE_TYPE_P;
    if ((ret = vp8_alloc_frame(s, curframe, referenced)) < 0)
        goto err;

    // check if golden and altref are swapped
    if (s->update_altref != VP56_FRAME_NONE)
        s->next_framep[VP56_FRAME_GOLDEN2] = s->framep[s->update_altref];
    else
        s->next_framep[VP56_FRAME_GOLDEN2] = s->framep[VP56_FRAME_GOLDEN2];

    if (s->update_golden != VP56_FRAME_NONE)
        s->next_framep[VP56_FRAME_GOLDEN] = s->framep[s->update_golden];
    else
        s->next_framep[VP56_FRAME_GOLDEN] = s->framep[VP56_FRAME_GOLDEN];

    if (s->update_last)
        s->next_framep[VP56_FRAME_PREVIOUS] = curframe;
    else
        s->next_framep[VP56_FRAME_PREVIOUS] = s->framep[VP56_FRAME_PREVIOUS];

    s->next_framep[VP56_FRAME_CURRENT] = curframe;

    if (avctx->codec->update_thread_context)
        ff_thread_finish_setup(avctx);

    s->linesize   = curframe->tf.f->linesize[0];
    s->uvlinesize = curframe->tf.f->linesize[1];

    memset(s->top_nnz, 0, s->mb_width * sizeof(*s->top_nnz));
    /* Zero macroblock structures for top/top-left prediction
     * from outside the frame. */
    if (!s->mb_layout)
        memset(s->macroblocks + s->mb_height * 2 - 1, 0,
               (s->mb_width + 1) * sizeof(*s->macroblocks));
    if (!s->mb_layout && s->keyframe)
        memset(s->intra4x4_pred_mode_top, DC_PRED, s->mb_width * 4);

    memset(s->ref_count, 0, sizeof(s->ref_count));

    if (s->mb_layout == 1) {
        // Make sure the previous frame has read its segmentation map,
        // if we re-use the same map.
        if (prev_frame && s->segmentation.enabled &&
            !s->segmentation.update_map)
            ff_thread_await_progress(&prev_frame->tf, 1, 0);
        if (is_vp7)
            vp7_decode_mv_mb_modes(avctx, curframe, prev_frame);
        else
            vp8_decode_mv_mb_modes(avctx, curframe, prev_frame);
    }

    if (avctx->active_thread_type == FF_THREAD_FRAME)
        num_jobs = 1;
    else
        num_jobs = FFMIN(s->num_coeff_partitions, avctx->thread_count);
    s->num_jobs   = num_jobs;
    s->curframe   = curframe;
    s->prev_frame = prev_frame;
    s->mv_min.y   = -MARGIN;
    s->mv_max.y   = ((s->mb_height - 1) << 6) + MARGIN;
    for (i = 0; i < MAX_THREADS; i++) {
        s->thread_data[i].thread_mb_pos = 0;
        s->thread_data[i].wait_mb_pos   = INT_MAX;
    }
    if (is_vp7)
        avctx->execute2(avctx, vp7_decode_mb_row_sliced, s->thread_data, NULL,
                        num_jobs);
    else
        avctx->execute2(avctx, vp8_decode_mb_row_sliced, s->thread_data, NULL,
                        num_jobs);

    ff_thread_report_progress(&curframe->tf, INT_MAX, 0);
    memcpy(&s->framep[0], &s->next_framep[0], sizeof(s->framep[0]) * 4);

skip_decode:
    // if future frames don't use the updated probabilities,
    // reset them to the values we saved
    if (!s->update_probabilities)
        s->prob[0] = s->prob[1];

    if (!s->invisible) {
        if ((ret = av_frame_ref(data, curframe->tf.f)) < 0)
            return ret;
        *got_frame = 1;
    }

    return avpkt->size;
err:
    memcpy(&s->next_framep[0], &s->framep[0], sizeof(s->framep[0]) * 4);
    return ret;
}

int ff_vp8_decode_frame(AVCodecContext *avctx, void *data, int *got_frame,
                        AVPacket *avpkt)
{
    return vp78_decode_frame(avctx, data, got_frame, avpkt, IS_VP8);
}

#if CONFIG_VP7_DECODER
static int vp7_decode_frame(AVCodecContext *avctx, void *data, int *got_frame,
                            AVPacket *avpkt)
{
    return vp78_decode_frame(avctx, data, got_frame, avpkt, IS_VP7);
}
#endif /* CONFIG_VP7_DECODER */

av_cold int ff_vp8_decode_free(AVCodecContext *avctx)
{
    VP8Context *s = avctx->priv_data;
    int i;

    if (!s)
        return 0;

    vp8_decode_flush_impl(avctx, 1);
    for (i = 0; i < FF_ARRAY_ELEMS(s->frames); i++)
        av_frame_free(&s->frames[i].tf.f);

    return 0;
}

static av_cold int vp8_init_frames(VP8Context *s)
{
    int i;
    for (i = 0; i < FF_ARRAY_ELEMS(s->frames); i++) {
        s->frames[i].tf.f = av_frame_alloc();
        if (!s->frames[i].tf.f)
            return AVERROR(ENOMEM);
    }
    return 0;
}

static av_always_inline
int vp78_decode_init(AVCodecContext *avctx, int is_vp7)
{
    VP8Context *s = avctx->priv_data;
    int ret;

    s->avctx = avctx;
    s->vp7   = avctx->codec->id == AV_CODEC_ID_VP7;
    avctx->pix_fmt = AV_PIX_FMT_YUV420P;
    avctx->internal->allocate_progress = 1;

    ff_videodsp_init(&s->vdsp, 8);

    ff_vp78dsp_init(&s->vp8dsp);
    if (CONFIG_VP7_DECODER && is_vp7) {
        ff_h264_pred_init(&s->hpc, AV_CODEC_ID_VP7, 8, 1);
        ff_vp7dsp_init(&s->vp8dsp);
        s->decode_mb_row_no_filter = vp7_decode_mb_row_no_filter;
        s->filter_mb_row           = vp7_filter_mb_row;
    } else if (CONFIG_VP8_DECODER && !is_vp7) {
        ff_h264_pred_init(&s->hpc, AV_CODEC_ID_VP8, 8, 1);
        ff_vp8dsp_init(&s->vp8dsp);
        s->decode_mb_row_no_filter = vp8_decode_mb_row_no_filter;
        s->filter_mb_row           = vp8_filter_mb_row;
    }

    /* does not change for VP8 */
    memcpy(s->prob[0].scan, ff_zigzag_scan, sizeof(s->prob[0].scan));

    if ((ret = vp8_init_frames(s)) < 0) {
        ff_vp8_decode_free(avctx);
        return ret;
    }

    return 0;
}

#if CONFIG_VP7_DECODER
static int vp7_decode_init(AVCodecContext *avctx)
{
    return vp78_decode_init(avctx, IS_VP7);
}
#endif /* CONFIG_VP7_DECODER */

av_cold int ff_vp8_decode_init(AVCodecContext *avctx)
{
    return vp78_decode_init(avctx, IS_VP8);
}

#if CONFIG_VP8_DECODER
#if HAVE_THREADS
static av_cold int vp8_decode_init_thread_copy(AVCodecContext *avctx)
{
    VP8Context *s = avctx->priv_data;
    int ret;

    s->avctx = avctx;

    if ((ret = vp8_init_frames(s)) < 0) {
        ff_vp8_decode_free(avctx);
        return ret;
    }

    return 0;
}

#define REBASE(pic) ((pic) ? (pic) - &s_src->frames[0] + &s->frames[0] : NULL)

static int vp8_decode_update_thread_context(AVCodecContext *dst,
                                            const AVCodecContext *src)
{
    VP8Context *s = dst->priv_data, *s_src = src->priv_data;
    int i;

    if (s->macroblocks_base &&
        (s_src->mb_width != s->mb_width || s_src->mb_height != s->mb_height)) {
        free_buffers(s);
        s->mb_width  = s_src->mb_width;
        s->mb_height = s_src->mb_height;
    }

    s->prob[0]      = s_src->prob[!s_src->update_probabilities];
    s->segmentation = s_src->segmentation;
    s->lf_delta     = s_src->lf_delta;
    memcpy(s->sign_bias, s_src->sign_bias, sizeof(s->sign_bias));

    for (i = 0; i < FF_ARRAY_ELEMS(s_src->frames); i++) {
        if (s_src->frames[i].tf.f->data[0]) {
            int ret = vp8_ref_frame(s, &s->frames[i], &s_src->frames[i]);
            if (ret < 0)
                return ret;
        }
    }

    s->framep[0] = REBASE(s_src->next_framep[0]);
    s->framep[1] = REBASE(s_src->next_framep[1]);
    s->framep[2] = REBASE(s_src->next_framep[2]);
    s->framep[3] = REBASE(s_src->next_framep[3]);

    return 0;
}
#endif /* HAVE_THREADS */
#endif /* CONFIG_VP8_DECODER */

#if CONFIG_VP7_DECODER
AVCodec ff_vp7_decoder = {
    .name                  = "vp7",
    .long_name             = NULL_IF_CONFIG_SMALL("On2 VP7"),
    .type                  = AVMEDIA_TYPE_VIDEO,
    .id                    = AV_CODEC_ID_VP7,
    .priv_data_size        = sizeof(VP8Context),
    .init                  = vp7_decode_init,
    .close                 = ff_vp8_decode_free,
    .decode                = vp7_decode_frame,
    .capabilities          = AV_CODEC_CAP_DR1,
    .flush                 = vp8_decode_flush,
};
#endif /* CONFIG_VP7_DECODER */

#if CONFIG_VP8_DECODER
AVCodec ff_vp8_decoder = {
    .name                  = "vp8",
    .long_name             = NULL_IF_CONFIG_SMALL("On2 VP8"),
    .type                  = AVMEDIA_TYPE_VIDEO,
    .id                    = AV_CODEC_ID_VP8,
    .priv_data_size        = sizeof(VP8Context),
    .init                  = ff_vp8_decode_init,
    .close                 = ff_vp8_decode_free,
    .decode                = ff_vp8_decode_frame,
    .capabilities          = AV_CODEC_CAP_DR1 | AV_CODEC_CAP_FRAME_THREADS |
                             AV_CODEC_CAP_SLICE_THREADS,
    .flush                 = vp8_decode_flush,
    .init_thread_copy      = ONLY_IF_THREADS_ENABLED(vp8_decode_init_thread_copy),
    .update_thread_context = ONLY_IF_THREADS_ENABLED(vp8_decode_update_thread_context),
};
#endif /* CONFIG_VP7_DECODER */<|MERGE_RESOLUTION|>--- conflicted
+++ resolved
@@ -435,14 +435,9 @@
     }
 }
 
-<<<<<<< HEAD
-static void fade(uint8_t *dst, int dst_linesize,
-                 const uint8_t *src, int src_linesize,
+static void fade(uint8_t *dst, ptrdiff_t dst_linesize,
+                 const uint8_t *src, ptrdiff_t src_linesize,
                  int width, int height,
-=======
-static void fade(uint8_t *dst, uint8_t *src,
-                 int width, int height, ptrdiff_t linesize,
->>>>>>> 87c6c786
                  int alpha, int beta)
 {
     int i, j;
