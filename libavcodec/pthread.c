--- conflicted
+++ resolved
@@ -365,12 +365,8 @@
     }
 
     if (for_user) {
-<<<<<<< HEAD
-        dst->delay         = src->thread_count - 1;
-        dst->coded_frame   = src->coded_frame;
-=======
+        dst->delay       = src->thread_count - 1;
         dst->coded_frame = src->coded_frame;
->>>>>>> 963f6855
     } else {
         if (dst->codec->update_thread_context)
             err = dst->codec->update_thread_context(dst, src);
