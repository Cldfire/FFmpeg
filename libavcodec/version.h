--- conflicted
+++ resolved
@@ -28,15 +28,9 @@
 
 #include "libavutil/version.h"
 
-<<<<<<< HEAD
 #define LIBAVCODEC_VERSION_MAJOR  57
-#define LIBAVCODEC_VERSION_MINOR  24
-#define LIBAVCODEC_VERSION_MICRO 106
-=======
-#define LIBAVCODEC_VERSION_MAJOR 57
-#define LIBAVCODEC_VERSION_MINOR 13
-#define LIBAVCODEC_VERSION_MICRO  0
->>>>>>> 7b3214d0
+#define LIBAVCODEC_VERSION_MINOR  25
+#define LIBAVCODEC_VERSION_MICRO 100
 
 #define LIBAVCODEC_VERSION_INT  AV_VERSION_INT(LIBAVCODEC_VERSION_MAJOR, \
                                                LIBAVCODEC_VERSION_MINOR, \
