--- conflicted
+++ resolved
@@ -3312,26 +3312,33 @@
 
 int ff_set_ref_count(H264Context *h)
 {
-    int num_ref_idx_active_override_flag, max_refs;
+    int num_ref_idx_active_override_flag;
 
     // set defaults, might be overridden a few lines later
     h->ref_count[0] = h->pps.ref_count[0];
     h->ref_count[1] = h->pps.ref_count[1];
 
     if (h->slice_type_nos != AV_PICTURE_TYPE_I) {
+        unsigned max[2];
+        max[0] = max[1] = h->picture_structure == PICT_FRAME ? 15 : 31;
+
         if (h->slice_type_nos == AV_PICTURE_TYPE_B)
             h->direct_spatial_mv_pred = get_bits1(&h->gb);
         num_ref_idx_active_override_flag = get_bits1(&h->gb);
 
         if (num_ref_idx_active_override_flag) {
             h->ref_count[0] = get_ue_golomb(&h->gb) + 1;
-            if (h->ref_count[0] < 1)
-                return AVERROR_INVALIDDATA;
             if (h->slice_type_nos == AV_PICTURE_TYPE_B) {
                 h->ref_count[1] = get_ue_golomb(&h->gb) + 1;
-                if (h->ref_count[1] < 1)
-                    return AVERROR_INVALIDDATA;
-            }
+            } else
+                // full range is spec-ok in this case, even for frames
+                h->ref_count[1] = 1;
+        }
+
+        if (h->ref_count[0]-1 > max[0] || h->ref_count[1]-1 > max[1]){
+            av_log(h->avctx, AV_LOG_ERROR, "reference overflow %u > %u or %u > %u\n", h->ref_count[0]-1, max[0], h->ref_count[1]-1, max[1]);
+            h->ref_count[0] = h->ref_count[1] = 0;
+            return AVERROR_INVALIDDATA;
         }
 
         if (h->slice_type_nos == AV_PICTURE_TYPE_B)
@@ -3341,14 +3348,6 @@
     } else {
         h->list_count   = 0;
         h->ref_count[0] = h->ref_count[1] = 0;
-    }
-
-    max_refs = h->picture_structure == PICT_FRAME ? 16 : 32;
-
-    if (h->ref_count[0] > max_refs || h->ref_count[1] > max_refs) {
-        av_log(h->avctx, AV_LOG_ERROR, "reference overflow\n");
-        h->ref_count[0] = h->ref_count[1] = 0;
-        return AVERROR_INVALIDDATA;
     }
 
     return 0;
@@ -3368,11 +3367,7 @@
 {
     unsigned int first_mb_in_slice;
     unsigned int pps_id;
-<<<<<<< HEAD
-    int num_ref_idx_active_override_flag, ret;
-=======
     int ret;
->>>>>>> 4baba6c8
     unsigned int slice_type, tmp, i, j;
     int last_pic_structure, last_pic_droppable;
     int must_reinit;
@@ -3825,53 +3820,15 @@
     if (h->pps.redundant_pic_cnt_present)
         h->redundant_pic_count = get_ue_golomb(&h->gb);
 
-<<<<<<< HEAD
-    // set defaults, might be overridden a few lines later
-    h->ref_count[0] = h->pps.ref_count[0];
-    h->ref_count[1] = h->pps.ref_count[1];
-
-    if (h->slice_type_nos != AV_PICTURE_TYPE_I) {
-        unsigned max[2];
-        max[0] = max[1] = h->picture_structure == PICT_FRAME ? 15 : 31;
-
-        if (h->slice_type_nos == AV_PICTURE_TYPE_B)
-            h->direct_spatial_mv_pred = get_bits1(&h->gb);
-        num_ref_idx_active_override_flag = get_bits1(&h->gb);
-
-        if (num_ref_idx_active_override_flag) {
-            h->ref_count[0] = get_ue_golomb(&h->gb) + 1;
-            if (h->slice_type_nos == AV_PICTURE_TYPE_B) {
-                h->ref_count[1] = get_ue_golomb(&h->gb) + 1;
-            } else
-                // full range is spec-ok in this case, even for frames
-                h->ref_count[1] = 1;
-        }
-
-        if (h->ref_count[0]-1 > max[0] || h->ref_count[1]-1 > max[1]){
-            av_log(h->avctx, AV_LOG_ERROR, "reference overflow %u > %u or %u > %u\n", h->ref_count[0]-1, max[0], h->ref_count[1]-1, max[1]);
-            h->ref_count[0] = h->ref_count[1] = 0;
-            return AVERROR_INVALIDDATA;
-        }
-
-        if (h->slice_type_nos == AV_PICTURE_TYPE_B)
-            h->list_count = 2;
-        else
-            h->list_count = 1;
-    } else {
-        h->list_count   = 0;
-        h->ref_count[0] = h->ref_count[1] = 0;
-    }
+    ret = ff_set_ref_count(h);
+    if (ret < 0)
+        return ret;
+
     if (slice_type != AV_PICTURE_TYPE_I &&
         (h0->current_slice == 0 ||
          slice_type != h0->last_slice_type ||
          memcmp(h0->last_ref_count, h0->ref_count, sizeof(h0->ref_count)))) {
-=======
-    ret = ff_set_ref_count(h);
-    if (ret < 0)
-        return ret;
-
-    if (!default_ref_list_done)
->>>>>>> 4baba6c8
+
         ff_h264_fill_default_ref_list(h);
     }
 
