/*
 * H.26L/H.264/AVC/JVT/14496-10/... decoder
 * Copyright (c) 2003 Michael Niedermayer <michaelni@gmx.at>
 *
 * This file is part of FFmpeg.
 *
 * FFmpeg is free software; you can redistribute it and/or
 * modify it under the terms of the GNU Lesser General Public
 * License as published by the Free Software Foundation; either
 * version 2.1 of the License, or (at your option) any later version.
 *
 * FFmpeg is distributed in the hope that it will be useful,
 * but WITHOUT ANY WARRANTY; without even the implied warranty of
 * MERCHANTABILITY or FITNESS FOR A PARTICULAR PURPOSE.  See the GNU
 * Lesser General Public License for more details.
 *
 * You should have received a copy of the GNU Lesser General Public
 * License along with FFmpeg; if not, write to the Free Software
 * Foundation, Inc., 51 Franklin Street, Fifth Floor, Boston, MA 02110-1301 USA
 */

/**
 * @file
 * H.264 / AVC / MPEG4 part10 codec.
 * @author Michael Niedermayer <michaelni@gmx.at>
 */

#define UNCHECKED_BITSTREAM_READER 1

#include "libavutil/avassert.h"
#include "libavutil/display.h"
#include "libavutil/imgutils.h"
#include "libavutil/opt.h"
#include "libavutil/stereo3d.h"
#include "libavutil/timer.h"
#include "internal.h"
#include "cabac.h"
#include "cabac_functions.h"
#include "error_resilience.h"
#include "avcodec.h"
#include "h264.h"
#include "h264data.h"
#include "h264chroma.h"
#include "h264_mvpred.h"
#include "golomb.h"
#include "mathops.h"
#include "me_cmp.h"
#include "mpegutils.h"
#include "profiles.h"
#include "rectangle.h"
#include "thread.h"
#include "vdpau_compat.h"

static int h264_decode_end(AVCodecContext *avctx);

const uint16_t ff_h264_mb_sizes[4] = { 256, 384, 512, 768 };

int avpriv_h264_has_num_reorder_frames(AVCodecContext *avctx)
{
    H264Context *h = avctx->priv_data;
    return h ? h->sps.num_reorder_frames : 0;
}

static void h264_er_decode_mb(void *opaque, int ref, int mv_dir, int mv_type,
                              int (*mv)[2][4][2],
                              int mb_x, int mb_y, int mb_intra, int mb_skipped)
{
    H264Context *h = opaque;
    H264SliceContext *sl = &h->slice_ctx[0];

    sl->mb_x = mb_x;
    sl->mb_y = mb_y;
    sl->mb_xy = mb_x + mb_y * h->mb_stride;
    memset(sl->non_zero_count_cache, 0, sizeof(sl->non_zero_count_cache));
    av_assert1(ref >= 0);
    /* FIXME: It is possible albeit uncommon that slice references
     * differ between slices. We take the easy approach and ignore
     * it for now. If this turns out to have any relevance in
     * practice then correct remapping should be added. */
    if (ref >= sl->ref_count[0])
        ref = 0;
    if (!sl->ref_list[0][ref].data[0]) {
        av_log(h->avctx, AV_LOG_DEBUG, "Reference not available for error concealing\n");
        ref = 0;
    }
    if ((sl->ref_list[0][ref].reference&3) != 3) {
        av_log(h->avctx, AV_LOG_DEBUG, "Reference invalid\n");
        return;
    }
    fill_rectangle(&h->cur_pic.ref_index[0][4 * sl->mb_xy],
                   2, 2, 2, ref, 1);
    fill_rectangle(&sl->ref_cache[0][scan8[0]], 4, 4, 8, ref, 1);
    fill_rectangle(sl->mv_cache[0][scan8[0]], 4, 4, 8,
                   pack16to32((*mv)[0][0][0], (*mv)[0][0][1]), 4);
    sl->mb_mbaff =
    sl->mb_field_decoding_flag = 0;
    ff_h264_hl_decode_mb(h, &h->slice_ctx[0]);
}

void ff_h264_draw_horiz_band(const H264Context *h, H264SliceContext *sl,
                             int y, int height)
{
    AVCodecContext *avctx = h->avctx;
    const AVFrame   *src  = h->cur_pic.f;
    const AVPixFmtDescriptor *desc = av_pix_fmt_desc_get(avctx->pix_fmt);
    int vshift = desc->log2_chroma_h;
    const int field_pic = h->picture_structure != PICT_FRAME;
    if (field_pic) {
        height <<= 1;
        y      <<= 1;
    }

    height = FFMIN(height, avctx->height - y);

    if (field_pic && h->first_field && !(avctx->slice_flags & SLICE_FLAG_ALLOW_FIELD))
        return;

    if (avctx->draw_horiz_band) {
        int offset[AV_NUM_DATA_POINTERS];
        int i;

        offset[0] = y * src->linesize[0];
        offset[1] =
        offset[2] = (y >> vshift) * src->linesize[1];
        for (i = 3; i < AV_NUM_DATA_POINTERS; i++)
            offset[i] = 0;

        emms_c();

        avctx->draw_horiz_band(avctx, src, offset,
                               y, h->picture_structure, height);
    }
}

<<<<<<< HEAD
/**
 * Check if the top & left blocks are available if needed and
 * change the dc mode so it only uses the available blocks.
 */
int ff_h264_check_intra4x4_pred_mode(const H264Context *h, H264SliceContext *sl)
{
    static const int8_t top[12] = {
        -1, 0, LEFT_DC_PRED, -1, -1, -1, -1, -1, 0
    };
    static const int8_t left[12] = {
        0, -1, TOP_DC_PRED, 0, -1, -1, -1, 0, -1, DC_128_PRED
    };
    int i;

    if (!(sl->top_samples_available & 0x8000)) {
        for (i = 0; i < 4; i++) {
            int status = top[sl->intra4x4_pred_mode_cache[scan8[0] + i]];
            if (status < 0) {
                av_log(h->avctx, AV_LOG_ERROR,
                       "top block unavailable for requested intra4x4 mode %d at %d %d\n",
                       status, sl->mb_x, sl->mb_y);
                return AVERROR_INVALIDDATA;
            } else if (status) {
                sl->intra4x4_pred_mode_cache[scan8[0] + i] = status;
            }
        }
    }

    if ((sl->left_samples_available & 0x8888) != 0x8888) {
        static const int mask[4] = { 0x8000, 0x2000, 0x80, 0x20 };
        for (i = 0; i < 4; i++)
            if (!(sl->left_samples_available & mask[i])) {
                int status = left[sl->intra4x4_pred_mode_cache[scan8[0] + 8 * i]];
                if (status < 0) {
                    av_log(h->avctx, AV_LOG_ERROR,
                           "left block unavailable for requested intra4x4 mode %d at %d %d\n",
                           status, sl->mb_x, sl->mb_y);
                    return AVERROR_INVALIDDATA;
                } else if (status) {
                    sl->intra4x4_pred_mode_cache[scan8[0] + 8 * i] = status;
                }
            }
    }

    return 0;
} // FIXME cleanup like ff_h264_check_intra_pred_mode

/**
 * Check if the top & left blocks are available if needed and
 * change the dc mode so it only uses the available blocks.
 */
int ff_h264_check_intra_pred_mode(const H264Context *h, H264SliceContext *sl,
                                  int mode, int is_chroma)
{
    static const int8_t top[4]  = { LEFT_DC_PRED8x8, 1, -1, -1 };
    static const int8_t left[5] = { TOP_DC_PRED8x8, -1,  2, -1, DC_128_PRED8x8 };

    if (mode > 3U) {
        av_log(h->avctx, AV_LOG_ERROR,
               "out of range intra chroma pred mode at %d %d\n",
               sl->mb_x, sl->mb_y);
        return AVERROR_INVALIDDATA;
    }

    if (!(sl->top_samples_available & 0x8000)) {
        mode = top[mode];
        if (mode < 0) {
            av_log(h->avctx, AV_LOG_ERROR,
                   "top block unavailable for requested intra mode at %d %d\n",
                   sl->mb_x, sl->mb_y);
            return AVERROR_INVALIDDATA;
        }
    }

    if ((sl->left_samples_available & 0x8080) != 0x8080) {
        mode = left[mode];
        if (mode < 0) {
            av_log(h->avctx, AV_LOG_ERROR,
                   "left block unavailable for requested intra mode at %d %d\n",
                   sl->mb_x, sl->mb_y);
            return AVERROR_INVALIDDATA;
        }
        if (is_chroma && (sl->left_samples_available & 0x8080)) {
            // mad cow disease mode, aka MBAFF + constrained_intra_pred
            mode = ALZHEIMER_DC_L0T_PRED8x8 +
                   (!(sl->left_samples_available & 0x8000)) +
                   2 * (mode == DC_128_PRED8x8);
        }
    }

    return mode;
}

=======
>>>>>>> ecc31f6b
const uint8_t *ff_h264_decode_nal(H264Context *h, H264SliceContext *sl,
                                  const uint8_t *src,
                                  int *dst_length, int *consumed, int length)
{
    int i, si, di;
    uint8_t *dst;

    // src[0]&0x80; // forbidden bit
    h->nal_ref_idc   = src[0] >> 5;
    h->nal_unit_type = src[0] & 0x1F;

    src++;
    length--;

#define STARTCODE_TEST                                                  \
    if (i + 2 < length && src[i + 1] == 0 && src[i + 2] <= 3) {         \
        if (src[i + 2] != 3 && src[i + 2] != 0) {                       \
            /* startcode, so we must be past the end */                 \
            length = i;                                                 \
        }                                                               \
        break;                                                          \
    }

#if HAVE_FAST_UNALIGNED
#define FIND_FIRST_ZERO                                                 \
    if (i > 0 && !src[i])                                               \
        i--;                                                            \
    while (src[i])                                                      \
        i++

#if HAVE_FAST_64BIT
    for (i = 0; i + 1 < length; i += 9) {
        if (!((~AV_RN64A(src + i) &
               (AV_RN64A(src + i) - 0x0100010001000101ULL)) &
              0x8000800080008080ULL))
            continue;
        FIND_FIRST_ZERO;
        STARTCODE_TEST;
        i -= 7;
    }
#else
    for (i = 0; i + 1 < length; i += 5) {
        if (!((~AV_RN32A(src + i) &
               (AV_RN32A(src + i) - 0x01000101U)) &
              0x80008080U))
            continue;
        FIND_FIRST_ZERO;
        STARTCODE_TEST;
        i -= 3;
    }
#endif
#else
    for (i = 0; i + 1 < length; i += 2) {
        if (src[i])
            continue;
        if (i > 0 && src[i - 1] == 0)
            i--;
        STARTCODE_TEST;
    }
#endif

    av_fast_padded_malloc(&sl->rbsp_buffer, &sl->rbsp_buffer_size, length+MAX_MBPAIR_SIZE);
    dst = sl->rbsp_buffer;

    if (!dst)
        return NULL;

    if(i>=length-1){ //no escaped 0
        *dst_length= length;
        *consumed= length+1; //+1 for the header
        if(h->avctx->flags2 & AV_CODEC_FLAG2_FAST){
            return src;
        }else{
            memcpy(dst, src, length);
            return dst;
        }
    }

    memcpy(dst, src, i);
    si = di = i;
    while (si + 2 < length) {
        // remove escapes (very rare 1:2^22)
        if (src[si + 2] > 3) {
            dst[di++] = src[si++];
            dst[di++] = src[si++];
        } else if (src[si] == 0 && src[si + 1] == 0 && src[si + 2] != 0) {
            if (src[si + 2] == 3) { // escape
                dst[di++]  = 0;
                dst[di++]  = 0;
                si        += 3;
                continue;
            } else // next start code
                goto nsc;
        }

        dst[di++] = src[si++];
    }
    while (si < length)
        dst[di++] = src[si++];

nsc:
    memset(dst + di, 0, AV_INPUT_BUFFER_PADDING_SIZE);

    *dst_length = di;
    *consumed   = si + 1; // +1 for the header
    /* FIXME store exact number of bits in the getbitcontext
     * (it is needed for decoding) */
    return dst;
}

/**
 * Identify the exact end of the bitstream
 * @return the length of the trailing, or 0 if damaged
 */
static int decode_rbsp_trailing(H264Context *h, const uint8_t *src)
{
    int v = *src;
    int r;

    ff_tlog(h->avctx, "rbsp trailing %X\n", v);

    for (r = 1; r < 9; r++) {
        if (v & 1)
            return r;
        v >>= 1;
    }
    return 0;
}

void ff_h264_free_tables(H264Context *h)
{
    int i;

    av_freep(&h->intra4x4_pred_mode);
    av_freep(&h->chroma_pred_mode_table);
    av_freep(&h->cbp_table);
    av_freep(&h->mvd_table[0]);
    av_freep(&h->mvd_table[1]);
    av_freep(&h->direct_table);
    av_freep(&h->non_zero_count);
    av_freep(&h->slice_table_base);
    h->slice_table = NULL;
    av_freep(&h->list_counts);

    av_freep(&h->mb2b_xy);
    av_freep(&h->mb2br_xy);

    av_buffer_pool_uninit(&h->qscale_table_pool);
    av_buffer_pool_uninit(&h->mb_type_pool);
    av_buffer_pool_uninit(&h->motion_val_pool);
    av_buffer_pool_uninit(&h->ref_index_pool);

    for (i = 0; i < h->nb_slice_ctx; i++) {
        H264SliceContext *sl = &h->slice_ctx[i];

        av_freep(&sl->dc_val_base);
        av_freep(&sl->er.mb_index2xy);
        av_freep(&sl->er.error_status_table);
        av_freep(&sl->er.er_temp_buffer);

        av_freep(&sl->bipred_scratchpad);
        av_freep(&sl->edge_emu_buffer);
        av_freep(&sl->top_borders[0]);
        av_freep(&sl->top_borders[1]);

        sl->bipred_scratchpad_allocated = 0;
        sl->edge_emu_buffer_allocated   = 0;
        sl->top_borders_allocated[0]    = 0;
        sl->top_borders_allocated[1]    = 0;
    }
}

int ff_h264_alloc_tables(H264Context *h)
{
    const int big_mb_num = h->mb_stride * (h->mb_height + 1);
    const int row_mb_num = 2*h->mb_stride*FFMAX(h->avctx->thread_count, 1);
    int x, y;

    FF_ALLOCZ_ARRAY_OR_GOTO(h->avctx, h->intra4x4_pred_mode,
                      row_mb_num, 8 * sizeof(uint8_t), fail)
    h->slice_ctx[0].intra4x4_pred_mode = h->intra4x4_pred_mode;

    FF_ALLOCZ_OR_GOTO(h->avctx, h->non_zero_count,
                      big_mb_num * 48 * sizeof(uint8_t), fail)
    FF_ALLOCZ_OR_GOTO(h->avctx, h->slice_table_base,
                      (big_mb_num + h->mb_stride) * sizeof(*h->slice_table_base), fail)
    FF_ALLOCZ_OR_GOTO(h->avctx, h->cbp_table,
                      big_mb_num * sizeof(uint16_t), fail)
    FF_ALLOCZ_OR_GOTO(h->avctx, h->chroma_pred_mode_table,
                      big_mb_num * sizeof(uint8_t), fail)
    FF_ALLOCZ_ARRAY_OR_GOTO(h->avctx, h->mvd_table[0],
                      row_mb_num, 16 * sizeof(uint8_t), fail);
    FF_ALLOCZ_ARRAY_OR_GOTO(h->avctx, h->mvd_table[1],
                      row_mb_num, 16 * sizeof(uint8_t), fail);
    h->slice_ctx[0].mvd_table[0] = h->mvd_table[0];
    h->slice_ctx[0].mvd_table[1] = h->mvd_table[1];

    FF_ALLOCZ_OR_GOTO(h->avctx, h->direct_table,
                      4 * big_mb_num * sizeof(uint8_t), fail);
    FF_ALLOCZ_OR_GOTO(h->avctx, h->list_counts,
                      big_mb_num * sizeof(uint8_t), fail)

    memset(h->slice_table_base, -1,
           (big_mb_num + h->mb_stride) * sizeof(*h->slice_table_base));
    h->slice_table = h->slice_table_base + h->mb_stride * 2 + 1;

    FF_ALLOCZ_OR_GOTO(h->avctx, h->mb2b_xy,
                      big_mb_num * sizeof(uint32_t), fail);
    FF_ALLOCZ_OR_GOTO(h->avctx, h->mb2br_xy,
                      big_mb_num * sizeof(uint32_t), fail);
    for (y = 0; y < h->mb_height; y++)
        for (x = 0; x < h->mb_width; x++) {
            const int mb_xy = x + y * h->mb_stride;
            const int b_xy  = 4 * x + 4 * y * h->b_stride;

            h->mb2b_xy[mb_xy]  = b_xy;
            h->mb2br_xy[mb_xy] = 8 * (FMO ? mb_xy : (mb_xy % (2 * h->mb_stride)));
        }

    if (!h->dequant4_coeff[0])
        ff_h264_init_dequant_tables(h);

    return 0;

fail:
    ff_h264_free_tables(h);
    return AVERROR(ENOMEM);
}

/**
 * Init context
 * Allocate buffers which are not shared amongst multiple threads.
 */
int ff_h264_slice_context_init(H264Context *h, H264SliceContext *sl)
{
    ERContext *er = &sl->er;
    int mb_array_size = h->mb_height * h->mb_stride;
    int y_size  = (2 * h->mb_width + 1) * (2 * h->mb_height + 1);
    int c_size  = h->mb_stride * (h->mb_height + 1);
    int yc_size = y_size + 2   * c_size;
    int x, y, i;

    sl->ref_cache[0][scan8[5]  + 1] =
    sl->ref_cache[0][scan8[7]  + 1] =
    sl->ref_cache[0][scan8[13] + 1] =
    sl->ref_cache[1][scan8[5]  + 1] =
    sl->ref_cache[1][scan8[7]  + 1] =
    sl->ref_cache[1][scan8[13] + 1] = PART_NOT_AVAILABLE;

    if (sl != h->slice_ctx) {
        memset(er, 0, sizeof(*er));
    } else
    if (CONFIG_ERROR_RESILIENCE) {

        /* init ER */
        er->avctx          = h->avctx;
        er->decode_mb      = h264_er_decode_mb;
        er->opaque         = h;
        er->quarter_sample = 1;

        er->mb_num      = h->mb_num;
        er->mb_width    = h->mb_width;
        er->mb_height   = h->mb_height;
        er->mb_stride   = h->mb_stride;
        er->b8_stride   = h->mb_width * 2 + 1;

        // error resilience code looks cleaner with this
        FF_ALLOCZ_OR_GOTO(h->avctx, er->mb_index2xy,
                          (h->mb_num + 1) * sizeof(int), fail);

        for (y = 0; y < h->mb_height; y++)
            for (x = 0; x < h->mb_width; x++)
                er->mb_index2xy[x + y * h->mb_width] = x + y * h->mb_stride;

        er->mb_index2xy[h->mb_height * h->mb_width] = (h->mb_height - 1) *
                                                      h->mb_stride + h->mb_width;

        FF_ALLOCZ_OR_GOTO(h->avctx, er->error_status_table,
                          mb_array_size * sizeof(uint8_t), fail);

        FF_ALLOC_OR_GOTO(h->avctx, er->er_temp_buffer,
                         h->mb_height * h->mb_stride, fail);

        FF_ALLOCZ_OR_GOTO(h->avctx, sl->dc_val_base,
                          yc_size * sizeof(int16_t), fail);
        er->dc_val[0] = sl->dc_val_base + h->mb_width * 2 + 2;
        er->dc_val[1] = sl->dc_val_base + y_size + h->mb_stride + 1;
        er->dc_val[2] = er->dc_val[1] + c_size;
        for (i = 0; i < yc_size; i++)
            sl->dc_val_base[i] = 1024;
    }

    return 0;

fail:
    return AVERROR(ENOMEM); // ff_h264_free_tables will clean up for us
}

static int decode_nal_units(H264Context *h, const uint8_t *buf, int buf_size,
                            int parse_extradata);

int ff_h264_decode_extradata(H264Context *h, const uint8_t *buf, int size)
{
    AVCodecContext *avctx = h->avctx;
    int ret;

    if (!buf || size <= 0)
        return -1;

    if (buf[0] == 1) {
        int i, cnt, nalsize;
        const unsigned char *p = buf;

        h->is_avc = 1;

        if (size < 7) {
            av_log(avctx, AV_LOG_ERROR,
                   "avcC %d too short\n", size);
            return AVERROR_INVALIDDATA;
        }
        /* sps and pps in the avcC always have length coded with 2 bytes,
         * so put a fake nal_length_size = 2 while parsing them */
        h->nal_length_size = 2;
        // Decode sps from avcC
        cnt = *(p + 5) & 0x1f; // Number of sps
        p  += 6;
        for (i = 0; i < cnt; i++) {
            nalsize = AV_RB16(p) + 2;
            if(nalsize > size - (p-buf))
                return AVERROR_INVALIDDATA;
            ret = decode_nal_units(h, p, nalsize, 1);
            if (ret < 0) {
                av_log(avctx, AV_LOG_ERROR,
                       "Decoding sps %d from avcC failed\n", i);
                return ret;
            }
            p += nalsize;
        }
        // Decode pps from avcC
        cnt = *(p++); // Number of pps
        for (i = 0; i < cnt; i++) {
            nalsize = AV_RB16(p) + 2;
            if(nalsize > size - (p-buf))
                return AVERROR_INVALIDDATA;
            ret = decode_nal_units(h, p, nalsize, 1);
            if (ret < 0) {
                av_log(avctx, AV_LOG_ERROR,
                       "Decoding pps %d from avcC failed\n", i);
                return ret;
            }
            p += nalsize;
        }
        // Store right nal length size that will be used to parse all other nals
        h->nal_length_size = (buf[4] & 0x03) + 1;
    } else {
        h->is_avc = 0;
        ret = decode_nal_units(h, buf, size, 1);
        if (ret < 0)
            return ret;
    }
    return size;
}

static int h264_init_context(AVCodecContext *avctx, H264Context *h)
{
    int i;

    h->avctx                 = avctx;
    h->backup_width          = -1;
    h->backup_height         = -1;
    h->backup_pix_fmt        = AV_PIX_FMT_NONE;
    h->dequant_coeff_pps     = -1;
    h->current_sps_id        = -1;
    h->cur_chroma_format_idc = -1;

    h->picture_structure     = PICT_FRAME;
    h->slice_context_count   = 1;
    h->workaround_bugs       = avctx->workaround_bugs;
    h->flags                 = avctx->flags;
    h->prev_poc_msb          = 1 << 16;
    h->x264_build            = -1;
    h->recovery_frame        = -1;
    h->frame_recovered       = 0;
    h->prev_frame_num        = -1;
    h->sei_fpa.frame_packing_arrangement_cancel_flag = -1;

    h->next_outputed_poc = INT_MIN;
    for (i = 0; i < MAX_DELAYED_PIC_COUNT; i++)
        h->last_pocs[i] = INT_MIN;

    ff_h264_reset_sei(h);

    avctx->chroma_sample_location = AVCHROMA_LOC_LEFT;

    h->nb_slice_ctx = (avctx->active_thread_type & FF_THREAD_SLICE) ?  H264_MAX_THREADS : 1;
    h->slice_ctx = av_mallocz_array(h->nb_slice_ctx, sizeof(*h->slice_ctx));
    if (!h->slice_ctx) {
        h->nb_slice_ctx = 0;
        return AVERROR(ENOMEM);
    }

    for (i = 0; i < H264_MAX_PICTURE_COUNT; i++) {
        h->DPB[i].f = av_frame_alloc();
        if (!h->DPB[i].f)
            return AVERROR(ENOMEM);
    }

    h->cur_pic.f = av_frame_alloc();
    if (!h->cur_pic.f)
        return AVERROR(ENOMEM);

    h->last_pic_for_ec.f = av_frame_alloc();
    if (!h->last_pic_for_ec.f)
        return AVERROR(ENOMEM);

    for (i = 0; i < h->nb_slice_ctx; i++)
        h->slice_ctx[i].h264 = h;

    return 0;
}

static AVOnce h264_vlc_init = AV_ONCE_INIT;

av_cold int ff_h264_decode_init(AVCodecContext *avctx)
{
    H264Context *h = avctx->priv_data;
    int ret;

    ret = h264_init_context(avctx, h);
    if (ret < 0)
        return ret;

    /* set defaults */
    if (!avctx->has_b_frames)
        h->low_delay = 1;

    ret = ff_thread_once(&h264_vlc_init, ff_h264_decode_init_vlc);
    if (ret != 0) {
        av_log(avctx, AV_LOG_ERROR, "pthread_once has failed.");
        return AVERROR_UNKNOWN;
    }

    if (avctx->codec_id == AV_CODEC_ID_H264) {
        if (avctx->ticks_per_frame == 1) {
            if(h->avctx->time_base.den < INT_MAX/2) {
                h->avctx->time_base.den *= 2;
            } else
                h->avctx->time_base.num /= 2;
        }
        avctx->ticks_per_frame = 2;
    }

    if (avctx->extradata_size > 0 && avctx->extradata) {
        ret = ff_h264_decode_extradata(h, avctx->extradata, avctx->extradata_size);
        if (ret < 0) {
            h264_decode_end(avctx);
            return ret;
        }
    }

    if (h->sps.bitstream_restriction_flag &&
        h->avctx->has_b_frames < h->sps.num_reorder_frames) {
        h->avctx->has_b_frames = h->sps.num_reorder_frames;
        h->low_delay           = 0;
    }

    avctx->internal->allocate_progress = 1;

    ff_h264_flush_change(h);

    if (h->enable_er < 0 && (avctx->active_thread_type & FF_THREAD_SLICE))
        h->enable_er = 0;

    if (h->enable_er && (avctx->active_thread_type & FF_THREAD_SLICE)) {
        av_log(avctx, AV_LOG_WARNING,
               "Error resilience with slice threads is enabled. It is unsafe and unsupported and may crash. "
               "Use it at your own risk\n");
    }

    return 0;
}

#if HAVE_THREADS
static int decode_init_thread_copy(AVCodecContext *avctx)
{
    H264Context *h = avctx->priv_data;
    int ret;

    if (!avctx->internal->is_copy)
        return 0;

    memset(h, 0, sizeof(*h));

    ret = h264_init_context(avctx, h);
    if (ret < 0)
        return ret;

    h->context_initialized = 0;

    return 0;
}
#endif

/**
 * Run setup operations that must be run after slice header decoding.
 * This includes finding the next displayed frame.
 *
 * @param h h264 master context
 * @param setup_finished enough NALs have been read that we can call
 * ff_thread_finish_setup()
 */
static void decode_postinit(H264Context *h, int setup_finished)
{
    H264Picture *out = h->cur_pic_ptr;
    H264Picture *cur = h->cur_pic_ptr;
    int i, pics, out_of_order, out_idx;

    h->cur_pic_ptr->f->pict_type = h->pict_type;

    if (h->next_output_pic)
        return;

    if (cur->field_poc[0] == INT_MAX || cur->field_poc[1] == INT_MAX) {
        /* FIXME: if we have two PAFF fields in one packet, we can't start
         * the next thread here. If we have one field per packet, we can.
         * The check in decode_nal_units() is not good enough to find this
         * yet, so we assume the worst for now. */
        // if (setup_finished)
        //    ff_thread_finish_setup(h->avctx);
        if (cur->field_poc[0] == INT_MAX && cur->field_poc[1] == INT_MAX)
            return;
        if (h->avctx->hwaccel || h->missing_fields <=1)
            return;
    }

    cur->f->interlaced_frame = 0;
    cur->f->repeat_pict      = 0;

    /* Signal interlacing information externally. */
    /* Prioritize picture timing SEI information over used
     * decoding process if it exists. */

    if (h->sps.pic_struct_present_flag) {
        switch (h->sei_pic_struct) {
        case SEI_PIC_STRUCT_FRAME:
            break;
        case SEI_PIC_STRUCT_TOP_FIELD:
        case SEI_PIC_STRUCT_BOTTOM_FIELD:
            cur->f->interlaced_frame = 1;
            break;
        case SEI_PIC_STRUCT_TOP_BOTTOM:
        case SEI_PIC_STRUCT_BOTTOM_TOP:
            if (FIELD_OR_MBAFF_PICTURE(h))
                cur->f->interlaced_frame = 1;
            else
                // try to flag soft telecine progressive
                cur->f->interlaced_frame = h->prev_interlaced_frame;
            break;
        case SEI_PIC_STRUCT_TOP_BOTTOM_TOP:
        case SEI_PIC_STRUCT_BOTTOM_TOP_BOTTOM:
            /* Signal the possibility of telecined film externally
             * (pic_struct 5,6). From these hints, let the applications
             * decide if they apply deinterlacing. */
            cur->f->repeat_pict = 1;
            break;
        case SEI_PIC_STRUCT_FRAME_DOUBLING:
            cur->f->repeat_pict = 2;
            break;
        case SEI_PIC_STRUCT_FRAME_TRIPLING:
            cur->f->repeat_pict = 4;
            break;
        }

        if ((h->sei_ct_type & 3) &&
            h->sei_pic_struct <= SEI_PIC_STRUCT_BOTTOM_TOP)
            cur->f->interlaced_frame = (h->sei_ct_type & (1 << 1)) != 0;
    } else {
        /* Derive interlacing flag from used decoding process. */
        cur->f->interlaced_frame = FIELD_OR_MBAFF_PICTURE(h);
    }
    h->prev_interlaced_frame = cur->f->interlaced_frame;

    if (cur->field_poc[0] != cur->field_poc[1]) {
        /* Derive top_field_first from field pocs. */
        cur->f->top_field_first = cur->field_poc[0] < cur->field_poc[1];
    } else {
        if (h->sps.pic_struct_present_flag) {
            /* Use picture timing SEI information. Even if it is a
             * information of a past frame, better than nothing. */
            if (h->sei_pic_struct == SEI_PIC_STRUCT_TOP_BOTTOM ||
                h->sei_pic_struct == SEI_PIC_STRUCT_TOP_BOTTOM_TOP)
                cur->f->top_field_first = 1;
            else
                cur->f->top_field_first = 0;
        } else if (cur->f->interlaced_frame) {
            /* Default to top field first when pic_struct_present_flag
             * is not set but interlaced frame detected */
            cur->f->top_field_first = 1;
        } else {
            /* Most likely progressive */
            cur->f->top_field_first = 0;
        }
    }

    if (h->sei_frame_packing_present &&
        h->frame_packing_arrangement_type >= 0 &&
        h->frame_packing_arrangement_type <= 6 &&
        h->content_interpretation_type > 0 &&
        h->content_interpretation_type < 3) {
        AVStereo3D *stereo = av_stereo3d_create_side_data(cur->f);
        if (stereo) {
        switch (h->frame_packing_arrangement_type) {
        case 0:
            stereo->type = AV_STEREO3D_CHECKERBOARD;
            break;
        case 1:
            stereo->type = AV_STEREO3D_COLUMNS;
            break;
        case 2:
            stereo->type = AV_STEREO3D_LINES;
            break;
        case 3:
            if (h->quincunx_subsampling)
                stereo->type = AV_STEREO3D_SIDEBYSIDE_QUINCUNX;
            else
                stereo->type = AV_STEREO3D_SIDEBYSIDE;
            break;
        case 4:
            stereo->type = AV_STEREO3D_TOPBOTTOM;
            break;
        case 5:
            stereo->type = AV_STEREO3D_FRAMESEQUENCE;
            break;
        case 6:
            stereo->type = AV_STEREO3D_2D;
            break;
        }

        if (h->content_interpretation_type == 2)
            stereo->flags = AV_STEREO3D_FLAG_INVERT;
        }
    }

    if (h->sei_display_orientation_present &&
        (h->sei_anticlockwise_rotation || h->sei_hflip || h->sei_vflip)) {
        double angle = h->sei_anticlockwise_rotation * 360 / (double) (1 << 16);
        AVFrameSideData *rotation = av_frame_new_side_data(cur->f,
                                                           AV_FRAME_DATA_DISPLAYMATRIX,
                                                           sizeof(int32_t) * 9);
        if (rotation) {
            av_display_rotation_set((int32_t *)rotation->data, angle);
            av_display_matrix_flip((int32_t *)rotation->data,
                                   h->sei_hflip, h->sei_vflip);
        }
    }

    if (h->sei_reguserdata_afd_present) {
        AVFrameSideData *sd = av_frame_new_side_data(cur->f, AV_FRAME_DATA_AFD,
                                                     sizeof(uint8_t));

        if (sd) {
            *sd->data = h->active_format_description;
            h->sei_reguserdata_afd_present = 0;
        }
    }

    if (h->a53_caption) {
        AVFrameSideData *sd = av_frame_new_side_data(cur->f,
                                                     AV_FRAME_DATA_A53_CC,
                                                     h->a53_caption_size);
        if (sd)
            memcpy(sd->data, h->a53_caption, h->a53_caption_size);
        av_freep(&h->a53_caption);
        h->a53_caption_size = 0;
        h->avctx->properties |= FF_CODEC_PROPERTY_CLOSED_CAPTIONS;
    }

    cur->mmco_reset = h->mmco_reset;
    h->mmco_reset = 0;

    // FIXME do something with unavailable reference frames

    /* Sort B-frames into display order */
    if (h->sps.bitstream_restriction_flag ||
        h->avctx->strict_std_compliance >= FF_COMPLIANCE_STRICT) {
        h->avctx->has_b_frames = FFMAX(h->avctx->has_b_frames, h->sps.num_reorder_frames);
    }
    h->low_delay = !h->avctx->has_b_frames;

    for (i = 0; 1; i++) {
        if(i == MAX_DELAYED_PIC_COUNT || cur->poc < h->last_pocs[i]){
            if(i)
                h->last_pocs[i-1] = cur->poc;
            break;
        } else if(i) {
            h->last_pocs[i-1]= h->last_pocs[i];
        }
    }
    out_of_order = MAX_DELAYED_PIC_COUNT - i;
    if(   cur->f->pict_type == AV_PICTURE_TYPE_B
       || (h->last_pocs[MAX_DELAYED_PIC_COUNT-2] > INT_MIN && h->last_pocs[MAX_DELAYED_PIC_COUNT-1] - h->last_pocs[MAX_DELAYED_PIC_COUNT-2] > 2))
        out_of_order = FFMAX(out_of_order, 1);
    if (out_of_order == MAX_DELAYED_PIC_COUNT) {
        av_log(h->avctx, AV_LOG_VERBOSE, "Invalid POC %d<%d\n", cur->poc, h->last_pocs[0]);
        for (i = 1; i < MAX_DELAYED_PIC_COUNT; i++)
            h->last_pocs[i] = INT_MIN;
        h->last_pocs[0] = cur->poc;
        cur->mmco_reset = 1;
    } else if(h->avctx->has_b_frames < out_of_order && !h->sps.bitstream_restriction_flag){
        av_log(h->avctx, AV_LOG_INFO, "Increasing reorder buffer to %d\n", out_of_order);
        h->avctx->has_b_frames = out_of_order;
        h->low_delay = 0;
    }

    pics = 0;
    while (h->delayed_pic[pics])
        pics++;

    av_assert0(pics <= MAX_DELAYED_PIC_COUNT);

    h->delayed_pic[pics++] = cur;
    if (cur->reference == 0)
        cur->reference = DELAYED_PIC_REF;

    out     = h->delayed_pic[0];
    out_idx = 0;
    for (i = 1; h->delayed_pic[i] &&
                !h->delayed_pic[i]->f->key_frame &&
                !h->delayed_pic[i]->mmco_reset;
         i++)
        if (h->delayed_pic[i]->poc < out->poc) {
            out     = h->delayed_pic[i];
            out_idx = i;
        }
    if (h->avctx->has_b_frames == 0 &&
        (h->delayed_pic[0]->f->key_frame || h->delayed_pic[0]->mmco_reset))
        h->next_outputed_poc = INT_MIN;
    out_of_order = out->poc < h->next_outputed_poc;

    if (out_of_order || pics > h->avctx->has_b_frames) {
        out->reference &= ~DELAYED_PIC_REF;
        // for frame threading, the owner must be the second field's thread or
        // else the first thread can release the picture and reuse it unsafely
        for (i = out_idx; h->delayed_pic[i]; i++)
            h->delayed_pic[i] = h->delayed_pic[i + 1];
    }
    if (!out_of_order && pics > h->avctx->has_b_frames) {
        h->next_output_pic = out;
        if (out_idx == 0 && h->delayed_pic[0] && (h->delayed_pic[0]->f->key_frame || h->delayed_pic[0]->mmco_reset)) {
            h->next_outputed_poc = INT_MIN;
        } else
            h->next_outputed_poc = out->poc;
    } else {
        av_log(h->avctx, AV_LOG_DEBUG, "no picture %s\n", out_of_order ? "ooo" : "");
    }

    if (h->next_output_pic) {
        if (h->next_output_pic->recovered) {
            // We have reached an recovery point and all frames after it in
            // display order are "recovered".
            h->frame_recovered |= FRAME_RECOVERED_SEI;
        }
        h->next_output_pic->recovered |= !!(h->frame_recovered & FRAME_RECOVERED_SEI);
    }

    if (setup_finished && !h->avctx->hwaccel) {
        ff_thread_finish_setup(h->avctx);

        if (h->avctx->active_thread_type & FF_THREAD_FRAME)
            h->setup_finished = 1;
    }
}

/**
 * instantaneous decoder refresh.
 */
static void idr(H264Context *h)
{
    int i;
    ff_h264_remove_all_refs(h);
    h->prev_frame_num        =
    h->prev_frame_num_offset = 0;
    h->prev_poc_msb          = 1<<16;
    h->prev_poc_lsb          = 0;
    for (i = 0; i < MAX_DELAYED_PIC_COUNT; i++)
        h->last_pocs[i] = INT_MIN;
}

/* forget old pics after a seek */
void ff_h264_flush_change(H264Context *h)
{
    int i, j;

    h->next_outputed_poc = INT_MIN;
    h->prev_interlaced_frame = 1;
    idr(h);

    h->prev_frame_num = -1;
    if (h->cur_pic_ptr) {
        h->cur_pic_ptr->reference = 0;
        for (j=i=0; h->delayed_pic[i]; i++)
            if (h->delayed_pic[i] != h->cur_pic_ptr)
                h->delayed_pic[j++] = h->delayed_pic[i];
        h->delayed_pic[j] = NULL;
    }
    ff_h264_unref_picture(h, &h->last_pic_for_ec);

    h->first_field = 0;
    ff_h264_reset_sei(h);
    h->recovery_frame = -1;
    h->frame_recovered = 0;
    h->current_slice = 0;
    h->mmco_reset = 1;
    for (i = 0; i < h->nb_slice_ctx; i++)
        h->slice_ctx[i].list_count = 0;
}

/* forget old pics after a seek */
static void flush_dpb(AVCodecContext *avctx)
{
    H264Context *h = avctx->priv_data;
    int i;

    memset(h->delayed_pic, 0, sizeof(h->delayed_pic));

    ff_h264_flush_change(h);

    for (i = 0; i < H264_MAX_PICTURE_COUNT; i++)
        ff_h264_unref_picture(h, &h->DPB[i]);
    h->cur_pic_ptr = NULL;
    ff_h264_unref_picture(h, &h->cur_pic);

    h->mb_y = 0;

    ff_h264_free_tables(h);
    h->context_initialized = 0;
}

int ff_init_poc(H264Context *h, int pic_field_poc[2], int *pic_poc)
{
    const int max_frame_num = 1 << h->sps.log2_max_frame_num;
    int field_poc[2];

    h->frame_num_offset = h->prev_frame_num_offset;
    if (h->frame_num < h->prev_frame_num)
        h->frame_num_offset += max_frame_num;

    if (h->sps.poc_type == 0) {
        const int max_poc_lsb = 1 << h->sps.log2_max_poc_lsb;

        if (h->poc_lsb < h->prev_poc_lsb &&
            h->prev_poc_lsb - h->poc_lsb >= max_poc_lsb / 2)
            h->poc_msb = h->prev_poc_msb + max_poc_lsb;
        else if (h->poc_lsb > h->prev_poc_lsb &&
                 h->prev_poc_lsb - h->poc_lsb < -max_poc_lsb / 2)
            h->poc_msb = h->prev_poc_msb - max_poc_lsb;
        else
            h->poc_msb = h->prev_poc_msb;
        field_poc[0] =
        field_poc[1] = h->poc_msb + h->poc_lsb;
        if (h->picture_structure == PICT_FRAME)
            field_poc[1] += h->delta_poc_bottom;
    } else if (h->sps.poc_type == 1) {
        int abs_frame_num, expected_delta_per_poc_cycle, expectedpoc;
        int i;

        if (h->sps.poc_cycle_length != 0)
            abs_frame_num = h->frame_num_offset + h->frame_num;
        else
            abs_frame_num = 0;

        if (h->nal_ref_idc == 0 && abs_frame_num > 0)
            abs_frame_num--;

        expected_delta_per_poc_cycle = 0;
        for (i = 0; i < h->sps.poc_cycle_length; i++)
            // FIXME integrate during sps parse
            expected_delta_per_poc_cycle += h->sps.offset_for_ref_frame[i];

        if (abs_frame_num > 0) {
            int poc_cycle_cnt          = (abs_frame_num - 1) / h->sps.poc_cycle_length;
            int frame_num_in_poc_cycle = (abs_frame_num - 1) % h->sps.poc_cycle_length;

            expectedpoc = poc_cycle_cnt * expected_delta_per_poc_cycle;
            for (i = 0; i <= frame_num_in_poc_cycle; i++)
                expectedpoc = expectedpoc + h->sps.offset_for_ref_frame[i];
        } else
            expectedpoc = 0;

        if (h->nal_ref_idc == 0)
            expectedpoc = expectedpoc + h->sps.offset_for_non_ref_pic;

        field_poc[0] = expectedpoc + h->delta_poc[0];
        field_poc[1] = field_poc[0] + h->sps.offset_for_top_to_bottom_field;

        if (h->picture_structure == PICT_FRAME)
            field_poc[1] += h->delta_poc[1];
    } else {
        int poc = 2 * (h->frame_num_offset + h->frame_num);

        if (!h->nal_ref_idc)
            poc--;

        field_poc[0] = poc;
        field_poc[1] = poc;
    }

    if (h->picture_structure != PICT_BOTTOM_FIELD)
        pic_field_poc[0] = field_poc[0];
    if (h->picture_structure != PICT_TOP_FIELD)
        pic_field_poc[1] = field_poc[1];
    *pic_poc = FFMIN(pic_field_poc[0], pic_field_poc[1]);

    return 0;
}

/**
 * Compute profile from profile_idc and constraint_set?_flags.
 *
 * @param sps SPS
 *
 * @return profile as defined by FF_PROFILE_H264_*
 */
int ff_h264_get_profile(SPS *sps)
{
    int profile = sps->profile_idc;

    switch (sps->profile_idc) {
    case FF_PROFILE_H264_BASELINE:
        // constraint_set1_flag set to 1
        profile |= (sps->constraint_set_flags & 1 << 1) ? FF_PROFILE_H264_CONSTRAINED : 0;
        break;
    case FF_PROFILE_H264_HIGH_10:
    case FF_PROFILE_H264_HIGH_422:
    case FF_PROFILE_H264_HIGH_444_PREDICTIVE:
        // constraint_set3_flag set to 1
        profile |= (sps->constraint_set_flags & 1 << 3) ? FF_PROFILE_H264_INTRA : 0;
        break;
    }

    return profile;
}

int ff_set_ref_count(H264Context *h, H264SliceContext *sl)
{
    int ref_count[2], list_count;
    int num_ref_idx_active_override_flag;

    // set defaults, might be overridden a few lines later
    ref_count[0] = h->pps.ref_count[0];
    ref_count[1] = h->pps.ref_count[1];

    if (sl->slice_type_nos != AV_PICTURE_TYPE_I) {
        unsigned max[2];
        max[0] = max[1] = h->picture_structure == PICT_FRAME ? 15 : 31;

        if (sl->slice_type_nos == AV_PICTURE_TYPE_B)
            sl->direct_spatial_mv_pred = get_bits1(&sl->gb);
        num_ref_idx_active_override_flag = get_bits1(&sl->gb);

        if (num_ref_idx_active_override_flag) {
            ref_count[0] = get_ue_golomb(&sl->gb) + 1;
            if (sl->slice_type_nos == AV_PICTURE_TYPE_B) {
                ref_count[1] = get_ue_golomb(&sl->gb) + 1;
            } else
                // full range is spec-ok in this case, even for frames
                ref_count[1] = 1;
        }

        if (ref_count[0]-1 > max[0] || ref_count[1]-1 > max[1]){
            av_log(h->avctx, AV_LOG_ERROR, "reference overflow %u > %u or %u > %u\n", ref_count[0]-1, max[0], ref_count[1]-1, max[1]);
            sl->ref_count[0] = sl->ref_count[1] = 0;
            sl->list_count   = 0;
            return AVERROR_INVALIDDATA;
        }

        if (sl->slice_type_nos == AV_PICTURE_TYPE_B)
            list_count = 2;
        else
            list_count = 1;
    } else {
        list_count   = 0;
        ref_count[0] = ref_count[1] = 0;
    }

    if (list_count   != sl->list_count   ||
        ref_count[0] != sl->ref_count[0] ||
        ref_count[1] != sl->ref_count[1]) {
        sl->ref_count[0] = ref_count[0];
        sl->ref_count[1] = ref_count[1];
        sl->list_count   = list_count;
        return 1;
    }

    return 0;
}

static const uint8_t start_code[] = { 0x00, 0x00, 0x01 };

static int get_bit_length(H264Context *h, const uint8_t *buf,
                          const uint8_t *ptr, int dst_length,
                          int i, int next_avc)
{
    if ((h->workaround_bugs & FF_BUG_AUTODETECT) && i + 3 < next_avc &&
        buf[i]     == 0x00 && buf[i + 1] == 0x00 &&
        buf[i + 2] == 0x01 && buf[i + 3] == 0xE0)
        h->workaround_bugs |= FF_BUG_TRUNCATED;

    if (!(h->workaround_bugs & FF_BUG_TRUNCATED))
        while (dst_length > 0 && ptr[dst_length - 1] == 0)
            dst_length--;

    if (!dst_length)
        return 0;

    return 8 * dst_length - decode_rbsp_trailing(h, ptr + dst_length - 1);
}

static int get_last_needed_nal(H264Context *h, const uint8_t *buf, int buf_size)
{
    int next_avc    = h->is_avc ? 0 : buf_size;
    int nal_index   = 0;
    int buf_index   = 0;
    int nals_needed = 0;
    int first_slice = 0;

    while(1) {
        GetBitContext gb;
        int nalsize = 0;
        int dst_length, bit_length, consumed;
        const uint8_t *ptr;

        if (buf_index >= next_avc) {
            nalsize = get_avc_nalsize(h, buf, buf_size, &buf_index);
            if (nalsize < 0)
                break;
            next_avc = buf_index + nalsize;
        } else {
            buf_index = find_start_code(buf, buf_size, buf_index, next_avc);
            if (buf_index >= buf_size)
                break;
            if (buf_index >= next_avc)
                continue;
        }

        ptr = ff_h264_decode_nal(h, &h->slice_ctx[0], buf + buf_index, &dst_length, &consumed,
                                 next_avc - buf_index);

        if (!ptr || dst_length < 0)
            return AVERROR_INVALIDDATA;

        buf_index += consumed;

        bit_length = get_bit_length(h, buf, ptr, dst_length,
                                    buf_index, next_avc);
        nal_index++;

        /* packets can sometimes contain multiple PPS/SPS,
         * e.g. two PAFF field pictures in one packet, or a demuxer
         * which splits NALs strangely if so, when frame threading we
         * can't start the next thread until we've read all of them */
        switch (h->nal_unit_type) {
        case NAL_SPS:
        case NAL_PPS:
            nals_needed = nal_index;
            break;
        case NAL_DPA:
        case NAL_IDR_SLICE:
        case NAL_SLICE:
            init_get_bits(&gb, ptr, bit_length);
            if (!get_ue_golomb_long(&gb) ||  // first_mb_in_slice
                !first_slice ||
                first_slice != h->nal_unit_type)
                nals_needed = nal_index;
            if (!first_slice)
                first_slice = h->nal_unit_type;
        }
    }

    return nals_needed;
}

static int decode_nal_units(H264Context *h, const uint8_t *buf, int buf_size,
                            int parse_extradata)
{
    AVCodecContext *const avctx = h->avctx;
    H264SliceContext *sl;
    int buf_index;
    unsigned context_count;
    int next_avc;
    int nals_needed = 0; ///< number of NALs that need decoding before the next frame thread starts
    int nal_index;
    int idr_cleared=0;
    int ret = 0;

    h->nal_unit_type= 0;

    if(!h->slice_context_count)
         h->slice_context_count= 1;
    h->max_contexts = h->slice_context_count;
    if (!(avctx->flags2 & AV_CODEC_FLAG2_CHUNKS)) {
        h->current_slice = 0;
        if (!h->first_field)
            h->cur_pic_ptr = NULL;
        ff_h264_reset_sei(h);
    }

    if (h->nal_length_size == 4) {
        if (buf_size > 8 && AV_RB32(buf) == 1 && AV_RB32(buf+5) > (unsigned)buf_size) {
            h->is_avc = 0;
        }else if(buf_size > 3 && AV_RB32(buf) > 1 && AV_RB32(buf) <= (unsigned)buf_size)
            h->is_avc = 1;
    }

    if (avctx->active_thread_type & FF_THREAD_FRAME)
        nals_needed = get_last_needed_nal(h, buf, buf_size);

    {
        buf_index     = 0;
        context_count = 0;
        next_avc      = h->is_avc ? 0 : buf_size;
        nal_index     = 0;
        for (;;) {
            int consumed;
            int dst_length;
            int bit_length;
            const uint8_t *ptr;
            int nalsize = 0;
            int err;

            if (buf_index >= next_avc) {
                nalsize = get_avc_nalsize(h, buf, buf_size, &buf_index);
                if (nalsize < 0)
                    break;
                next_avc = buf_index + nalsize;
            } else {
                buf_index = find_start_code(buf, buf_size, buf_index, next_avc);
                if (buf_index >= buf_size)
                    break;
                if (buf_index >= next_avc)
                    continue;
            }

            sl = &h->slice_ctx[context_count];

            ptr = ff_h264_decode_nal(h, sl, buf + buf_index, &dst_length,
                                     &consumed, next_avc - buf_index);
            if (!ptr || dst_length < 0) {
                ret = -1;
                goto end;
            }

            bit_length = get_bit_length(h, buf, ptr, dst_length,
                                        buf_index + consumed, next_avc);

            if (h->avctx->debug & FF_DEBUG_STARTCODE)
                av_log(h->avctx, AV_LOG_DEBUG,
                       "NAL %d/%d at %d/%d length %d\n",
                       h->nal_unit_type, h->nal_ref_idc, buf_index, buf_size, dst_length);

            if (h->is_avc && (nalsize != consumed) && nalsize)
                av_log(h->avctx, AV_LOG_DEBUG,
                       "AVC: Consumed only %d bytes instead of %d\n",
                       consumed, nalsize);

            buf_index += consumed;
            nal_index++;

            if (avctx->skip_frame >= AVDISCARD_NONREF &&
                h->nal_ref_idc == 0 &&
                h->nal_unit_type != NAL_SEI)
                continue;

again:
            /* Ignore per frame NAL unit type during extradata
             * parsing. Decoding slices is not possible in codec init
             * with frame-mt */
            if (parse_extradata) {
                switch (h->nal_unit_type) {
                case NAL_IDR_SLICE:
                case NAL_SLICE:
                case NAL_DPA:
                case NAL_DPB:
                case NAL_DPC:
                    av_log(h->avctx, AV_LOG_WARNING,
                           "Ignoring NAL %d in global header/extradata\n",
                           h->nal_unit_type);
                    // fall through to next case
                case NAL_AUXILIARY_SLICE:
                    h->nal_unit_type = NAL_FF_IGNORE;
                }
            }

            err = 0;

            switch (h->nal_unit_type) {
            case NAL_IDR_SLICE:
                if ((ptr[0] & 0xFC) == 0x98) {
                    av_log(h->avctx, AV_LOG_ERROR, "Invalid inter IDR frame\n");
                    h->next_outputed_poc = INT_MIN;
                    ret = -1;
                    goto end;
                }
                if (h->nal_unit_type != NAL_IDR_SLICE) {
                    av_log(h->avctx, AV_LOG_ERROR,
                           "Invalid mix of idr and non-idr slices\n");
                    ret = -1;
                    goto end;
                }
                if(!idr_cleared) {
                    if (h->current_slice && (avctx->active_thread_type & FF_THREAD_SLICE)) {
                        av_log(h, AV_LOG_ERROR, "invalid mixed IDR / non IDR frames cannot be decoded in slice multithreading mode\n");
                        ret = AVERROR_INVALIDDATA;
                        goto end;
                    }
                    idr(h); // FIXME ensure we don't lose some frames if there is reordering
                }
                idr_cleared = 1;
                h->has_recovery_point = 1;
            case NAL_SLICE:
                init_get_bits(&sl->gb, ptr, bit_length);

                if (   nals_needed >= nal_index
                    || (!(avctx->active_thread_type & FF_THREAD_FRAME) && !context_count))
                    h->au_pps_id = -1;

                if ((err = ff_h264_decode_slice_header(h, sl)))
                    break;

                if (h->sei_recovery_frame_cnt >= 0) {
                    if (h->frame_num != h->sei_recovery_frame_cnt || sl->slice_type_nos != AV_PICTURE_TYPE_I)
                        h->valid_recovery_point = 1;

                    if (   h->recovery_frame < 0
                        || av_mod_uintp2(h->recovery_frame - h->frame_num, h->sps.log2_max_frame_num) > h->sei_recovery_frame_cnt) {
                        h->recovery_frame = av_mod_uintp2(h->frame_num + h->sei_recovery_frame_cnt, h->sps.log2_max_frame_num);

                        if (!h->valid_recovery_point)
                            h->recovery_frame = h->frame_num;
                    }
                }

                h->cur_pic_ptr->f->key_frame |=
                    (h->nal_unit_type == NAL_IDR_SLICE);

                if (h->nal_unit_type == NAL_IDR_SLICE ||
                    (h->recovery_frame == h->frame_num && h->nal_ref_idc)) {
                    h->recovery_frame         = -1;
                    h->cur_pic_ptr->recovered = 1;
                }
                // If we have an IDR, all frames after it in decoded order are
                // "recovered".
                if (h->nal_unit_type == NAL_IDR_SLICE)
                    h->frame_recovered |= FRAME_RECOVERED_IDR;
#if 1
                h->cur_pic_ptr->recovered |= h->frame_recovered;
#else
                h->cur_pic_ptr->recovered |= !!(h->frame_recovered & FRAME_RECOVERED_IDR);
#endif

                if (h->current_slice == 1) {
                    if (!(avctx->flags2 & AV_CODEC_FLAG2_CHUNKS))
                        decode_postinit(h, nal_index >= nals_needed);

                    if (h->avctx->hwaccel &&
                        (ret = h->avctx->hwaccel->start_frame(h->avctx, buf, buf_size)) < 0)
                        goto end;
#if FF_API_CAP_VDPAU
                    if (CONFIG_H264_VDPAU_DECODER &&
                        h->avctx->codec->capabilities & AV_CODEC_CAP_HWACCEL_VDPAU)
                        ff_vdpau_h264_picture_start(h);
#endif
                }

                if (sl->redundant_pic_count == 0) {
                    if (avctx->hwaccel) {
                        ret = avctx->hwaccel->decode_slice(avctx,
                                                           &buf[buf_index - consumed],
                                                           consumed);
                        if (ret < 0)
                            goto end;
#if FF_API_CAP_VDPAU
                    } else if (CONFIG_H264_VDPAU_DECODER &&
                               h->avctx->codec->capabilities & AV_CODEC_CAP_HWACCEL_VDPAU) {
                        ff_vdpau_add_data_chunk(h->cur_pic_ptr->f->data[0],
                                                start_code,
                                                sizeof(start_code));
                        ff_vdpau_add_data_chunk(h->cur_pic_ptr->f->data[0],
                                                &buf[buf_index - consumed],
                                                consumed);
#endif
                    } else
                        context_count++;
                }
                break;
            case NAL_DPA:
            case NAL_DPB:
            case NAL_DPC:
                avpriv_request_sample(avctx, "data partitioning");
                break;
            case NAL_SEI:
                init_get_bits(&h->gb, ptr, bit_length);
                ret = ff_h264_decode_sei(h);
                if (ret < 0 && (h->avctx->err_recognition & AV_EF_EXPLODE))
                    goto end;
                break;
            case NAL_SPS:
                init_get_bits(&h->gb, ptr, bit_length);
                if (ff_h264_decode_seq_parameter_set(h, 0) >= 0)
                    break;
                if (h->is_avc ? nalsize : 1) {
                    av_log(h->avctx, AV_LOG_DEBUG,
                           "SPS decoding failure, trying again with the complete NAL\n");
                    if (h->is_avc)
                        av_assert0(next_avc - buf_index + consumed == nalsize);
                    if ((next_avc - buf_index + consumed - 1) >= INT_MAX/8)
                        break;
                    init_get_bits(&h->gb, &buf[buf_index + 1 - consumed],
                                  8*(next_avc - buf_index + consumed - 1));
                    if (ff_h264_decode_seq_parameter_set(h, 0) >= 0)
                        break;
                }
                init_get_bits(&h->gb, ptr, bit_length);
                ff_h264_decode_seq_parameter_set(h, 1);

                break;
            case NAL_PPS:
                init_get_bits(&h->gb, ptr, bit_length);
                ret = ff_h264_decode_picture_parameter_set(h, bit_length);
                if (ret < 0 && (h->avctx->err_recognition & AV_EF_EXPLODE))
                    goto end;
                break;
            case NAL_AUD:
            case NAL_END_SEQUENCE:
            case NAL_END_STREAM:
            case NAL_FILLER_DATA:
            case NAL_SPS_EXT:
            case NAL_AUXILIARY_SLICE:
                break;
            case NAL_FF_IGNORE:
                break;
            default:
                av_log(avctx, AV_LOG_DEBUG, "Unknown NAL code: %d (%d bits)\n",
                       h->nal_unit_type, bit_length);
            }

            if (context_count == h->max_contexts) {
                ret = ff_h264_execute_decode_slices(h, context_count);
                if (ret < 0 && (h->avctx->err_recognition & AV_EF_EXPLODE))
                    goto end;
                context_count = 0;
            }

            if (err < 0 || err == SLICE_SKIPED) {
                if (err < 0)
                    av_log(h->avctx, AV_LOG_ERROR, "decode_slice_header error\n");
                sl->ref_count[0] = sl->ref_count[1] = sl->list_count = 0;
            } else if (err == SLICE_SINGLETHREAD) {
                if (context_count > 1) {
                    ret = ff_h264_execute_decode_slices(h, context_count - 1);
                    if (ret < 0 && (h->avctx->err_recognition & AV_EF_EXPLODE))
                        goto end;
                    context_count = 0;
                }
                /* Slice could not be decoded in parallel mode, restart. Note
                 * that rbsp_buffer is not transferred, but since we no longer
                 * run in parallel mode this should not be an issue. */
                sl               = &h->slice_ctx[0];
                goto again;
            }
        }
    }
    if (context_count) {
        ret = ff_h264_execute_decode_slices(h, context_count);
        if (ret < 0 && (h->avctx->err_recognition & AV_EF_EXPLODE))
            goto end;
    }

    ret = 0;
end:

#if CONFIG_ERROR_RESILIENCE
    sl = h->slice_ctx;
    /*
     * FIXME: Error handling code does not seem to support interlaced
     * when slices span multiple rows
     * The ff_er_add_slice calls don't work right for bottom
     * fields; they cause massive erroneous error concealing
     * Error marking covers both fields (top and bottom).
     * This causes a mismatched s->error_count
     * and a bad error table. Further, the error count goes to
     * INT_MAX when called for bottom field, because mb_y is
     * past end by one (callers fault) and resync_mb_y != 0
     * causes problems for the first MB line, too.
     */
    if (!FIELD_PICTURE(h) && h->current_slice && !h->sps.new && h->enable_er) {
        int use_last_pic = h->last_pic_for_ec.f->buf[0] && !sl->ref_count[0];

        ff_h264_set_erpic(&sl->er.cur_pic, h->cur_pic_ptr);

        if (use_last_pic) {
            ff_h264_set_erpic(&sl->er.last_pic, &h->last_pic_for_ec);
            sl->ref_list[0][0].parent = &h->last_pic_for_ec;
            memcpy(sl->ref_list[0][0].data, h->last_pic_for_ec.f->data, sizeof(sl->ref_list[0][0].data));
            memcpy(sl->ref_list[0][0].linesize, h->last_pic_for_ec.f->linesize, sizeof(sl->ref_list[0][0].linesize));
            sl->ref_list[0][0].reference = h->last_pic_for_ec.reference;
        } else if (sl->ref_count[0]) {
            ff_h264_set_erpic(&sl->er.last_pic, sl->ref_list[0][0].parent);
        } else
            ff_h264_set_erpic(&sl->er.last_pic, NULL);

        if (sl->ref_count[1])
            ff_h264_set_erpic(&sl->er.next_pic, sl->ref_list[1][0].parent);

        sl->er.ref_count = sl->ref_count[0];

        ff_er_frame_end(&sl->er);
        if (use_last_pic)
            memset(&sl->ref_list[0][0], 0, sizeof(sl->ref_list[0][0]));
    }
#endif /* CONFIG_ERROR_RESILIENCE */
    /* clean up */
    if (h->cur_pic_ptr && !h->droppable) {
        ff_thread_report_progress(&h->cur_pic_ptr->tf, INT_MAX,
                                  h->picture_structure == PICT_BOTTOM_FIELD);
    }

    return (ret < 0) ? ret : buf_index;
}

/**
 * Return the number of bytes consumed for building the current frame.
 */
static int get_consumed_bytes(int pos, int buf_size)
{
    if (pos == 0)
        pos = 1;        // avoid infinite loops (I doubt that is needed but...)
    if (pos + 10 > buf_size)
        pos = buf_size; // oops ;)

    return pos;
}

static int output_frame(H264Context *h, AVFrame *dst, H264Picture *srcp)
{
    AVFrame *src = srcp->f;
    const AVPixFmtDescriptor *desc = av_pix_fmt_desc_get(src->format);
    int i;
    int ret = av_frame_ref(dst, src);
    if (ret < 0)
        return ret;

    av_dict_set(&dst->metadata, "stereo_mode", ff_h264_sei_stereo_mode(h), 0);

    h->backup_width   = h->avctx->width;
    h->backup_height  = h->avctx->height;
    h->backup_pix_fmt = h->avctx->pix_fmt;

    h->avctx->width   = dst->width;
    h->avctx->height  = dst->height;
    h->avctx->pix_fmt = dst->format;

    if (srcp->sei_recovery_frame_cnt == 0)
        dst->key_frame = 1;
    if (!srcp->crop)
        return 0;

    for (i = 0; i < desc->nb_components; i++) {
        int hshift = (i > 0) ? desc->log2_chroma_w : 0;
        int vshift = (i > 0) ? desc->log2_chroma_h : 0;
        int off    = ((srcp->crop_left >> hshift) << h->pixel_shift) +
                      (srcp->crop_top  >> vshift) * dst->linesize[i];
        dst->data[i] += off;
    }
    return 0;
}

static int is_extra(const uint8_t *buf, int buf_size)
{
    int cnt= buf[5]&0x1f;
    const uint8_t *p= buf+6;
    while(cnt--){
        int nalsize= AV_RB16(p) + 2;
        if(nalsize > buf_size - (p-buf) || (p[2] & 0x9F) != 7)
            return 0;
        p += nalsize;
    }
    cnt = *(p++);
    if(!cnt)
        return 0;
    while(cnt--){
        int nalsize= AV_RB16(p) + 2;
        if(nalsize > buf_size - (p-buf) || (p[2] & 0x9F) != 8)
            return 0;
        p += nalsize;
    }
    return 1;
}

static int h264_decode_frame(AVCodecContext *avctx, void *data,
                             int *got_frame, AVPacket *avpkt)
{
    const uint8_t *buf = avpkt->data;
    int buf_size       = avpkt->size;
    H264Context *h     = avctx->priv_data;
    AVFrame *pict      = data;
    int buf_index      = 0;
    H264Picture *out;
    int i, out_idx;
    int ret;

    h->flags = avctx->flags;
    h->setup_finished = 0;

    if (h->backup_width != -1) {
        avctx->width    = h->backup_width;
        h->backup_width = -1;
    }
    if (h->backup_height != -1) {
        avctx->height    = h->backup_height;
        h->backup_height = -1;
    }
    if (h->backup_pix_fmt != AV_PIX_FMT_NONE) {
        avctx->pix_fmt    = h->backup_pix_fmt;
        h->backup_pix_fmt = AV_PIX_FMT_NONE;
    }

    ff_h264_unref_picture(h, &h->last_pic_for_ec);

    /* end of stream, output what is still in the buffers */
    if (buf_size == 0) {
 out:

        h->cur_pic_ptr = NULL;
        h->first_field = 0;

        // FIXME factorize this with the output code below
        out     = h->delayed_pic[0];
        out_idx = 0;
        for (i = 1;
             h->delayed_pic[i] &&
             !h->delayed_pic[i]->f->key_frame &&
             !h->delayed_pic[i]->mmco_reset;
             i++)
            if (h->delayed_pic[i]->poc < out->poc) {
                out     = h->delayed_pic[i];
                out_idx = i;
            }

        for (i = out_idx; h->delayed_pic[i]; i++)
            h->delayed_pic[i] = h->delayed_pic[i + 1];

        if (out) {
            out->reference &= ~DELAYED_PIC_REF;
            ret = output_frame(h, pict, out);
            if (ret < 0)
                return ret;
            *got_frame = 1;
        }

        return buf_index;
    }
    if (h->is_avc && av_packet_get_side_data(avpkt, AV_PKT_DATA_NEW_EXTRADATA, NULL)) {
        int side_size;
        uint8_t *side = av_packet_get_side_data(avpkt, AV_PKT_DATA_NEW_EXTRADATA, &side_size);
        if (is_extra(side, side_size))
            ff_h264_decode_extradata(h, side, side_size);
    }
    if(h->is_avc && buf_size >= 9 && buf[0]==1 && buf[2]==0 && (buf[4]&0xFC)==0xFC && (buf[5]&0x1F) && buf[8]==0x67){
        if (is_extra(buf, buf_size))
            return ff_h264_decode_extradata(h, buf, buf_size);
    }

    buf_index = decode_nal_units(h, buf, buf_size, 0);
    if (buf_index < 0)
        return AVERROR_INVALIDDATA;

    if (!h->cur_pic_ptr && h->nal_unit_type == NAL_END_SEQUENCE) {
        av_assert0(buf_index <= buf_size);
        goto out;
    }

    if (!(avctx->flags2 & AV_CODEC_FLAG2_CHUNKS) && !h->cur_pic_ptr) {
        if (avctx->skip_frame >= AVDISCARD_NONREF ||
            buf_size >= 4 && !memcmp("Q264", buf, 4))
            return buf_size;
        av_log(avctx, AV_LOG_ERROR, "no frame!\n");
        return AVERROR_INVALIDDATA;
    }

    if (!(avctx->flags2 & AV_CODEC_FLAG2_CHUNKS) ||
        (h->mb_y >= h->mb_height && h->mb_height)) {
        if (avctx->flags2 & AV_CODEC_FLAG2_CHUNKS)
            decode_postinit(h, 1);

        if ((ret = ff_h264_field_end(h, &h->slice_ctx[0], 0)) < 0)
            return ret;

        /* Wait for second field. */
        *got_frame = 0;
        if (h->next_output_pic && ((avctx->flags & AV_CODEC_FLAG_OUTPUT_CORRUPT) ||
                                   (avctx->flags2 & AV_CODEC_FLAG2_SHOW_ALL) ||
                                   h->next_output_pic->recovered)) {
            if (!h->next_output_pic->recovered)
                h->next_output_pic->f->flags |= AV_FRAME_FLAG_CORRUPT;

            if (!h->avctx->hwaccel &&
                 (h->next_output_pic->field_poc[0] == INT_MAX ||
                  h->next_output_pic->field_poc[1] == INT_MAX)
            ) {
                int p;
                AVFrame *f = h->next_output_pic->f;
                int field = h->next_output_pic->field_poc[0] == INT_MAX;
                uint8_t *dst_data[4];
                int linesizes[4];
                const uint8_t *src_data[4];

                av_log(h->avctx, AV_LOG_DEBUG, "Duplicating field %d to fill missing\n", field);

                for (p = 0; p<4; p++) {
                    dst_data[p] = f->data[p] + (field^1)*f->linesize[p];
                    src_data[p] = f->data[p] +  field   *f->linesize[p];
                    linesizes[p] = 2*f->linesize[p];
                }

                av_image_copy(dst_data, linesizes, src_data, linesizes,
                              f->format, f->width, f->height>>1);
            }

            ret = output_frame(h, pict, h->next_output_pic);
            if (ret < 0)
                return ret;
            *got_frame = 1;
            if (CONFIG_MPEGVIDEO) {
                ff_print_debug_info2(h->avctx, pict, NULL,
                                    h->next_output_pic->mb_type,
                                    h->next_output_pic->qscale_table,
                                    h->next_output_pic->motion_val,
                                    &h->low_delay,
                                    h->mb_width, h->mb_height, h->mb_stride, 1);
            }
        }
    }

    av_assert0(pict->buf[0] || !*got_frame);

    ff_h264_unref_picture(h, &h->last_pic_for_ec);

    return get_consumed_bytes(buf_index, buf_size);
}

av_cold void ff_h264_free_context(H264Context *h)
{
    int i;

    ff_h264_free_tables(h);

    for (i = 0; i < H264_MAX_PICTURE_COUNT; i++) {
        ff_h264_unref_picture(h, &h->DPB[i]);
        av_frame_free(&h->DPB[i].f);
    }
    memset(h->delayed_pic, 0, sizeof(h->delayed_pic));

    h->cur_pic_ptr = NULL;

    for (i = 0; i < h->nb_slice_ctx; i++)
        av_freep(&h->slice_ctx[i].rbsp_buffer);
    av_freep(&h->slice_ctx);
    h->nb_slice_ctx = 0;

    h->a53_caption_size = 0;
    av_freep(&h->a53_caption);

    for (i = 0; i < MAX_SPS_COUNT; i++)
        av_freep(h->sps_buffers + i);

    for (i = 0; i < MAX_PPS_COUNT; i++)
        av_freep(h->pps_buffers + i);
}

static av_cold int h264_decode_end(AVCodecContext *avctx)
{
    H264Context *h = avctx->priv_data;

    ff_h264_remove_all_refs(h);
    ff_h264_free_context(h);

    ff_h264_unref_picture(h, &h->cur_pic);
    av_frame_free(&h->cur_pic.f);
    ff_h264_unref_picture(h, &h->last_pic_for_ec);
    av_frame_free(&h->last_pic_for_ec.f);

    return 0;
}

#define OFFSET(x) offsetof(H264Context, x)
#define VD AV_OPT_FLAG_VIDEO_PARAM | AV_OPT_FLAG_DECODING_PARAM
static const AVOption h264_options[] = {
    {"is_avc", "is avc", offsetof(H264Context, is_avc), AV_OPT_TYPE_BOOL, {.i64 = 0}, 0, 1, 0},
    {"nal_length_size", "nal_length_size", offsetof(H264Context, nal_length_size), AV_OPT_TYPE_INT, {.i64 = 0}, 0, 4, 0},
    { "enable_er", "Enable error resilience on damaged frames (unsafe)", OFFSET(enable_er), AV_OPT_TYPE_BOOL, { .i64 = -1 }, -1, 1, VD },
    { NULL },
};

static const AVClass h264_class = {
    .class_name = "H264 Decoder",
    .item_name  = av_default_item_name,
    .option     = h264_options,
    .version    = LIBAVUTIL_VERSION_INT,
};

AVCodec ff_h264_decoder = {
    .name                  = "h264",
    .long_name             = NULL_IF_CONFIG_SMALL("H.264 / AVC / MPEG-4 AVC / MPEG-4 part 10"),
    .type                  = AVMEDIA_TYPE_VIDEO,
    .id                    = AV_CODEC_ID_H264,
    .priv_data_size        = sizeof(H264Context),
    .init                  = ff_h264_decode_init,
    .close                 = h264_decode_end,
    .decode                = h264_decode_frame,
    .capabilities          = /*AV_CODEC_CAP_DRAW_HORIZ_BAND |*/ AV_CODEC_CAP_DR1 |
                             AV_CODEC_CAP_DELAY | AV_CODEC_CAP_SLICE_THREADS |
                             AV_CODEC_CAP_FRAME_THREADS,
    .caps_internal         = FF_CODEC_CAP_INIT_THREADSAFE,
    .flush                 = flush_dpb,
    .init_thread_copy      = ONLY_IF_THREADS_ENABLED(decode_init_thread_copy),
    .update_thread_context = ONLY_IF_THREADS_ENABLED(ff_h264_update_thread_context),
    .profiles              = NULL_IF_CONFIG_SMALL(ff_h264_profiles),
    .priv_class            = &h264_class,
};

#if CONFIG_H264_VDPAU_DECODER && FF_API_VDPAU
static const AVClass h264_vdpau_class = {
    .class_name = "H264 VDPAU Decoder",
    .item_name  = av_default_item_name,
    .option     = h264_options,
    .version    = LIBAVUTIL_VERSION_INT,
};

AVCodec ff_h264_vdpau_decoder = {
    .name           = "h264_vdpau",
    .long_name      = NULL_IF_CONFIG_SMALL("H.264 / AVC / MPEG-4 AVC / MPEG-4 part 10 (VDPAU acceleration)"),
    .type           = AVMEDIA_TYPE_VIDEO,
    .id             = AV_CODEC_ID_H264,
    .priv_data_size = sizeof(H264Context),
    .init           = ff_h264_decode_init,
    .close          = h264_decode_end,
    .decode         = h264_decode_frame,
    .capabilities   = AV_CODEC_CAP_DR1 | AV_CODEC_CAP_DELAY | AV_CODEC_CAP_HWACCEL_VDPAU,
    .flush          = flush_dpb,
    .pix_fmts       = (const enum AVPixelFormat[]) { AV_PIX_FMT_VDPAU_H264,
                                                     AV_PIX_FMT_NONE},
    .profiles       = NULL_IF_CONFIG_SMALL(ff_h264_profiles),
    .priv_class     = &h264_vdpau_class,
};
#endif<|MERGE_RESOLUTION|>--- conflicted
+++ resolved
@@ -132,102 +132,6 @@
     }
 }
 
-<<<<<<< HEAD
-/**
- * Check if the top & left blocks are available if needed and
- * change the dc mode so it only uses the available blocks.
- */
-int ff_h264_check_intra4x4_pred_mode(const H264Context *h, H264SliceContext *sl)
-{
-    static const int8_t top[12] = {
-        -1, 0, LEFT_DC_PRED, -1, -1, -1, -1, -1, 0
-    };
-    static const int8_t left[12] = {
-        0, -1, TOP_DC_PRED, 0, -1, -1, -1, 0, -1, DC_128_PRED
-    };
-    int i;
-
-    if (!(sl->top_samples_available & 0x8000)) {
-        for (i = 0; i < 4; i++) {
-            int status = top[sl->intra4x4_pred_mode_cache[scan8[0] + i]];
-            if (status < 0) {
-                av_log(h->avctx, AV_LOG_ERROR,
-                       "top block unavailable for requested intra4x4 mode %d at %d %d\n",
-                       status, sl->mb_x, sl->mb_y);
-                return AVERROR_INVALIDDATA;
-            } else if (status) {
-                sl->intra4x4_pred_mode_cache[scan8[0] + i] = status;
-            }
-        }
-    }
-
-    if ((sl->left_samples_available & 0x8888) != 0x8888) {
-        static const int mask[4] = { 0x8000, 0x2000, 0x80, 0x20 };
-        for (i = 0; i < 4; i++)
-            if (!(sl->left_samples_available & mask[i])) {
-                int status = left[sl->intra4x4_pred_mode_cache[scan8[0] + 8 * i]];
-                if (status < 0) {
-                    av_log(h->avctx, AV_LOG_ERROR,
-                           "left block unavailable for requested intra4x4 mode %d at %d %d\n",
-                           status, sl->mb_x, sl->mb_y);
-                    return AVERROR_INVALIDDATA;
-                } else if (status) {
-                    sl->intra4x4_pred_mode_cache[scan8[0] + 8 * i] = status;
-                }
-            }
-    }
-
-    return 0;
-} // FIXME cleanup like ff_h264_check_intra_pred_mode
-
-/**
- * Check if the top & left blocks are available if needed and
- * change the dc mode so it only uses the available blocks.
- */
-int ff_h264_check_intra_pred_mode(const H264Context *h, H264SliceContext *sl,
-                                  int mode, int is_chroma)
-{
-    static const int8_t top[4]  = { LEFT_DC_PRED8x8, 1, -1, -1 };
-    static const int8_t left[5] = { TOP_DC_PRED8x8, -1,  2, -1, DC_128_PRED8x8 };
-
-    if (mode > 3U) {
-        av_log(h->avctx, AV_LOG_ERROR,
-               "out of range intra chroma pred mode at %d %d\n",
-               sl->mb_x, sl->mb_y);
-        return AVERROR_INVALIDDATA;
-    }
-
-    if (!(sl->top_samples_available & 0x8000)) {
-        mode = top[mode];
-        if (mode < 0) {
-            av_log(h->avctx, AV_LOG_ERROR,
-                   "top block unavailable for requested intra mode at %d %d\n",
-                   sl->mb_x, sl->mb_y);
-            return AVERROR_INVALIDDATA;
-        }
-    }
-
-    if ((sl->left_samples_available & 0x8080) != 0x8080) {
-        mode = left[mode];
-        if (mode < 0) {
-            av_log(h->avctx, AV_LOG_ERROR,
-                   "left block unavailable for requested intra mode at %d %d\n",
-                   sl->mb_x, sl->mb_y);
-            return AVERROR_INVALIDDATA;
-        }
-        if (is_chroma && (sl->left_samples_available & 0x8080)) {
-            // mad cow disease mode, aka MBAFF + constrained_intra_pred
-            mode = ALZHEIMER_DC_L0T_PRED8x8 +
-                   (!(sl->left_samples_available & 0x8000)) +
-                   2 * (mode == DC_128_PRED8x8);
-        }
-    }
-
-    return mode;
-}
-
-=======
->>>>>>> ecc31f6b
 const uint8_t *ff_h264_decode_nal(H264Context *h, H264SliceContext *sl,
                                   const uint8_t *src,
                                   int *dst_length, int *consumed, int length)
