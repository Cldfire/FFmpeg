/*
 * COOK compatible decoder
 * Copyright (c) 2003 Sascha Sommer
 * Copyright (c) 2005 Benjamin Larsson
 *
 * This file is part of FFmpeg.
 *
 * FFmpeg is free software; you can redistribute it and/or
 * modify it under the terms of the GNU Lesser General Public
 * License as published by the Free Software Foundation; either
 * version 2.1 of the License, or (at your option) any later version.
 *
 * FFmpeg is distributed in the hope that it will be useful,
 * but WITHOUT ANY WARRANTY; without even the implied warranty of
 * MERCHANTABILITY or FITNESS FOR A PARTICULAR PURPOSE.  See the GNU
 * Lesser General Public License for more details.
 *
 * You should have received a copy of the GNU Lesser General Public
 * License along with FFmpeg; if not, write to the Free Software
 * Foundation, Inc., 51 Franklin Street, Fifth Floor, Boston, MA 02110-1301 USA
 */

/**
 * @file
 * Cook compatible decoder. Bastardization of the G.722.1 standard.
 * This decoder handles RealNetworks, RealAudio G2 data.
 * Cook is identified by the codec name cook in RM files.
 *
 * To use this decoder, a calling application must supply the extradata
 * bytes provided from the RM container; 8+ bytes for mono streams and
 * 16+ for stereo streams (maybe more).
 *
 * Codec technicalities (all this assume a buffer length of 1024):
 * Cook works with several different techniques to achieve its compression.
 * In the timedomain the buffer is divided into 8 pieces and quantized. If
 * two neighboring pieces have different quantization index a smooth
 * quantization curve is used to get a smooth overlap between the different
 * pieces.
 * To get to the transformdomain Cook uses a modulated lapped transform.
 * The transform domain has 50 subbands with 20 elements each. This
 * means only a maximum of 50*20=1000 coefficients are used out of the 1024
 * available.
 */

#include "libavutil/lfg.h"
#include "avcodec.h"
#include "get_bits.h"
#include "dsputil.h"
#include "bytestream.h"
#include "fft.h"
#include "libavutil/audioconvert.h"
#include "sinewin.h"

#include "cookdata.h"

/* the different Cook versions */
#define MONO            0x1000001
#define STEREO          0x1000002
#define JOINT_STEREO    0x1000003
#define MC_COOK         0x2000000   // multichannel Cook, not supported

#define SUBBAND_SIZE    20
#define MAX_SUBPACKETS   5

typedef struct {
    int *now;
    int *previous;
} cook_gains;

typedef struct {
    int                 ch_idx;
    int                 size;
    int                 num_channels;
    int                 cookversion;
    int                 samples_per_frame;
    int                 subbands;
    int                 js_subband_start;
    int                 js_vlc_bits;
    int                 samples_per_channel;
    int                 log2_numvector_size;
    unsigned int        channel_mask;
    VLC                 channel_coupling;
    int                 joint_stereo;
    int                 bits_per_subpacket;
    int                 bits_per_subpdiv;
    int                 total_subbands;
    int                 numvector_size;       // 1 << log2_numvector_size;

    float               mono_previous_buffer1[1024];
    float               mono_previous_buffer2[1024];

    cook_gains          gains1;
    cook_gains          gains2;
    int                 gain_1[9];
    int                 gain_2[9];
    int                 gain_3[9];
    int                 gain_4[9];
} COOKSubpacket;

typedef struct cook {
    /*
     * The following 5 functions provide the lowlevel arithmetic on
     * the internal audio buffers.
     */
    void (*scalar_dequant)(struct cook *q, int index, int quant_index,
                           int *subband_coef_index, int *subband_coef_sign,
                           float *mlt_p);

    void (*decouple)(struct cook *q,
                     COOKSubpacket *p,
                     int subband,
                     float f1, float f2,
                     float *decode_buffer,
                     float *mlt_buffer1, float *mlt_buffer2);

    void (*imlt_window)(struct cook *q, float *buffer1,
                        cook_gains *gains_ptr, float *previous_buffer);

    void (*interpolate)(struct cook *q, float *buffer,
                        int gain_index, int gain_index_next);

    void (*saturate_output)(struct cook *q, float *out);

    AVCodecContext*     avctx;
    DSPContext          dsp;
    AVFrame             frame;
    GetBitContext       gb;
    /* stream data */
    int                 nb_channels;
    int                 bit_rate;
    int                 sample_rate;
    int                 num_vectors;
    int                 samples_per_channel;
    /* states */
    AVLFG               random_state;
    int                 discarded_packets;

    /* transform data */
    FFTContext          mdct_ctx;
    float*              mlt_window;

    /* VLC data */
    VLC                 envelope_quant_index[13];
    VLC                 sqvh[7];          // scalar quantization

    /* generatable tables and related variables */
    int                 gain_size_factor;
    float               gain_table[23];

    /* data buffers */

    uint8_t*            decoded_bytes_buffer;
    DECLARE_ALIGNED(32, float, mono_mdct_output)[2048];
    float               decode_buffer_1[1024];
    float               decode_buffer_2[1024];
    float               decode_buffer_0[1060]; /* static allocation for joint decode */

    const float         *cplscales[5];
    int                 num_subpackets;
    COOKSubpacket       subpacket[MAX_SUBPACKETS];
} COOKContext;

static float     pow2tab[127];
static float rootpow2tab[127];

/*************** init functions ***************/

/* table generator */
static av_cold void init_pow2table(void)
{
    int i;
    for (i = -63; i < 64; i++) {
        pow2tab[63 + i] = pow(2, i);
        rootpow2tab[63 + i] = sqrt(pow(2, i));
    }
}

/* table generator */
static av_cold void init_gain_table(COOKContext *q)
{
    int i;
    q->gain_size_factor = q->samples_per_channel / 8;
    for (i = 0; i < 23; i++)
        q->gain_table[i] = pow(pow2tab[i + 52],
                               (1.0 / (double) q->gain_size_factor));
}


static av_cold int init_cook_vlc_tables(COOKContext *q)
{
    int i, result;

    result = 0;
    for (i = 0; i < 13; i++) {
        result |= init_vlc(&q->envelope_quant_index[i], 9, 24,
                           envelope_quant_index_huffbits[i], 1, 1,
                           envelope_quant_index_huffcodes[i], 2, 2, 0);
    }
    av_log(q->avctx, AV_LOG_DEBUG, "sqvh VLC init\n");
    for (i = 0; i < 7; i++) {
        result |= init_vlc(&q->sqvh[i], vhvlcsize_tab[i], vhsize_tab[i],
                           cvh_huffbits[i], 1, 1,
                           cvh_huffcodes[i], 2, 2, 0);
    }

    for (i = 0; i < q->num_subpackets; i++) {
        if (q->subpacket[i].joint_stereo == 1) {
            result |= init_vlc(&q->subpacket[i].channel_coupling, 6,
                               (1 << q->subpacket[i].js_vlc_bits) - 1,
                               ccpl_huffbits[q->subpacket[i].js_vlc_bits - 2], 1, 1,
                               ccpl_huffcodes[q->subpacket[i].js_vlc_bits - 2], 2, 2, 0);
            av_log(q->avctx, AV_LOG_DEBUG, "subpacket %i Joint-stereo VLC used.\n", i);
        }
    }

    av_log(q->avctx, AV_LOG_DEBUG, "VLC tables initialized.\n");
    return result;
}

static av_cold int init_cook_mlt(COOKContext *q)
{
    int j, ret;
    int mlt_size = q->samples_per_channel;

    if ((q->mlt_window = av_malloc(mlt_size * sizeof(*q->mlt_window))) == 0)
        return AVERROR(ENOMEM);

    /* Initialize the MLT window: simple sine window. */
    ff_sine_window_init(q->mlt_window, mlt_size);
    for (j = 0; j < mlt_size; j++)
        q->mlt_window[j] *= sqrt(2.0 / q->samples_per_channel);

    /* Initialize the MDCT. */
    if ((ret = ff_mdct_init(&q->mdct_ctx, av_log2(mlt_size) + 1, 1, 1.0 / 32768.0))) {
        av_free(q->mlt_window);
        return ret;
    }
    av_log(q->avctx, AV_LOG_DEBUG, "MDCT initialized, order = %d.\n",
           av_log2(mlt_size) + 1);

    return 0;
}

static av_cold void init_cplscales_table(COOKContext *q)
{
    int i;
    for (i = 0; i < 5; i++)
        q->cplscales[i] = cplscales[i];
}

/*************** init functions end ***********/

#define DECODE_BYTES_PAD1(bytes) (3 - ((bytes) + 3) % 4)
#define DECODE_BYTES_PAD2(bytes) ((bytes) % 4 + DECODE_BYTES_PAD1(2 * (bytes)))

/**
 * Cook indata decoding, every 32 bits are XORed with 0x37c511f2.
 * Why? No idea, some checksum/error detection method maybe.
 *
 * Out buffer size: extra bytes are needed to cope with
 * padding/misalignment.
 * Subpackets passed to the decoder can contain two, consecutive
 * half-subpackets, of identical but arbitrary size.
 *          1234 1234 1234 1234  extraA extraB
 * Case 1:  AAAA BBBB              0      0
 * Case 2:  AAAA ABBB BB--         3      3
 * Case 3:  AAAA AABB BBBB         2      2
 * Case 4:  AAAA AAAB BBBB BB--    1      5
 *
 * Nice way to waste CPU cycles.
 *
 * @param inbuffer  pointer to byte array of indata
 * @param out       pointer to byte array of outdata
 * @param bytes     number of bytes
 */
static inline int decode_bytes(const uint8_t *inbuffer, uint8_t *out, int bytes)
{
    static const uint32_t tab[4] = {
        AV_BE2NE32C(0x37c511f2u), AV_BE2NE32C(0xf237c511u),
        AV_BE2NE32C(0x11f237c5u), AV_BE2NE32C(0xc511f237u),
    };
    int i, off;
    uint32_t c;
    const uint32_t *buf;
    uint32_t *obuf = (uint32_t *) out;
    /* FIXME: 64 bit platforms would be able to do 64 bits at a time.
     * I'm too lazy though, should be something like
     * for (i = 0; i < bitamount / 64; i++)
     *     (int64_t) out[i] = 0x37c511f237c511f2 ^ av_be2ne64(int64_t) in[i]);
     * Buffer alignment needs to be checked. */

    off = (intptr_t) inbuffer & 3;
    buf = (const uint32_t *) (inbuffer - off);
    c = tab[off];
    bytes += 3 + off;
    for (i = 0; i < bytes / 4; i++)
        obuf[i] = c ^ buf[i];

    return off;
}

static av_cold int cook_decode_close(AVCodecContext *avctx)
{
    int i;
    COOKContext *q = avctx->priv_data;
    av_log(avctx, AV_LOG_DEBUG, "Deallocating memory.\n");

    /* Free allocated memory buffers. */
    av_free(q->mlt_window);
    av_free(q->decoded_bytes_buffer);

    /* Free the transform. */
    ff_mdct_end(&q->mdct_ctx);

    /* Free the VLC tables. */
    for (i = 0; i < 13; i++)
        ff_free_vlc(&q->envelope_quant_index[i]);
    for (i = 0; i < 7; i++)
        ff_free_vlc(&q->sqvh[i]);
    for (i = 0; i < q->num_subpackets; i++)
        ff_free_vlc(&q->subpacket[i].channel_coupling);

    av_log(avctx, AV_LOG_DEBUG, "Memory deallocated.\n");

    return 0;
}

/**
 * Fill the gain array for the timedomain quantization.
 *
 * @param gb          pointer to the GetBitContext
 * @param gaininfo    array[9] of gain indexes
 */
static void decode_gain_info(GetBitContext *gb, int *gaininfo)
{
    int i, n;

    while (get_bits1(gb)) {
        /* NOTHING */
    }

    n = get_bits_count(gb) - 1;     // amount of elements*2 to update

    i = 0;
    while (n--) {
        int index = get_bits(gb, 3);
        int gain = get_bits1(gb) ? get_bits(gb, 4) - 7 : -1;

        while (i <= index)
            gaininfo[i++] = gain;
    }
    while (i <= 8)
        gaininfo[i++] = 0;
}

/**
 * Create the quant index table needed for the envelope.
 *
 * @param q                 pointer to the COOKContext
 * @param quant_index_table pointer to the array
 */
static int decode_envelope(COOKContext *q, COOKSubpacket *p,
                           int *quant_index_table)
{
    int i, j, vlc_index;

    quant_index_table[0] = get_bits(&q->gb, 6) - 6; // This is used later in categorize

    for (i = 1; i < p->total_subbands; i++) {
        vlc_index = i;
        if (i >= p->js_subband_start * 2) {
            vlc_index -= p->js_subband_start;
        } else {
            vlc_index /= 2;
            if (vlc_index < 1)
                vlc_index = 1;
        }
        if (vlc_index > 13)
            vlc_index = 13; // the VLC tables >13 are identical to No. 13

        j = get_vlc2(&q->gb, q->envelope_quant_index[vlc_index - 1].table,
                     q->envelope_quant_index[vlc_index - 1].bits, 2);
        quant_index_table[i] = quant_index_table[i - 1] + j - 12; // differential encoding
        if (quant_index_table[i] > 63 || quant_index_table[i] < -63) {
            av_log(q->avctx, AV_LOG_ERROR,
                   "Invalid quantizer %d at position %d, outside [-63, 63] range\n",
                   quant_index_table[i], i);
            return AVERROR_INVALIDDATA;
        }
    }

    return 0;
}

/**
 * Calculate the category and category_index vector.
 *
 * @param q                     pointer to the COOKContext
 * @param quant_index_table     pointer to the array
 * @param category              pointer to the category array
 * @param category_index        pointer to the category_index array
 */
static void categorize(COOKContext *q, COOKSubpacket *p, const int *quant_index_table,
                       int *category, int *category_index)
{
    int exp_idx, bias, tmpbias1, tmpbias2, bits_left, num_bits, index, v, i, j;
    int exp_index2[102] = { 0 };
    int exp_index1[102] = { 0 };

    int tmp_categorize_array[128 * 2] = { 0 };
    int tmp_categorize_array1_idx = p->numvector_size;
    int tmp_categorize_array2_idx = p->numvector_size;

    bits_left = p->bits_per_subpacket - get_bits_count(&q->gb);

    if (bits_left > q->samples_per_channel)
        bits_left = q->samples_per_channel +
                    ((bits_left - q->samples_per_channel) * 5) / 8;

    bias = -32;

    /* Estimate bias. */
    for (i = 32; i > 0; i = i / 2) {
        num_bits = 0;
        index    = 0;
        for (j = p->total_subbands; j > 0; j--) {
            exp_idx = av_clip((i - quant_index_table[index] + bias) / 2, 0, 7);
            index++;
            num_bits += expbits_tab[exp_idx];
        }
        if (num_bits >= bits_left - 32)
            bias += i;
    }

    /* Calculate total number of bits. */
    num_bits = 0;
    for (i = 0; i < p->total_subbands; i++) {
        exp_idx = av_clip((bias - quant_index_table[i]) / 2, 0, 7);
        num_bits += expbits_tab[exp_idx];
        exp_index1[i] = exp_idx;
        exp_index2[i] = exp_idx;
    }
    tmpbias1 = tmpbias2 = num_bits;

    for (j = 1; j < p->numvector_size; j++) {
        if (tmpbias1 + tmpbias2 > 2 * bits_left) {  /* ---> */
            int max = -999999;
            index = -1;
            for (i = 0; i < p->total_subbands; i++) {
                if (exp_index1[i] < 7) {
                    v = (-2 * exp_index1[i]) - quant_index_table[i] + bias;
                    if (v >= max) {
                        max   = v;
                        index = i;
                    }
                }
            }
            if (index == -1)
                break;
            tmp_categorize_array[tmp_categorize_array1_idx++] = index;
            tmpbias1 -= expbits_tab[exp_index1[index]] -
                        expbits_tab[exp_index1[index] + 1];
            ++exp_index1[index];
        } else {  /* <--- */
            int min = 999999;
            index = -1;
            for (i = 0; i < p->total_subbands; i++) {
                if (exp_index2[i] > 0) {
                    v = (-2 * exp_index2[i]) - quant_index_table[i] + bias;
                    if (v < min) {
                        min   = v;
                        index = i;
                    }
                }
            }
            if (index == -1)
                break;
            tmp_categorize_array[--tmp_categorize_array2_idx] = index;
            tmpbias2 -= expbits_tab[exp_index2[index]] -
                        expbits_tab[exp_index2[index] - 1];
            --exp_index2[index];
        }
    }

    for (i = 0; i < p->total_subbands; i++)
        category[i] = exp_index2[i];

    for (i = 0; i < p->numvector_size - 1; i++)
        category_index[i] = tmp_categorize_array[tmp_categorize_array2_idx++];
}


/**
 * Expand the category vector.
 *
 * @param q                     pointer to the COOKContext
 * @param category              pointer to the category array
 * @param category_index        pointer to the category_index array
 */
static inline void expand_category(COOKContext *q, int *category,
                                   int *category_index)
{
    int i;
    for (i = 0; i < q->num_vectors; i++)
    {
        int idx = category_index[i];
        if (++category[idx] >= FF_ARRAY_ELEMS(dither_tab))
            --category[idx];
    }
}

/**
 * The real requantization of the mltcoefs
 *
 * @param q                     pointer to the COOKContext
 * @param index                 index
 * @param quant_index           quantisation index
 * @param subband_coef_index    array of indexes to quant_centroid_tab
 * @param subband_coef_sign     signs of coefficients
 * @param mlt_p                 pointer into the mlt buffer
 */
static void scalar_dequant_float(COOKContext *q, int index, int quant_index,
                                 int *subband_coef_index, int *subband_coef_sign,
                                 float *mlt_p)
{
    int i;
    float f1;

    for (i = 0; i < SUBBAND_SIZE; i++) {
        if (subband_coef_index[i]) {
            f1 = quant_centroid_tab[index][subband_coef_index[i]];
            if (subband_coef_sign[i])
                f1 = -f1;
        } else {
            /* noise coding if subband_coef_index[i] == 0 */
            f1 = dither_tab[index];
            if (av_lfg_get(&q->random_state) < 0x80000000)
                f1 = -f1;
        }
        mlt_p[i] = f1 * rootpow2tab[quant_index + 63];
    }
}
/**
 * Unpack the subband_coef_index and subband_coef_sign vectors.
 *
 * @param q                     pointer to the COOKContext
 * @param category              pointer to the category array
 * @param subband_coef_index    array of indexes to quant_centroid_tab
 * @param subband_coef_sign     signs of coefficients
 */
static int unpack_SQVH(COOKContext *q, COOKSubpacket *p, int category,
                       int *subband_coef_index, int *subband_coef_sign)
{
    int i, j;
    int vlc, vd, tmp, result;

    vd = vd_tab[category];
    result = 0;
    for (i = 0; i < vpr_tab[category]; i++) {
        vlc = get_vlc2(&q->gb, q->sqvh[category].table, q->sqvh[category].bits, 3);
        if (p->bits_per_subpacket < get_bits_count(&q->gb)) {
            vlc = 0;
            result = 1;
        }
        for (j = vd - 1; j >= 0; j--) {
            tmp = (vlc * invradix_tab[category]) / 0x100000;
            subband_coef_index[vd * i + j] = vlc - tmp * (kmax_tab[category] + 1);
            vlc = tmp;
        }
        for (j = 0; j < vd; j++) {
            if (subband_coef_index[i * vd + j]) {
                if (get_bits_count(&q->gb) < p->bits_per_subpacket) {
                    subband_coef_sign[i * vd + j] = get_bits1(&q->gb);
                } else {
                    result = 1;
                    subband_coef_sign[i * vd + j] = 0;
                }
            } else {
                subband_coef_sign[i * vd + j] = 0;
            }
        }
    }
    return result;
}


/**
 * Fill the mlt_buffer with mlt coefficients.
 *
 * @param q                 pointer to the COOKContext
 * @param category          pointer to the category array
 * @param quant_index_table pointer to the array
 * @param mlt_buffer        pointer to mlt coefficients
 */
static void decode_vectors(COOKContext *q, COOKSubpacket *p, int *category,
                           int *quant_index_table, float *mlt_buffer)
{
    /* A zero in this table means that the subband coefficient is
       random noise coded. */
    int subband_coef_index[SUBBAND_SIZE];
    /* A zero in this table means that the subband coefficient is a
       positive multiplicator. */
    int subband_coef_sign[SUBBAND_SIZE];
    int band, j;
    int index = 0;

    for (band = 0; band < p->total_subbands; band++) {
        index = category[band];
        if (category[band] < 7) {
            if (unpack_SQVH(q, p, category[band], subband_coef_index, subband_coef_sign)) {
                index = 7;
                for (j = 0; j < p->total_subbands; j++)
                    category[band + j] = 7;
            }
        }
        if (index >= 7) {
            memset(subband_coef_index, 0, sizeof(subband_coef_index));
            memset(subband_coef_sign,  0, sizeof(subband_coef_sign));
        }
        q->scalar_dequant(q, index, quant_index_table[band],
                          subband_coef_index, subband_coef_sign,
                          &mlt_buffer[band * SUBBAND_SIZE]);
    }

    /* FIXME: should this be removed, or moved into loop above? */
    if (p->total_subbands * SUBBAND_SIZE >= q->samples_per_channel)
        return;
}


static int mono_decode(COOKContext *q, COOKSubpacket *p, float *mlt_buffer)
{
    int category_index[128] = { 0 };
    int category[128]       = { 0 };
    int quant_index_table[102];
    int res, i;

    if ((res = decode_envelope(q, p, quant_index_table)) < 0)
        return res;
    q->num_vectors = get_bits(&q->gb, p->log2_numvector_size);
    categorize(q, p, quant_index_table, category, category_index);
    expand_category(q, category, category_index);
    for (i=0; i<p->total_subbands; i++) {
        if (category[i] > 7)
            return AVERROR_INVALIDDATA;
    }
    decode_vectors(q, p, category, quant_index_table, mlt_buffer);

    return 0;
}


/**
 * the actual requantization of the timedomain samples
 *
 * @param q                 pointer to the COOKContext
 * @param buffer            pointer to the timedomain buffer
 * @param gain_index        index for the block multiplier
 * @param gain_index_next   index for the next block multiplier
 */
static void interpolate_float(COOKContext *q, float *buffer,
                              int gain_index, int gain_index_next)
{
    int i;
    float fc1, fc2;
    fc1 = pow2tab[gain_index + 63];

    if (gain_index == gain_index_next) {             // static gain
        for (i = 0; i < q->gain_size_factor; i++)
            buffer[i] *= fc1;
    } else {                                        // smooth gain
        fc2 = q->gain_table[11 + (gain_index_next - gain_index)];
        for (i = 0; i < q->gain_size_factor; i++) {
            buffer[i] *= fc1;
            fc1       *= fc2;
        }
    }
}

/**
 * Apply transform window, overlap buffers.
 *
 * @param q                 pointer to the COOKContext
 * @param inbuffer          pointer to the mltcoefficients
 * @param gains_ptr         current and previous gains
 * @param previous_buffer   pointer to the previous buffer to be used for overlapping
 */
static void imlt_window_float(COOKContext *q, float *inbuffer,
                              cook_gains *gains_ptr, float *previous_buffer)
{
    const float fc = pow2tab[gains_ptr->previous[0] + 63];
    int i;
    /* The weird thing here, is that the two halves of the time domain
     * buffer are swapped. Also, the newest data, that we save away for
     * next frame, has the wrong sign. Hence the subtraction below.
     * Almost sounds like a complex conjugate/reverse data/FFT effect.
     */

    /* Apply window and overlap */
    for (i = 0; i < q->samples_per_channel; i++)
        inbuffer[i] = inbuffer[i] * fc * q->mlt_window[i] -
                      previous_buffer[i] * q->mlt_window[q->samples_per_channel - 1 - i];
}

/**
 * The modulated lapped transform, this takes transform coefficients
 * and transforms them into timedomain samples.
 * Apply transform window, overlap buffers, apply gain profile
 * and buffer management.
 *
 * @param q                 pointer to the COOKContext
 * @param inbuffer          pointer to the mltcoefficients
 * @param gains_ptr         current and previous gains
 * @param previous_buffer   pointer to the previous buffer to be used for overlapping
 */
static void imlt_gain(COOKContext *q, float *inbuffer,
                      cook_gains *gains_ptr, float *previous_buffer)
{
    float *buffer0 = q->mono_mdct_output;
    float *buffer1 = q->mono_mdct_output + q->samples_per_channel;
    int i;

    /* Inverse modified discrete cosine transform */
    q->mdct_ctx.imdct_calc(&q->mdct_ctx, q->mono_mdct_output, inbuffer);

    q->imlt_window(q, buffer1, gains_ptr, previous_buffer);

    /* Apply gain profile */
    for (i = 0; i < 8; i++)
        if (gains_ptr->now[i] || gains_ptr->now[i + 1])
            q->interpolate(q, &buffer1[q->gain_size_factor * i],
                           gains_ptr->now[i], gains_ptr->now[i + 1]);

    /* Save away the current to be previous block. */
    memcpy(previous_buffer, buffer0,
           q->samples_per_channel * sizeof(*previous_buffer));
}


/**
 * function for getting the jointstereo coupling information
 *
 * @param q                 pointer to the COOKContext
 * @param decouple_tab      decoupling array
 */
static int decouple_info(COOKContext *q, COOKSubpacket *p, int *decouple_tab)
{
    int i;
    int vlc    = get_bits1(&q->gb);
    int start  = cplband[p->js_subband_start];
    int end    = cplband[p->subbands - 1];
    int length = end - start + 1;

    if (start > end)
        return 0;

    if (vlc)
        for (i = 0; i < length; i++)
            decouple_tab[start + i] = get_vlc2(&q->gb,
                                               p->channel_coupling.table,
                                               p->channel_coupling.bits, 2);
    else
        for (i = 0; i < length; i++) {
            int v = get_bits(&q->gb, p->js_vlc_bits);
            if (v == (1<<p->js_vlc_bits)-1) {
                av_log(q->avctx, AV_LOG_ERROR, "decouple value too large\n");
                return AVERROR_INVALIDDATA;
            }
            decouple_tab[start + i] = v;
        }
    return 0;
}

/*
 * function decouples a pair of signals from a single signal via multiplication.
 *
 * @param q                 pointer to the COOKContext
 * @param subband           index of the current subband
 * @param f1                multiplier for channel 1 extraction
 * @param f2                multiplier for channel 2 extraction
 * @param decode_buffer     input buffer
 * @param mlt_buffer1       pointer to left channel mlt coefficients
 * @param mlt_buffer2       pointer to right channel mlt coefficients
 */
static void decouple_float(COOKContext *q,
                           COOKSubpacket *p,
                           int subband,
                           float f1, float f2,
                           float *decode_buffer,
                           float *mlt_buffer1, float *mlt_buffer2)
{
    int j, tmp_idx;
    for (j = 0; j < SUBBAND_SIZE; j++) {
        tmp_idx = ((p->js_subband_start + subband) * SUBBAND_SIZE) + j;
        mlt_buffer1[SUBBAND_SIZE * subband + j] = f1 * decode_buffer[tmp_idx];
        mlt_buffer2[SUBBAND_SIZE * subband + j] = f2 * decode_buffer[tmp_idx];
    }
}

/**
 * function for decoding joint stereo data
 *
 * @param q                 pointer to the COOKContext
 * @param mlt_buffer1       pointer to left channel mlt coefficients
 * @param mlt_buffer2       pointer to right channel mlt coefficients
 */
static int joint_decode(COOKContext *q, COOKSubpacket *p,
                        float *mlt_buffer_left, float *mlt_buffer_right)
{
    int i, j, res;
    int decouple_tab[SUBBAND_SIZE] = { 0 };
    float *decode_buffer = q->decode_buffer_0;
    int idx, cpl_tmp;
    float f1, f2;
    const float *cplscale;

    memset(decode_buffer, 0, sizeof(q->decode_buffer_0));

    /* Make sure the buffers are zeroed out. */
<<<<<<< HEAD
    memset(mlt_buffer1, 0, 1024 * sizeof(*mlt_buffer1));
    memset(mlt_buffer2, 0, 1024 * sizeof(*mlt_buffer2));
    if ((res = decouple_info(q, p, decouple_tab)) < 0)
        return res;
=======
    memset(mlt_buffer_left,  0, 1024 * sizeof(*mlt_buffer_left));
    memset(mlt_buffer_right, 0, 1024 * sizeof(*mlt_buffer_right));
    decouple_info(q, p, decouple_tab);
>>>>>>> 1aa07aa2
    if ((res = mono_decode(q, p, decode_buffer)) < 0)
        return res;
    /* The two channels are stored interleaved in decode_buffer. */
    for (i = 0; i < p->js_subband_start; i++) {
        for (j = 0; j < SUBBAND_SIZE; j++) {
            mlt_buffer_left[i  * 20 + j] = decode_buffer[i * 40 + j];
            mlt_buffer_right[i * 20 + j] = decode_buffer[i * 40 + 20 + j];
        }
    }

    /* When we reach js_subband_start (the higher frequencies)
       the coefficients are stored in a coupling scheme. */
    idx = (1 << p->js_vlc_bits) - 1;
    for (i = p->js_subband_start; i < p->subbands; i++) {
        cpl_tmp = cplband[i];
        idx -= decouple_tab[cpl_tmp];
        cplscale = q->cplscales[p->js_vlc_bits - 2];  // choose decoupler table
        f1 = cplscale[decouple_tab[cpl_tmp] + 1];
        f2 = cplscale[idx];
        q->decouple(q, p, i, f1, f2, decode_buffer,
                    mlt_buffer_left, mlt_buffer_right);
        idx = (1 << p->js_vlc_bits) - 1;
    }

    return 0;
}

/**
 * First part of subpacket decoding:
 *  decode raw stream bytes and read gain info.
 *
 * @param q                 pointer to the COOKContext
 * @param inbuffer          pointer to raw stream data
 * @param gains_ptr         array of current/prev gain pointers
 */
static inline void decode_bytes_and_gain(COOKContext *q, COOKSubpacket *p,
                                         const uint8_t *inbuffer,
                                         cook_gains *gains_ptr)
{
    int offset;

    offset = decode_bytes(inbuffer, q->decoded_bytes_buffer,
                          p->bits_per_subpacket / 8);
    init_get_bits(&q->gb, q->decoded_bytes_buffer + offset,
                  p->bits_per_subpacket);
    decode_gain_info(&q->gb, gains_ptr->now);

    /* Swap current and previous gains */
    FFSWAP(int *, gains_ptr->now, gains_ptr->previous);
}

/**
 * Saturate the output signal and interleave.
 *
 * @param q                 pointer to the COOKContext
 * @param out               pointer to the output vector
 */
static void saturate_output_float(COOKContext *q, float *out)
{
    q->dsp.vector_clipf(out, q->mono_mdct_output + q->samples_per_channel,
                        -1.0f, 1.0f, FFALIGN(q->samples_per_channel, 8));
}


/**
 * Final part of subpacket decoding:
 *  Apply modulated lapped transform, gain compensation,
 *  clip and convert to integer.
 *
 * @param q                 pointer to the COOKContext
 * @param decode_buffer     pointer to the mlt coefficients
 * @param gains_ptr         array of current/prev gain pointers
 * @param previous_buffer   pointer to the previous buffer to be used for overlapping
 * @param out               pointer to the output buffer
 */
static inline void mlt_compensate_output(COOKContext *q, float *decode_buffer,
                                         cook_gains *gains_ptr, float *previous_buffer,
                                         float *out)
{
    imlt_gain(q, decode_buffer, gains_ptr, previous_buffer);
    if (out)
        q->saturate_output(q, out);
}


/**
 * Cook subpacket decoding. This function returns one decoded subpacket,
 * usually 1024 samples per channel.
 *
 * @param q                 pointer to the COOKContext
 * @param inbuffer          pointer to the inbuffer
 * @param outbuffer         pointer to the outbuffer
 */
static int decode_subpacket(COOKContext *q, COOKSubpacket *p,
                            const uint8_t *inbuffer, float **outbuffer)
{
    int sub_packet_size = p->size;
    int res;

    memset(q->decode_buffer_1, 0, sizeof(q->decode_buffer_1));
    decode_bytes_and_gain(q, p, inbuffer, &p->gains1);

    if (p->joint_stereo) {
        if ((res = joint_decode(q, p, q->decode_buffer_1, q->decode_buffer_2)) < 0)
            return res;
    } else {
        if ((res = mono_decode(q, p, q->decode_buffer_1)) < 0)
            return res;

        if (p->num_channels == 2) {
            decode_bytes_and_gain(q, p, inbuffer + sub_packet_size / 2, &p->gains2);
            if ((res = mono_decode(q, p, q->decode_buffer_2)) < 0)
                return res;
        }
    }

    mlt_compensate_output(q, q->decode_buffer_1, &p->gains1,
                          p->mono_previous_buffer1,
                          outbuffer ? outbuffer[p->ch_idx] : NULL);

    if (p->num_channels == 2) {
        if (p->joint_stereo)
            mlt_compensate_output(q, q->decode_buffer_2, &p->gains1,
                                  p->mono_previous_buffer2,
                                  outbuffer ? outbuffer[p->ch_idx + 1] : NULL);
        else
            mlt_compensate_output(q, q->decode_buffer_2, &p->gains2,
                                  p->mono_previous_buffer2,
                                  outbuffer ? outbuffer[p->ch_idx + 1] : NULL);
    }

    return 0;
}


static int cook_decode_frame(AVCodecContext *avctx, void *data,
                             int *got_frame_ptr, AVPacket *avpkt)
{
    const uint8_t *buf = avpkt->data;
    int buf_size = avpkt->size;
    COOKContext *q = avctx->priv_data;
    float **samples = NULL;
    int i, ret;
    int offset = 0;
    int chidx = 0;

    if (buf_size < avctx->block_align)
        return buf_size;

    /* get output buffer */
    if (q->discarded_packets >= 2) {
        q->frame.nb_samples = q->samples_per_channel;
        if ((ret = avctx->get_buffer(avctx, &q->frame)) < 0) {
            av_log(avctx, AV_LOG_ERROR, "get_buffer() failed\n");
            return ret;
        }
        samples = (float **)q->frame.extended_data;
    }

    /* estimate subpacket sizes */
    q->subpacket[0].size = avctx->block_align;

    for (i = 1; i < q->num_subpackets; i++) {
        q->subpacket[i].size = 2 * buf[avctx->block_align - q->num_subpackets + i];
        q->subpacket[0].size -= q->subpacket[i].size + 1;
        if (q->subpacket[0].size < 0) {
            av_log(avctx, AV_LOG_DEBUG,
                   "frame subpacket size total > avctx->block_align!\n");
            return AVERROR_INVALIDDATA;
        }
    }

    /* decode supbackets */
    for (i = 0; i < q->num_subpackets; i++) {
        q->subpacket[i].bits_per_subpacket = (q->subpacket[i].size * 8) >>
                                              q->subpacket[i].bits_per_subpdiv;
        q->subpacket[i].ch_idx = chidx;
        av_log(avctx, AV_LOG_DEBUG,
               "subpacket[%i] size %i js %i %i block_align %i\n",
               i, q->subpacket[i].size, q->subpacket[i].joint_stereo, offset,
               avctx->block_align);

        if ((ret = decode_subpacket(q, &q->subpacket[i], buf + offset, samples)) < 0)
            return ret;
        offset += q->subpacket[i].size;
        chidx += q->subpacket[i].num_channels;
        av_log(avctx, AV_LOG_DEBUG, "subpacket[%i] %i %i\n",
               i, q->subpacket[i].size * 8, get_bits_count(&q->gb));
    }

    /* Discard the first two frames: no valid audio. */
    if (q->discarded_packets < 2) {
        q->discarded_packets++;
        *got_frame_ptr = 0;
        return avctx->block_align;
    }

    *got_frame_ptr    = 1;
    *(AVFrame *) data = q->frame;

    return avctx->block_align;
}

#ifdef DEBUG
static void dump_cook_context(COOKContext *q)
{
    //int i=0;
#define PRINT(a, b) av_log(q->avctx, AV_LOG_ERROR, " %s = %d\n", a, b);
    av_log(q->avctx, AV_LOG_ERROR, "COOKextradata\n");
    av_log(q->avctx, AV_LOG_ERROR, "cookversion=%x\n", q->subpacket[0].cookversion);
    if (q->subpacket[0].cookversion > STEREO) {
        PRINT("js_subband_start", q->subpacket[0].js_subband_start);
        PRINT("js_vlc_bits", q->subpacket[0].js_vlc_bits);
    }
    av_log(q->avctx, AV_LOG_ERROR, "COOKContext\n");
    PRINT("nb_channels", q->nb_channels);
    PRINT("bit_rate", q->bit_rate);
    PRINT("sample_rate", q->sample_rate);
    PRINT("samples_per_channel", q->subpacket[0].samples_per_channel);
    PRINT("samples_per_frame", q->subpacket[0].samples_per_frame);
    PRINT("subbands", q->subpacket[0].subbands);
    PRINT("js_subband_start", q->subpacket[0].js_subband_start);
    PRINT("log2_numvector_size", q->subpacket[0].log2_numvector_size);
    PRINT("numvector_size", q->subpacket[0].numvector_size);
    PRINT("total_subbands", q->subpacket[0].total_subbands);
}
#endif

static av_cold int cook_count_channels(unsigned int mask)
{
    int i;
    int channels = 0;
    for (i = 0; i < 32; i++)
        if (mask & (1 << i))
            ++channels;
    return channels;
}

/**
 * Cook initialization
 *
 * @param avctx     pointer to the AVCodecContext
 */
static av_cold int cook_decode_init(AVCodecContext *avctx)
{
    COOKContext *q = avctx->priv_data;
    const uint8_t *edata_ptr = avctx->extradata;
    const uint8_t *edata_ptr_end = edata_ptr + avctx->extradata_size;
    int extradata_size = avctx->extradata_size;
    int s = 0;
    unsigned int channel_mask = 0;
    int ret;
    q->avctx = avctx;

    /* Take care of the codec specific extradata. */
    if (extradata_size <= 0) {
        av_log(avctx, AV_LOG_ERROR, "Necessary extradata missing!\n");
        return AVERROR_INVALIDDATA;
    }
    av_log(avctx, AV_LOG_DEBUG, "codecdata_length=%d\n", avctx->extradata_size);

    /* Take data from the AVCodecContext (RM container). */
    q->sample_rate = avctx->sample_rate;
    q->nb_channels = avctx->channels;
    q->bit_rate = avctx->bit_rate;
    if (!q->nb_channels) {
        av_log(avctx, AV_LOG_ERROR, "Invalid number of channels\n");
        return AVERROR_INVALIDDATA;
    }

    /* Initialize RNG. */
    av_lfg_init(&q->random_state, 0);

    ff_dsputil_init(&q->dsp, avctx);

    while (edata_ptr < edata_ptr_end) {
        /* 8 for mono, 16 for stereo, ? for multichannel
           Swap to right endianness so we don't need to care later on. */
        if (extradata_size >= 8) {
            q->subpacket[s].cookversion = bytestream_get_be32(&edata_ptr);
            q->subpacket[s].samples_per_frame = bytestream_get_be16(&edata_ptr);
            q->subpacket[s].subbands = bytestream_get_be16(&edata_ptr);
            extradata_size -= 8;
        }
        if (extradata_size >= 8) {
            bytestream_get_be32(&edata_ptr);    // Unknown unused
            q->subpacket[s].js_subband_start = bytestream_get_be16(&edata_ptr);
            q->subpacket[s].js_vlc_bits = bytestream_get_be16(&edata_ptr);
            extradata_size -= 8;
        }

        /* Initialize extradata related variables. */
        q->subpacket[s].samples_per_channel = q->subpacket[s].samples_per_frame / q->nb_channels;
        q->subpacket[s].bits_per_subpacket = avctx->block_align * 8;

        /* Initialize default data states. */
        q->subpacket[s].log2_numvector_size = 5;
        q->subpacket[s].total_subbands = q->subpacket[s].subbands;
        q->subpacket[s].num_channels = 1;

        /* Initialize version-dependent variables */

        av_log(avctx, AV_LOG_DEBUG, "subpacket[%i].cookversion=%x\n", s,
               q->subpacket[s].cookversion);
        q->subpacket[s].joint_stereo = 0;
        switch (q->subpacket[s].cookversion) {
        case MONO:
            if (q->nb_channels != 1) {
                av_log_ask_for_sample(avctx, "Container channels != 1.\n");
                return AVERROR_PATCHWELCOME;
            }
            av_log(avctx, AV_LOG_DEBUG, "MONO\n");
            break;
        case STEREO:
            if (q->nb_channels != 1) {
                q->subpacket[s].bits_per_subpdiv = 1;
                q->subpacket[s].num_channels = 2;
            }
            av_log(avctx, AV_LOG_DEBUG, "STEREO\n");
            break;
        case JOINT_STEREO:
            if (q->nb_channels != 2) {
                av_log_ask_for_sample(avctx, "Container channels != 2.\n");
                return AVERROR_PATCHWELCOME;
            }
            av_log(avctx, AV_LOG_DEBUG, "JOINT_STEREO\n");
            if (avctx->extradata_size >= 16) {
                q->subpacket[s].total_subbands = q->subpacket[s].subbands +
                                                 q->subpacket[s].js_subband_start;
                q->subpacket[s].joint_stereo = 1;
                q->subpacket[s].num_channels = 2;
            }
            if (q->subpacket[s].samples_per_channel > 256) {
                q->subpacket[s].log2_numvector_size = 6;
            }
            if (q->subpacket[s].samples_per_channel > 512) {
                q->subpacket[s].log2_numvector_size = 7;
            }
            break;
        case MC_COOK:
            av_log(avctx, AV_LOG_DEBUG, "MULTI_CHANNEL\n");
            if (extradata_size >= 4)
                channel_mask |= q->subpacket[s].channel_mask = bytestream_get_be32(&edata_ptr);

            if (cook_count_channels(q->subpacket[s].channel_mask) > 1) {
                q->subpacket[s].total_subbands = q->subpacket[s].subbands +
                                                 q->subpacket[s].js_subband_start;
                q->subpacket[s].joint_stereo = 1;
                q->subpacket[s].num_channels = 2;
                q->subpacket[s].samples_per_channel = q->subpacket[s].samples_per_frame >> 1;

                if (q->subpacket[s].samples_per_channel > 256) {
                    q->subpacket[s].log2_numvector_size = 6;
                }
                if (q->subpacket[s].samples_per_channel > 512) {
                    q->subpacket[s].log2_numvector_size = 7;
                }
            } else
                q->subpacket[s].samples_per_channel = q->subpacket[s].samples_per_frame;

            break;
        default:
            av_log_ask_for_sample(avctx, "Unknown Cook version.\n");
            return AVERROR_PATCHWELCOME;
        }

        if (s > 1 && q->subpacket[s].samples_per_channel != q->samples_per_channel) {
            av_log(avctx, AV_LOG_ERROR, "different number of samples per channel!\n");
            return AVERROR_INVALIDDATA;
        } else
            q->samples_per_channel = q->subpacket[0].samples_per_channel;


        /* Initialize variable relations */
        q->subpacket[s].numvector_size = (1 << q->subpacket[s].log2_numvector_size);

        /* Try to catch some obviously faulty streams, othervise it might be exploitable */
        if (q->subpacket[s].total_subbands > 53) {
            av_log_ask_for_sample(avctx, "total_subbands > 53\n");
            return AVERROR_PATCHWELCOME;
        }

        if ((q->subpacket[s].js_vlc_bits > 6) ||
            (q->subpacket[s].js_vlc_bits < 2 * q->subpacket[s].joint_stereo)) {
            av_log(avctx, AV_LOG_ERROR, "js_vlc_bits = %d, only >= %d and <= 6 allowed!\n",
                   q->subpacket[s].js_vlc_bits, 2 * q->subpacket[s].joint_stereo);
            return AVERROR_INVALIDDATA;
        }

        if (q->subpacket[s].subbands > 50) {
            av_log_ask_for_sample(avctx, "subbands > 50\n");
            return AVERROR_PATCHWELCOME;
        }
        q->subpacket[s].gains1.now      = q->subpacket[s].gain_1;
        q->subpacket[s].gains1.previous = q->subpacket[s].gain_2;
        q->subpacket[s].gains2.now      = q->subpacket[s].gain_3;
        q->subpacket[s].gains2.previous = q->subpacket[s].gain_4;

        if (q->num_subpackets + q->subpacket[s].num_channels > q->nb_channels) {
            av_log(avctx, AV_LOG_ERROR, "Too many subpackets %d for channels %d\n", q->num_subpackets, q->nb_channels);
            return AVERROR_INVALIDDATA;
        }

        q->num_subpackets++;
        s++;
        if (s > MAX_SUBPACKETS) {
            av_log_ask_for_sample(avctx, "Too many subpackets > 5\n");
            return AVERROR_PATCHWELCOME;
        }
    }
    /* Generate tables */
    init_pow2table();
    init_gain_table(q);
    init_cplscales_table(q);

    if ((ret = init_cook_vlc_tables(q)))
        return ret;


    if (avctx->block_align >= UINT_MAX / 2)
        return AVERROR(EINVAL);

    /* Pad the databuffer with:
       DECODE_BYTES_PAD1 or DECODE_BYTES_PAD2 for decode_bytes(),
       FF_INPUT_BUFFER_PADDING_SIZE, for the bitstreamreader. */
    q->decoded_bytes_buffer =
        av_mallocz(avctx->block_align
                   + DECODE_BYTES_PAD1(avctx->block_align)
                   + FF_INPUT_BUFFER_PADDING_SIZE);
    if (q->decoded_bytes_buffer == NULL)
        return AVERROR(ENOMEM);

    /* Initialize transform. */
    if ((ret = init_cook_mlt(q)))
        return ret;

    /* Initialize COOK signal arithmetic handling */
    if (1) {
        q->scalar_dequant  = scalar_dequant_float;
        q->decouple        = decouple_float;
        q->imlt_window     = imlt_window_float;
        q->interpolate     = interpolate_float;
        q->saturate_output = saturate_output_float;
    }

    /* Try to catch some obviously faulty streams, othervise it might be exploitable */
    if ((q->samples_per_channel == 256) || (q->samples_per_channel == 512)
                || (q->samples_per_channel == 1024)) {
    } else {
        av_log_ask_for_sample(avctx,
                              "unknown amount of samples_per_channel = %d\n",
                              q->samples_per_channel);
        return AVERROR_PATCHWELCOME;
    }

    avctx->sample_fmt = AV_SAMPLE_FMT_FLTP;
    if (channel_mask)
        avctx->channel_layout = channel_mask;
    else
        avctx->channel_layout = (avctx->channels == 2) ? AV_CH_LAYOUT_STEREO : AV_CH_LAYOUT_MONO;

    avcodec_get_frame_defaults(&q->frame);
    avctx->coded_frame = &q->frame;

#ifdef DEBUG
    dump_cook_context(q);
#endif
    return 0;
}

AVCodec ff_cook_decoder = {
    .name           = "cook",
    .type           = AVMEDIA_TYPE_AUDIO,
    .id             = AV_CODEC_ID_COOK,
    .priv_data_size = sizeof(COOKContext),
    .init           = cook_decode_init,
    .close          = cook_decode_close,
    .decode         = cook_decode_frame,
    .capabilities   = CODEC_CAP_DR1,
    .long_name      = NULL_IF_CONFIG_SMALL("Cook / Cooker / Gecko (RealAudio G2)"),
    .sample_fmts    = (const enum AVSampleFormat[]) { AV_SAMPLE_FMT_FLTP,
                                                      AV_SAMPLE_FMT_NONE },
};<|MERGE_RESOLUTION|>--- conflicted
+++ resolved
@@ -817,16 +817,10 @@
     memset(decode_buffer, 0, sizeof(q->decode_buffer_0));
 
     /* Make sure the buffers are zeroed out. */
-<<<<<<< HEAD
-    memset(mlt_buffer1, 0, 1024 * sizeof(*mlt_buffer1));
-    memset(mlt_buffer2, 0, 1024 * sizeof(*mlt_buffer2));
+    memset(mlt_buffer_left,  0, 1024 * sizeof(*mlt_buffer_left));
+    memset(mlt_buffer_right, 0, 1024 * sizeof(*mlt_buffer_right));
     if ((res = decouple_info(q, p, decouple_tab)) < 0)
         return res;
-=======
-    memset(mlt_buffer_left,  0, 1024 * sizeof(*mlt_buffer_left));
-    memset(mlt_buffer_right, 0, 1024 * sizeof(*mlt_buffer_right));
-    decouple_info(q, p, decouple_tab);
->>>>>>> 1aa07aa2
     if ((res = mono_decode(q, p, decode_buffer)) < 0)
         return res;
     /* The two channels are stored interleaved in decode_buffer. */
