/*
 * copyright (c) 2001 Fabrice Bellard
 *
 * This file is part of FFmpeg.
 *
 * FFmpeg is free software; you can redistribute it and/or
 * modify it under the terms of the GNU Lesser General Public
 * License as published by the Free Software Foundation; either
 * version 2.1 of the License, or (at your option) any later version.
 *
 * FFmpeg is distributed in the hope that it will be useful,
 * but WITHOUT ANY WARRANTY; without even the implied warranty of
 * MERCHANTABILITY or FITNESS FOR A PARTICULAR PURPOSE.  See the GNU
 * Lesser General Public License for more details.
 *
 * You should have received a copy of the GNU Lesser General Public
 * License along with FFmpeg; if not, write to the Free Software
 * Foundation, Inc., 51 Franklin Street, Fifth Floor, Boston, MA 02110-1301 USA
 */

#ifndef AVCODEC_AVCODEC_H
#define AVCODEC_AVCODEC_H

/**
 * @file
 * external API header
 */

#include <errno.h>
#include "libavutil/samplefmt.h"
#include "libavutil/avutil.h"
#include "libavutil/cpu.h"

#include "libavcodec/version.h"

#if LIBAVCODEC_VERSION_MAJOR < 53
#   define FF_INTERNALC_MEM_TYPE unsigned int
#else
#   define FF_INTERNALC_MEM_TYPE size_t
#endif

/**
 * Identify the syntax and semantics of the bitstream.
 * The principle is roughly:
 * Two decoders with the same ID can decode the same streams.
 * Two encoders with the same ID can encode compatible streams.
 * There may be slight deviations from the principle due to implementation
 * details.
 *
 * If you add a codec ID to this list, add it so that
 * 1. no value of a existing codec ID changes (that would break ABI),
 * 2. it is as close as possible to similar codecs.
 */
enum CodecID {
    CODEC_ID_NONE,

    /* video codecs */
    CODEC_ID_MPEG1VIDEO,
    CODEC_ID_MPEG2VIDEO, ///< preferred ID for MPEG-1/2 video decoding
    CODEC_ID_MPEG2VIDEO_XVMC,
    CODEC_ID_H261,
    CODEC_ID_H263,
    CODEC_ID_RV10,
    CODEC_ID_RV20,
    CODEC_ID_MJPEG,
    CODEC_ID_MJPEGB,
    CODEC_ID_LJPEG,
    CODEC_ID_SP5X,
    CODEC_ID_JPEGLS,
    CODEC_ID_MPEG4,
    CODEC_ID_RAWVIDEO,
    CODEC_ID_MSMPEG4V1,
    CODEC_ID_MSMPEG4V2,
    CODEC_ID_MSMPEG4V3,
    CODEC_ID_WMV1,
    CODEC_ID_WMV2,
    CODEC_ID_H263P,
    CODEC_ID_H263I,
    CODEC_ID_FLV1,
    CODEC_ID_SVQ1,
    CODEC_ID_SVQ3,
    CODEC_ID_DVVIDEO,
    CODEC_ID_HUFFYUV,
    CODEC_ID_CYUV,
    CODEC_ID_H264,
    CODEC_ID_INDEO3,
    CODEC_ID_VP3,
    CODEC_ID_THEORA,
    CODEC_ID_ASV1,
    CODEC_ID_ASV2,
    CODEC_ID_FFV1,
    CODEC_ID_4XM,
    CODEC_ID_VCR1,
    CODEC_ID_CLJR,
    CODEC_ID_MDEC,
    CODEC_ID_ROQ,
    CODEC_ID_INTERPLAY_VIDEO,
    CODEC_ID_XAN_WC3,
    CODEC_ID_XAN_WC4,
    CODEC_ID_RPZA,
    CODEC_ID_CINEPAK,
    CODEC_ID_WS_VQA,
    CODEC_ID_MSRLE,
    CODEC_ID_MSVIDEO1,
    CODEC_ID_IDCIN,
    CODEC_ID_8BPS,
    CODEC_ID_SMC,
    CODEC_ID_FLIC,
    CODEC_ID_TRUEMOTION1,
    CODEC_ID_VMDVIDEO,
    CODEC_ID_MSZH,
    CODEC_ID_ZLIB,
    CODEC_ID_QTRLE,
    CODEC_ID_SNOW,
    CODEC_ID_TSCC,
    CODEC_ID_ULTI,
    CODEC_ID_QDRAW,
    CODEC_ID_VIXL,
    CODEC_ID_QPEG,
#if LIBAVCODEC_VERSION_MAJOR < 53
    CODEC_ID_XVID,
#endif
    CODEC_ID_PNG,
    CODEC_ID_PPM,
    CODEC_ID_PBM,
    CODEC_ID_PGM,
    CODEC_ID_PGMYUV,
    CODEC_ID_PAM,
    CODEC_ID_FFVHUFF,
    CODEC_ID_RV30,
    CODEC_ID_RV40,
    CODEC_ID_VC1,
    CODEC_ID_WMV3,
    CODEC_ID_LOCO,
    CODEC_ID_WNV1,
    CODEC_ID_AASC,
    CODEC_ID_INDEO2,
    CODEC_ID_FRAPS,
    CODEC_ID_TRUEMOTION2,
    CODEC_ID_BMP,
    CODEC_ID_CSCD,
    CODEC_ID_MMVIDEO,
    CODEC_ID_ZMBV,
    CODEC_ID_AVS,
    CODEC_ID_SMACKVIDEO,
    CODEC_ID_NUV,
    CODEC_ID_KMVC,
    CODEC_ID_FLASHSV,
    CODEC_ID_CAVS,
    CODEC_ID_JPEG2000,
    CODEC_ID_VMNC,
    CODEC_ID_VP5,
    CODEC_ID_VP6,
    CODEC_ID_VP6F,
    CODEC_ID_TARGA,
    CODEC_ID_DSICINVIDEO,
    CODEC_ID_TIERTEXSEQVIDEO,
    CODEC_ID_TIFF,
    CODEC_ID_GIF,
    CODEC_ID_FFH264,
    CODEC_ID_DXA,
    CODEC_ID_DNXHD,
    CODEC_ID_THP,
    CODEC_ID_SGI,
    CODEC_ID_C93,
    CODEC_ID_BETHSOFTVID,
    CODEC_ID_PTX,
    CODEC_ID_TXD,
    CODEC_ID_VP6A,
    CODEC_ID_AMV,
    CODEC_ID_VB,
    CODEC_ID_PCX,
    CODEC_ID_SUNRAST,
    CODEC_ID_INDEO4,
    CODEC_ID_INDEO5,
    CODEC_ID_MIMIC,
    CODEC_ID_RL2,
    CODEC_ID_8SVX_EXP,
    CODEC_ID_8SVX_FIB,
    CODEC_ID_ESCAPE124,
    CODEC_ID_DIRAC,
    CODEC_ID_BFI,
    CODEC_ID_CMV,
    CODEC_ID_MOTIONPIXELS,
    CODEC_ID_TGV,
    CODEC_ID_TGQ,
    CODEC_ID_TQI,
    CODEC_ID_AURA,
    CODEC_ID_AURA2,
    CODEC_ID_V210X,
    CODEC_ID_TMV,
    CODEC_ID_V210,
    CODEC_ID_DPX,
    CODEC_ID_MAD,
    CODEC_ID_FRWU,
    CODEC_ID_FLASHSV2,
    CODEC_ID_CDGRAPHICS,
    CODEC_ID_R210,
    CODEC_ID_ANM,
    CODEC_ID_BINKVIDEO,
    CODEC_ID_IFF_ILBM,
    CODEC_ID_IFF_BYTERUN1,
    CODEC_ID_KGV1,
    CODEC_ID_YOP,
    CODEC_ID_VP8,
    CODEC_ID_PICTOR,
    CODEC_ID_ANSI,
    CODEC_ID_A64_MULTI,
    CODEC_ID_A64_MULTI5,
    CODEC_ID_R10K,
    CODEC_ID_MXPEG,
    CODEC_ID_LAGARITH,
    CODEC_ID_PRORES,
    CODEC_ID_JV,
    CODEC_ID_DFA,

    /* various PCM "codecs" */
    CODEC_ID_PCM_S16LE= 0x10000,
    CODEC_ID_PCM_S16BE,
    CODEC_ID_PCM_U16LE,
    CODEC_ID_PCM_U16BE,
    CODEC_ID_PCM_S8,
    CODEC_ID_PCM_U8,
    CODEC_ID_PCM_MULAW,
    CODEC_ID_PCM_ALAW,
    CODEC_ID_PCM_S32LE,
    CODEC_ID_PCM_S32BE,
    CODEC_ID_PCM_U32LE,
    CODEC_ID_PCM_U32BE,
    CODEC_ID_PCM_S24LE,
    CODEC_ID_PCM_S24BE,
    CODEC_ID_PCM_U24LE,
    CODEC_ID_PCM_U24BE,
    CODEC_ID_PCM_S24DAUD,
    CODEC_ID_PCM_ZORK,
    CODEC_ID_PCM_S16LE_PLANAR,
    CODEC_ID_PCM_DVD,
    CODEC_ID_PCM_F32BE,
    CODEC_ID_PCM_F32LE,
    CODEC_ID_PCM_F64BE,
    CODEC_ID_PCM_F64LE,
    CODEC_ID_PCM_BLURAY,
    CODEC_ID_PCM_LXF,

    /* various ADPCM codecs */
    CODEC_ID_ADPCM_IMA_QT= 0x11000,
    CODEC_ID_ADPCM_IMA_WAV,
    CODEC_ID_ADPCM_IMA_DK3,
    CODEC_ID_ADPCM_IMA_DK4,
    CODEC_ID_ADPCM_IMA_WS,
    CODEC_ID_ADPCM_IMA_SMJPEG,
    CODEC_ID_ADPCM_MS,
    CODEC_ID_ADPCM_4XM,
    CODEC_ID_ADPCM_XA,
    CODEC_ID_ADPCM_ADX,
    CODEC_ID_ADPCM_EA,
    CODEC_ID_ADPCM_G726,
    CODEC_ID_ADPCM_CT,
    CODEC_ID_ADPCM_SWF,
    CODEC_ID_ADPCM_YAMAHA,
    CODEC_ID_ADPCM_SBPRO_4,
    CODEC_ID_ADPCM_SBPRO_3,
    CODEC_ID_ADPCM_SBPRO_2,
    CODEC_ID_ADPCM_THP,
    CODEC_ID_ADPCM_IMA_AMV,
    CODEC_ID_ADPCM_EA_R1,
    CODEC_ID_ADPCM_EA_R3,
    CODEC_ID_ADPCM_EA_R2,
    CODEC_ID_ADPCM_IMA_EA_SEAD,
    CODEC_ID_ADPCM_IMA_EA_EACS,
    CODEC_ID_ADPCM_EA_XAS,
    CODEC_ID_ADPCM_EA_MAXIS_XA,
    CODEC_ID_ADPCM_IMA_ISS,
    CODEC_ID_ADPCM_G722,

    /* AMR */
    CODEC_ID_AMR_NB= 0x12000,
    CODEC_ID_AMR_WB,

    /* RealAudio codecs*/
    CODEC_ID_RA_144= 0x13000,
    CODEC_ID_RA_288,

    /* various DPCM codecs */
    CODEC_ID_ROQ_DPCM= 0x14000,
    CODEC_ID_INTERPLAY_DPCM,
    CODEC_ID_XAN_DPCM,
    CODEC_ID_SOL_DPCM,

    /* audio codecs */
    CODEC_ID_MP2= 0x15000,
    CODEC_ID_MP3, ///< preferred ID for decoding MPEG audio layer 1, 2 or 3
    CODEC_ID_AAC,
    CODEC_ID_AC3,
    CODEC_ID_DTS,
    CODEC_ID_VORBIS,
    CODEC_ID_DVAUDIO,
    CODEC_ID_WMAV1,
    CODEC_ID_WMAV2,
    CODEC_ID_MACE3,
    CODEC_ID_MACE6,
    CODEC_ID_VMDAUDIO,
    CODEC_ID_SONIC,
    CODEC_ID_SONIC_LS,
    CODEC_ID_FLAC,
    CODEC_ID_MP3ADU,
    CODEC_ID_MP3ON4,
    CODEC_ID_SHORTEN,
    CODEC_ID_ALAC,
    CODEC_ID_WESTWOOD_SND1,
    CODEC_ID_GSM, ///< as in Berlin toast format
    CODEC_ID_QDM2,
    CODEC_ID_COOK,
    CODEC_ID_TRUESPEECH,
    CODEC_ID_TTA,
    CODEC_ID_SMACKAUDIO,
    CODEC_ID_QCELP,
    CODEC_ID_WAVPACK,
    CODEC_ID_DSICINAUDIO,
    CODEC_ID_IMC,
    CODEC_ID_MUSEPACK7,
    CODEC_ID_MLP,
    CODEC_ID_GSM_MS, /* as found in WAV */
    CODEC_ID_ATRAC3,
    CODEC_ID_VOXWARE,
    CODEC_ID_APE,
    CODEC_ID_NELLYMOSER,
    CODEC_ID_MUSEPACK8,
    CODEC_ID_SPEEX,
    CODEC_ID_WMAVOICE,
    CODEC_ID_WMAPRO,
    CODEC_ID_WMALOSSLESS,
    CODEC_ID_ATRAC3P,
    CODEC_ID_EAC3,
    CODEC_ID_SIPR,
    CODEC_ID_MP1,
    CODEC_ID_TWINVQ,
    CODEC_ID_TRUEHD,
    CODEC_ID_MP4ALS,
    CODEC_ID_ATRAC1,
    CODEC_ID_BINKAUDIO_RDFT,
    CODEC_ID_BINKAUDIO_DCT,
    CODEC_ID_AAC_LATM,
    CODEC_ID_QDMC,

    /* subtitle codecs */
    CODEC_ID_DVD_SUBTITLE= 0x17000,
    CODEC_ID_DVB_SUBTITLE,
    CODEC_ID_TEXT,  ///< raw UTF-8 text
    CODEC_ID_XSUB,
    CODEC_ID_SSA,
    CODEC_ID_MOV_TEXT,
    CODEC_ID_HDMV_PGS_SUBTITLE,
    CODEC_ID_DVB_TELETEXT,
    CODEC_ID_SRT,
    CODEC_ID_MICRODVD,

    /* other specific kind of codecs (generally used for attachments) */
    CODEC_ID_TTF= 0x18000,

    CODEC_ID_PROBE= 0x19000, ///< codec_id is not known (like CODEC_ID_NONE) but lavf should attempt to identify it

    CODEC_ID_MPEG2TS= 0x20000, /**< _FAKE_ codec to indicate a raw MPEG-2 TS
                                * stream (only used by libavformat) */
    CODEC_ID_FFMETADATA=0x21000,   ///< Dummy codec for streams containing only metadata information.
};

#if LIBAVCODEC_VERSION_MAJOR < 53
#define CodecType AVMediaType

#define CODEC_TYPE_UNKNOWN    AVMEDIA_TYPE_UNKNOWN
#define CODEC_TYPE_VIDEO      AVMEDIA_TYPE_VIDEO
#define CODEC_TYPE_AUDIO      AVMEDIA_TYPE_AUDIO
#define CODEC_TYPE_DATA       AVMEDIA_TYPE_DATA
#define CODEC_TYPE_SUBTITLE   AVMEDIA_TYPE_SUBTITLE
#define CODEC_TYPE_ATTACHMENT AVMEDIA_TYPE_ATTACHMENT
#define CODEC_TYPE_NB         AVMEDIA_TYPE_NB
#endif

#if FF_API_OLD_SAMPLE_FMT
#define SampleFormat AVSampleFormat

#define SAMPLE_FMT_NONE AV_SAMPLE_FMT_NONE
#define SAMPLE_FMT_U8   AV_SAMPLE_FMT_U8
#define SAMPLE_FMT_S16  AV_SAMPLE_FMT_S16
#define SAMPLE_FMT_S32  AV_SAMPLE_FMT_S32
#define SAMPLE_FMT_FLT  AV_SAMPLE_FMT_FLT
#define SAMPLE_FMT_DBL  AV_SAMPLE_FMT_DBL
#define SAMPLE_FMT_NB   AV_SAMPLE_FMT_NB
#endif

#if FF_API_OLD_AUDIOCONVERT
#include "libavutil/audioconvert.h"

/* Audio channel masks */
#define CH_FRONT_LEFT            AV_CH_FRONT_LEFT
#define CH_FRONT_RIGHT           AV_CH_FRONT_RIGHT
#define CH_FRONT_CENTER          AV_CH_FRONT_CENTER
#define CH_LOW_FREQUENCY         AV_CH_LOW_FREQUENCY
#define CH_BACK_LEFT             AV_CH_BACK_LEFT
#define CH_BACK_RIGHT            AV_CH_BACK_RIGHT
#define CH_FRONT_LEFT_OF_CENTER  AV_CH_FRONT_LEFT_OF_CENTER
#define CH_FRONT_RIGHT_OF_CENTER AV_CH_FRONT_RIGHT_OF_CENTER
#define CH_BACK_CENTER           AV_CH_BACK_CENTER
#define CH_SIDE_LEFT             AV_CH_SIDE_LEFT
#define CH_SIDE_RIGHT            AV_CH_SIDE_RIGHT
#define CH_TOP_CENTER            AV_CH_TOP_CENTER
#define CH_TOP_FRONT_LEFT        AV_CH_TOP_FRONT_LEFT
#define CH_TOP_FRONT_CENTER      AV_CH_TOP_FRONT_CENTER
#define CH_TOP_FRONT_RIGHT       AV_CH_TOP_FRONT_RIGHT
#define CH_TOP_BACK_LEFT         AV_CH_TOP_BACK_LEFT
#define CH_TOP_BACK_CENTER       AV_CH_TOP_BACK_CENTER
#define CH_TOP_BACK_RIGHT        AV_CH_TOP_BACK_RIGHT
#define CH_STEREO_LEFT           AV_CH_STEREO_LEFT
#define CH_STEREO_RIGHT          AV_CH_STEREO_RIGHT

/** Channel mask value used for AVCodecContext.request_channel_layout
    to indicate that the user requests the channel order of the decoder output
    to be the native codec channel order. */
#define CH_LAYOUT_NATIVE         AV_CH_LAYOUT_NATIVE

/* Audio channel convenience macros */
#define CH_LAYOUT_MONO           AV_CH_LAYOUT_MONO
#define CH_LAYOUT_STEREO         AV_CH_LAYOUT_STEREO
#define CH_LAYOUT_2_1            AV_CH_LAYOUT_2_1
#define CH_LAYOUT_SURROUND       AV_CH_LAYOUT_SURROUND
#define CH_LAYOUT_4POINT0        AV_CH_LAYOUT_4POINT0
#define CH_LAYOUT_2_2            AV_CH_LAYOUT_2_2
#define CH_LAYOUT_QUAD           AV_CH_LAYOUT_QUAD
#define CH_LAYOUT_5POINT0        AV_CH_LAYOUT_5POINT0
#define CH_LAYOUT_5POINT1        AV_CH_LAYOUT_5POINT1
#define CH_LAYOUT_5POINT0_BACK   AV_CH_LAYOUT_5POINT0_BACK
#define CH_LAYOUT_5POINT1_BACK   AV_CH_LAYOUT_5POINT1_BACK
#define CH_LAYOUT_7POINT0        AV_CH_LAYOUT_7POINT0
#define CH_LAYOUT_7POINT1        AV_CH_LAYOUT_7POINT1
#define CH_LAYOUT_7POINT1_WIDE   AV_CH_LAYOUT_7POINT1_WIDE
#define CH_LAYOUT_STEREO_DOWNMIX AV_CH_LAYOUT_STEREO_DOWNMIX
#endif

/* in bytes */
#define AVCODEC_MAX_AUDIO_FRAME_SIZE 192000 // 1 second of 48khz 32bit audio

/**
 * Required number of additionally allocated bytes at the end of the input bitstream for decoding.
 * This is mainly needed because some optimized bitstream readers read
 * 32 or 64 bit at once and could read over the end.<br>
 * Note: If the first 23 bits of the additional bytes are not 0, then damaged
 * MPEG bitstreams could cause overread and segfault.
 */
#define FF_INPUT_BUFFER_PADDING_SIZE 8

/**
 * minimum encoding buffer size
 * Used to avoid some checks during header writing.
 */
#define FF_MIN_BUFFER_SIZE 16384


/**
 * motion estimation type.
 */
enum Motion_Est_ID {
    ME_ZERO = 1,    ///< no search, that is use 0,0 vector whenever one is needed
    ME_FULL,
    ME_LOG,
    ME_PHODS,
    ME_EPZS,        ///< enhanced predictive zonal search
    ME_X1,          ///< reserved for experiments
    ME_HEX,         ///< hexagon based search
    ME_UMH,         ///< uneven multi-hexagon search
    ME_ITER,        ///< iterative search
    ME_TESA,        ///< transformed exhaustive search algorithm
};

enum AVDiscard{
    /* We leave some space between them for extensions (drop some
     * keyframes for intra-only or drop just some bidir frames). */
    AVDISCARD_NONE   =-16, ///< discard nothing
    AVDISCARD_DEFAULT=  0, ///< discard useless packets like 0 size packets in avi
    AVDISCARD_NONREF =  8, ///< discard all non reference
    AVDISCARD_BIDIR  = 16, ///< discard all bidirectional frames
    AVDISCARD_NONKEY = 32, ///< discard all frames except keyframes
    AVDISCARD_ALL    = 48, ///< discard all
};

enum AVColorPrimaries{
    AVCOL_PRI_BT709      =1, ///< also ITU-R BT1361 / IEC 61966-2-4 / SMPTE RP177 Annex B
    AVCOL_PRI_UNSPECIFIED=2,
    AVCOL_PRI_BT470M     =4,
    AVCOL_PRI_BT470BG    =5, ///< also ITU-R BT601-6 625 / ITU-R BT1358 625 / ITU-R BT1700 625 PAL & SECAM
    AVCOL_PRI_SMPTE170M  =6, ///< also ITU-R BT601-6 525 / ITU-R BT1358 525 / ITU-R BT1700 NTSC
    AVCOL_PRI_SMPTE240M  =7, ///< functionally identical to above
    AVCOL_PRI_FILM       =8,
    AVCOL_PRI_NB           , ///< Not part of ABI
};

enum AVColorTransferCharacteristic{
    AVCOL_TRC_BT709      =1, ///< also ITU-R BT1361
    AVCOL_TRC_UNSPECIFIED=2,
    AVCOL_TRC_GAMMA22    =4, ///< also ITU-R BT470M / ITU-R BT1700 625 PAL & SECAM
    AVCOL_TRC_GAMMA28    =5, ///< also ITU-R BT470BG
    AVCOL_TRC_NB           , ///< Not part of ABI
};

enum AVColorSpace{
    AVCOL_SPC_RGB        =0,
    AVCOL_SPC_BT709      =1, ///< also ITU-R BT1361 / IEC 61966-2-4 xvYCC709 / SMPTE RP177 Annex B
    AVCOL_SPC_UNSPECIFIED=2,
    AVCOL_SPC_FCC        =4,
    AVCOL_SPC_BT470BG    =5, ///< also ITU-R BT601-6 625 / ITU-R BT1358 625 / ITU-R BT1700 625 PAL & SECAM / IEC 61966-2-4 xvYCC601
    AVCOL_SPC_SMPTE170M  =6, ///< also ITU-R BT601-6 525 / ITU-R BT1358 525 / ITU-R BT1700 NTSC / functionally identical to above
    AVCOL_SPC_SMPTE240M  =7,
    AVCOL_SPC_NB           , ///< Not part of ABI
};

enum AVColorRange{
    AVCOL_RANGE_UNSPECIFIED=0,
    AVCOL_RANGE_MPEG       =1, ///< the normal 219*2^(n-8) "MPEG" YUV ranges
    AVCOL_RANGE_JPEG       =2, ///< the normal     2^n-1   "JPEG" YUV ranges
    AVCOL_RANGE_NB           , ///< Not part of ABI
};

/**
 *  X   X      3 4 X      X are luma samples,
 *             1 2        1-6 are possible chroma positions
 *  X   X      5 6 X      0 is undefined/unknown position
 */
enum AVChromaLocation{
    AVCHROMA_LOC_UNSPECIFIED=0,
    AVCHROMA_LOC_LEFT       =1, ///< mpeg2/4, h264 default
    AVCHROMA_LOC_CENTER     =2, ///< mpeg1, jpeg, h263
    AVCHROMA_LOC_TOPLEFT    =3, ///< DV
    AVCHROMA_LOC_TOP        =4,
    AVCHROMA_LOC_BOTTOMLEFT =5,
    AVCHROMA_LOC_BOTTOM     =6,
    AVCHROMA_LOC_NB           , ///< Not part of ABI
};

/**
 * LPC analysis type
 */
enum AVLPCType {
    AV_LPC_TYPE_DEFAULT     = -1, ///< use the codec default LPC type
    AV_LPC_TYPE_NONE        =  0, ///< do not use LPC prediction or use all zero coefficients
    AV_LPC_TYPE_FIXED       =  1, ///< fixed LPC coefficients
    AV_LPC_TYPE_LEVINSON    =  2, ///< Levinson-Durbin recursion
    AV_LPC_TYPE_CHOLESKY    =  3, ///< Cholesky factorization
    AV_LPC_TYPE_NB              , ///< Not part of ABI
};

enum AVAudioServiceType {
    AV_AUDIO_SERVICE_TYPE_MAIN              = 0,
    AV_AUDIO_SERVICE_TYPE_EFFECTS           = 1,
    AV_AUDIO_SERVICE_TYPE_VISUALLY_IMPAIRED = 2,
    AV_AUDIO_SERVICE_TYPE_HEARING_IMPAIRED  = 3,
    AV_AUDIO_SERVICE_TYPE_DIALOGUE          = 4,
    AV_AUDIO_SERVICE_TYPE_COMMENTARY        = 5,
    AV_AUDIO_SERVICE_TYPE_EMERGENCY         = 6,
    AV_AUDIO_SERVICE_TYPE_VOICE_OVER        = 7,
    AV_AUDIO_SERVICE_TYPE_KARAOKE           = 8,
    AV_AUDIO_SERVICE_TYPE_NB                   , ///< Not part of ABI
};

typedef struct RcOverride{
    int start_frame;
    int end_frame;
    int qscale; // If this is 0 then quality_factor will be used instead.
    float quality_factor;
} RcOverride;

#define FF_MAX_B_FRAMES 16

/* encoding support
   These flags can be passed in AVCodecContext.flags before initialization.
   Note: Not everything is supported yet.
*/

#define CODEC_FLAG_QSCALE 0x0002  ///< Use fixed qscale.
#define CODEC_FLAG_4MV    0x0004  ///< 4 MV per MB allowed / advanced prediction for H.263.
#define CODEC_FLAG_QPEL   0x0010  ///< Use qpel MC.
#define CODEC_FLAG_GMC    0x0020  ///< Use GMC.
#define CODEC_FLAG_MV0    0x0040  ///< Always try a MB with MV=<0,0>.
#define CODEC_FLAG_PART   0x0080  ///< Use data partitioning.
/**
 * The parent program guarantees that the input for B-frames containing
 * streams is not written to for at least s->max_b_frames+1 frames, if
 * this is not set the input will be copied.
 */
#define CODEC_FLAG_INPUT_PRESERVED 0x0100
#define CODEC_FLAG_PASS1           0x0200   ///< Use internal 2pass ratecontrol in first pass mode.
#define CODEC_FLAG_PASS2           0x0400   ///< Use internal 2pass ratecontrol in second pass mode.
#define CODEC_FLAG_EXTERN_HUFF     0x1000   ///< Use external Huffman table (for MJPEG).
#define CODEC_FLAG_GRAY            0x2000   ///< Only decode/encode grayscale.
#define CODEC_FLAG_EMU_EDGE        0x4000   ///< Don't draw edges.
#define CODEC_FLAG_PSNR            0x8000   ///< error[?] variables will be set during encoding.
#define CODEC_FLAG_TRUNCATED       0x00010000 /** Input bitstream might be truncated at a random
                                                  location instead of only at frame boundaries. */
#define CODEC_FLAG_NORMALIZE_AQP  0x00020000 ///< Normalize adaptive quantization.
#define CODEC_FLAG_INTERLACED_DCT 0x00040000 ///< Use interlaced DCT.
#define CODEC_FLAG_LOW_DELAY      0x00080000 ///< Force low delay.
#define CODEC_FLAG_ALT_SCAN       0x00100000 ///< Use alternate scan.
#define CODEC_FLAG_GLOBAL_HEADER  0x00400000 ///< Place global headers in extradata instead of every keyframe.
#define CODEC_FLAG_BITEXACT       0x00800000 ///< Use only bitexact stuff (except (I)DCT).
/* Fx : Flag for h263+ extra options */
#define CODEC_FLAG_AC_PRED        0x01000000 ///< H.263 advanced intra coding / MPEG-4 AC prediction
#define CODEC_FLAG_H263P_UMV      0x02000000 ///< unlimited motion vector
#define CODEC_FLAG_CBP_RD         0x04000000 ///< Use rate distortion optimization for cbp.
#define CODEC_FLAG_QP_RD          0x08000000 ///< Use rate distortion optimization for qp selectioon.
#define CODEC_FLAG_H263P_AIV      0x00000008 ///< H.263 alternative inter VLC
#define CODEC_FLAG_OBMC           0x00000001 ///< OBMC
#define CODEC_FLAG_LOOP_FILTER    0x00000800 ///< loop filter
#define CODEC_FLAG_H263P_SLICE_STRUCT 0x10000000
#define CODEC_FLAG_INTERLACED_ME  0x20000000 ///< interlaced motion estimation
#define CODEC_FLAG_SVCD_SCAN_OFFSET 0x40000000 ///< Will reserve space for SVCD scan offset user data.
#define CODEC_FLAG_CLOSED_GOP     0x80000000
#define CODEC_FLAG2_FAST          0x00000001 ///< Allow non spec compliant speedup tricks.
#define CODEC_FLAG2_STRICT_GOP    0x00000002 ///< Strictly enforce GOP size.
#define CODEC_FLAG2_NO_OUTPUT     0x00000004 ///< Skip bitstream encoding.
#define CODEC_FLAG2_LOCAL_HEADER  0x00000008 ///< Place global headers at every keyframe instead of in extradata.
#define CODEC_FLAG2_BPYRAMID      0x00000010 ///< H.264 allow B-frames to be used as references.
#define CODEC_FLAG2_WPRED         0x00000020 ///< H.264 weighted biprediction for B-frames
#define CODEC_FLAG2_MIXED_REFS    0x00000040 ///< H.264 one reference per partition, as opposed to one reference per macroblock
#define CODEC_FLAG2_8X8DCT        0x00000080 ///< H.264 high profile 8x8 transform
#define CODEC_FLAG2_FASTPSKIP     0x00000100 ///< H.264 fast pskip
#define CODEC_FLAG2_AUD           0x00000200 ///< H.264 access unit delimiters
#define CODEC_FLAG2_BRDO          0x00000400 ///< B-frame rate-distortion optimization
#define CODEC_FLAG2_INTRA_VLC     0x00000800 ///< Use MPEG-2 intra VLC table.
#define CODEC_FLAG2_MEMC_ONLY     0x00001000 ///< Only do ME/MC (I frames -> ref, P frame -> ME+MC).
#define CODEC_FLAG2_DROP_FRAME_TIMECODE 0x00002000 ///< timecode is in drop frame format.
#define CODEC_FLAG2_SKIP_RD       0x00004000 ///< RD optimal MB level residual skipping
#define CODEC_FLAG2_CHUNKS        0x00008000 ///< Input bitstream might be truncated at a packet boundaries instead of only at frame boundaries.
#define CODEC_FLAG2_NON_LINEAR_QUANT 0x00010000 ///< Use MPEG-2 nonlinear quantizer.
#define CODEC_FLAG2_BIT_RESERVOIR 0x00020000 ///< Use a bit reservoir when encoding if possible
#define CODEC_FLAG2_MBTREE        0x00040000 ///< Use macroblock tree ratecontrol (x264 only)
#define CODEC_FLAG2_PSY           0x00080000 ///< Use psycho visual optimizations.
#define CODEC_FLAG2_SSIM          0x00100000 ///< Compute SSIM during encoding, error[] values are undefined.
#define CODEC_FLAG2_INTRA_REFRESH 0x00200000 ///< Use periodic insertion of intra blocks instead of keyframes.

/* Unsupported options :
 *              Syntax Arithmetic coding (SAC)
 *              Reference Picture Selection
 *              Independent Segment Decoding */
/* /Fx */
/* codec capabilities */

#define CODEC_CAP_DRAW_HORIZ_BAND 0x0001 ///< Decoder can use draw_horiz_band callback.
/**
 * Codec uses get_buffer() for allocating buffers and supports custom allocators.
 * If not set, it might not use get_buffer() at all or use operations that
 * assume the buffer was allocated by avcodec_default_get_buffer.
 */
#define CODEC_CAP_DR1             0x0002
/* If 'parse_only' field is true, then avcodec_parse_frame() can be used. */
#define CODEC_CAP_PARSE_ONLY      0x0004
#define CODEC_CAP_TRUNCATED       0x0008
/* Codec can export data for HW decoding (XvMC). */
#define CODEC_CAP_HWACCEL         0x0010
/**
 * Codec has a nonzero delay and needs to be fed with NULL at the end to get the delayed data.
 * If this is not set, the codec is guaranteed to never be fed with NULL data.
 */
#define CODEC_CAP_DELAY           0x0020
/**
 * Codec can be fed a final frame with a smaller size.
 * This can be used to prevent truncation of the last audio samples.
 */
#define CODEC_CAP_SMALL_LAST_FRAME 0x0040
/**
 * Codec can export data for HW decoding (VDPAU).
 */
#define CODEC_CAP_HWACCEL_VDPAU    0x0080
/**
 * Codec can output multiple frames per AVPacket
 * Normally demuxers return one frame at a time, demuxers which do not do
 * are connected to a parser to split what they return into proper frames.
 * This flag is reserved to the very rare category of codecs which have a
 * bitstream that cannot be split into frames without timeconsuming
 * operations like full decoding. Demuxers carring such bitstreams thus
 * may return multiple frames in a packet. This has many disadvantages like
 * prohibiting stream copy in many cases thus it should only be considered
 * as a last resort.
 */
#define CODEC_CAP_SUBFRAMES        0x0100
/**
 * Codec is experimental and is thus avoided in favor of non experimental
 * encoders
 */
#define CODEC_CAP_EXPERIMENTAL     0x0200
/**
 * Codec should fill in channel configuration and samplerate instead of container
 */
#define CODEC_CAP_CHANNEL_CONF     0x0400

/**
 * Codec is able to deal with negative linesizes
 */
#define CODEC_CAP_NEG_LINESIZES    0x0800

/**
 * Codec supports frame-level multithreading.
 */
#define CODEC_CAP_FRAME_THREADS    0x1000

//The following defines may change, don't expect compatibility if you use them.
#define MB_TYPE_INTRA4x4   0x0001
#define MB_TYPE_INTRA16x16 0x0002 //FIXME H.264-specific
#define MB_TYPE_INTRA_PCM  0x0004 //FIXME H.264-specific
#define MB_TYPE_16x16      0x0008
#define MB_TYPE_16x8       0x0010
#define MB_TYPE_8x16       0x0020
#define MB_TYPE_8x8        0x0040
#define MB_TYPE_INTERLACED 0x0080
#define MB_TYPE_DIRECT2    0x0100 //FIXME
#define MB_TYPE_ACPRED     0x0200
#define MB_TYPE_GMC        0x0400
#define MB_TYPE_SKIP       0x0800
#define MB_TYPE_P0L0       0x1000
#define MB_TYPE_P1L0       0x2000
#define MB_TYPE_P0L1       0x4000
#define MB_TYPE_P1L1       0x8000
#define MB_TYPE_L0         (MB_TYPE_P0L0 | MB_TYPE_P1L0)
#define MB_TYPE_L1         (MB_TYPE_P0L1 | MB_TYPE_P1L1)
#define MB_TYPE_L0L1       (MB_TYPE_L0   | MB_TYPE_L1)
#define MB_TYPE_QUANT      0x00010000
#define MB_TYPE_CBP        0x00020000
//Note bits 24-31 are reserved for codec specific use (h264 ref0, mpeg1 0mv, ...)

/**
 * Pan Scan area.
 * This specifies the area which should be displayed.
 * Note there may be multiple such areas for one frame.
 */
typedef struct AVPanScan{
    /**
     * id
     * - encoding: Set by user.
     * - decoding: Set by libavcodec.
     */
    int id;

    /**
     * width and height in 1/16 pel
     * - encoding: Set by user.
     * - decoding: Set by libavcodec.
     */
    int width;
    int height;

    /**
     * position of the top left corner in 1/16 pel for up to 3 fields/frames
     * - encoding: Set by user.
     * - decoding: Set by libavcodec.
     */
    int16_t position[3][2];
}AVPanScan;

#define FF_COMMON_FRAME \
    /**\
     * pointer to the picture planes.\
     * This might be different from the first allocated byte\
     * - encoding: \
     * - decoding: \
     */\
    uint8_t *data[4];\
    int linesize[4];\
    /**\
     * pointer to the first allocated byte of the picture. Can be used in get_buffer/release_buffer.\
     * This isn't used by libavcodec unless the default get/release_buffer() is used.\
     * - encoding: \
     * - decoding: \
     */\
    uint8_t *base[4];\
    /**\
     * 1 -> keyframe, 0-> not\
     * - encoding: Set by libavcodec.\
     * - decoding: Set by libavcodec.\
     */\
    int key_frame;\
\
    /**\
     * Picture type of the frame, see ?_TYPE below.\
     * - encoding: Set by libavcodec. for coded_picture (and set by user for input).\
     * - decoding: Set by libavcodec.\
     */\
    int pict_type;\
\
    /**\
     * presentation timestamp in time_base units (time when frame should be shown to user)\
     * If AV_NOPTS_VALUE then frame_rate = 1/time_base will be assumed.\
     * - encoding: MUST be set by user.\
     * - decoding: Set by libavcodec.\
     */\
    int64_t pts;\
\
    /**\
     * picture number in bitstream order\
     * - encoding: set by\
     * - decoding: Set by libavcodec.\
     */\
    int coded_picture_number;\
    /**\
     * picture number in display order\
     * - encoding: set by\
     * - decoding: Set by libavcodec.\
     */\
    int display_picture_number;\
\
    /**\
     * quality (between 1 (good) and FF_LAMBDA_MAX (bad)) \
     * - encoding: Set by libavcodec. for coded_picture (and set by user for input).\
     * - decoding: Set by libavcodec.\
     */\
    int quality; \
\
    /**\
     * buffer age (1->was last buffer and dint change, 2->..., ...).\
     * Set to INT_MAX if the buffer has not been used yet.\
     * - encoding: unused\
     * - decoding: MUST be set by get_buffer().\
     */\
    int age;\
\
    /**\
     * is this picture used as reference\
     * The values for this are the same as the MpegEncContext.picture_structure\
     * variable, that is 1->top field, 2->bottom field, 3->frame/both fields.\
     * Set to 4 for delayed, non-reference frames.\
     * - encoding: unused\
     * - decoding: Set by libavcodec. (before get_buffer() call)).\
     */\
    int reference;\
\
    /**\
     * QP table\
     * - encoding: unused\
     * - decoding: Set by libavcodec.\
     */\
    int8_t *qscale_table;\
    /**\
     * QP store stride\
     * - encoding: unused\
     * - decoding: Set by libavcodec.\
     */\
    int qstride;\
\
    /**\
     * mbskip_table[mb]>=1 if MB didn't change\
     * stride= mb_width = (width+15)>>4\
     * - encoding: unused\
     * - decoding: Set by libavcodec.\
     */\
    uint8_t *mbskip_table;\
\
    /**\
     * motion vector table\
     * @code\
     * example:\
     * int mv_sample_log2= 4 - motion_subsample_log2;\
     * int mb_width= (width+15)>>4;\
     * int mv_stride= (mb_width << mv_sample_log2) + 1;\
     * motion_val[direction][x + y*mv_stride][0->mv_x, 1->mv_y];\
     * @endcode\
     * - encoding: Set by user.\
     * - decoding: Set by libavcodec.\
     */\
    int16_t (*motion_val[2])[2];\
\
    /**\
     * macroblock type table\
     * mb_type_base + mb_width + 2\
     * - encoding: Set by user.\
     * - decoding: Set by libavcodec.\
     */\
    uint32_t *mb_type;\
\
    /**\
     * log2 of the size of the block which a single vector in motion_val represents: \
     * (4->16x16, 3->8x8, 2-> 4x4, 1-> 2x2)\
     * - encoding: unused\
     * - decoding: Set by libavcodec.\
     */\
    uint8_t motion_subsample_log2;\
\
    /**\
     * for some private data of the user\
     * - encoding: unused\
     * - decoding: Set by user.\
     */\
    void *opaque;\
\
    /**\
     * error\
     * - encoding: Set by libavcodec. if flags&CODEC_FLAG_PSNR.\
     * - decoding: unused\
     */\
    uint64_t error[4];\
\
    /**\
     * type of the buffer (to keep track of who has to deallocate data[*])\
     * - encoding: Set by the one who allocates it.\
     * - decoding: Set by the one who allocates it.\
     * Note: User allocated (direct rendering) & internal buffers cannot coexist currently.\
     */\
    int type;\
    \
    /**\
     * When decoding, this signals how much the picture must be delayed.\
     * extra_delay = repeat_pict / (2*fps)\
     * - encoding: unused\
     * - decoding: Set by libavcodec.\
     */\
    int repeat_pict;\
    \
    /**\
     * \
     */\
    int qscale_type;\
    \
    /**\
     * The content of the picture is interlaced.\
     * - encoding: Set by user.\
     * - decoding: Set by libavcodec. (default 0)\
     */\
    int interlaced_frame;\
    \
    /**\
     * If the content is interlaced, is top field displayed first.\
     * - encoding: Set by user.\
     * - decoding: Set by libavcodec.\
     */\
    int top_field_first;\
    \
    /**\
     * Pan scan.\
     * - encoding: Set by user.\
     * - decoding: Set by libavcodec.\
     */\
    AVPanScan *pan_scan;\
    \
    /**\
     * Tell user application that palette has changed from previous frame.\
     * - encoding: ??? (no palette-enabled encoder yet)\
     * - decoding: Set by libavcodec. (default 0).\
     */\
    int palette_has_changed;\
    \
    /**\
     * codec suggestion on buffer type if != 0\
     * - encoding: unused\
     * - decoding: Set by libavcodec. (before get_buffer() call)).\
     */\
    int buffer_hints;\
\
    /**\
     * DCT coefficients\
     * - encoding: unused\
     * - decoding: Set by libavcodec.\
     */\
    short *dct_coeff;\
\
    /**\
     * motion reference frame index\
     * the order in which these are stored can depend on the codec.\
     * - encoding: Set by user.\
     * - decoding: Set by libavcodec.\
     */\
    int8_t *ref_index[2];\
\
    /**\
     * reordered opaque 64bit (generally an integer or a double precision float\
     * PTS but can be anything). \
     * The user sets AVCodecContext.reordered_opaque to represent the input at\
     * that time,\
     * the decoder reorders values as needed and sets AVFrame.reordered_opaque\
     * to exactly one of the values provided by the user through AVCodecContext.reordered_opaque \
     * @deprecated in favor of pkt_pts\
     * - encoding: unused\
     * - decoding: Read by user.\
     */\
    int64_t reordered_opaque;\
\
    /**\
     * hardware accelerator private data (FFmpeg allocated)\
     * - encoding: unused\
     * - decoding: Set by libavcodec\
     */\
    void *hwaccel_picture_private;\
\
    /**\
     * reordered pts from the last AVPacket that has been input into the decoder\
     * - encoding: unused\
     * - decoding: Read by user.\
     */\
    int64_t pkt_pts;\
\
    /**\
     * dts from the last AVPacket that has been input into the decoder\
     * - encoding: unused\
     * - decoding: Read by user.\
     */\
    int64_t pkt_dts;\
\
    /**\
     * the AVCodecContext which ff_thread_get_buffer() was last called on\
     * - encoding: Set by libavcodec.\
     * - decoding: Set by libavcodec.\
     */\
    struct AVCodecContext *owner;\
\
    /**\
     * used by multithreading to store frame-specific info\
     * - encoding: Set by libavcodec.\
     * - decoding: Set by libavcodec.\
     */\
    void *thread_opaque;\
\
    /**\
     * frame timestamp estimated using various heuristics, in stream time base\
     * - encoding: unused\
     * - decoding: set by libavcodec, read by user.\
     */\
    int64_t best_effort_timestamp;\


#define FF_QSCALE_TYPE_MPEG1 0
#define FF_QSCALE_TYPE_MPEG2 1
#define FF_QSCALE_TYPE_H264  2
#define FF_QSCALE_TYPE_VP56  3

#define FF_BUFFER_TYPE_INTERNAL 1
#define FF_BUFFER_TYPE_USER     2 ///< direct rendering buffers (image is (de)allocated by user)
#define FF_BUFFER_TYPE_SHARED   4 ///< Buffer from somewhere else; don't deallocate image (data/base), all other tables are not shared.
#define FF_BUFFER_TYPE_COPY     8 ///< Just a (modified) copy of some other buffer, don't deallocate anything.


#define FF_I_TYPE  1 ///< Intra
#define FF_P_TYPE  2 ///< Predicted
#define FF_B_TYPE  3 ///< Bi-dir predicted
#define FF_S_TYPE  4 ///< S(GMC)-VOP MPEG4
#define FF_SI_TYPE 5 ///< Switching Intra
#define FF_SP_TYPE 6 ///< Switching Predicted
#define FF_BI_TYPE 7

#define FF_BUFFER_HINTS_VALID    0x01 // Buffer hints value is meaningful (if 0 ignore).
#define FF_BUFFER_HINTS_READABLE 0x02 // Codec will read from buffer.
#define FF_BUFFER_HINTS_PRESERVE 0x04 // User must not alter buffer content.
#define FF_BUFFER_HINTS_REUSABLE 0x08 // Codec will reuse the buffer (update).

typedef struct AVPacket {
    /**
     * Presentation timestamp in AVStream->time_base units; the time at which
     * the decompressed packet will be presented to the user.
     * Can be AV_NOPTS_VALUE if it is not stored in the file.
     * pts MUST be larger or equal to dts as presentation cannot happen before
     * decompression, unless one wants to view hex dumps. Some formats misuse
     * the terms dts and pts/cts to mean something different. Such timestamps
     * must be converted to true pts/dts before they are stored in AVPacket.
     */
    int64_t pts;
    /**
     * Decompression timestamp in AVStream->time_base units; the time at which
     * the packet is decompressed.
     * Can be AV_NOPTS_VALUE if it is not stored in the file.
     */
    int64_t dts;
    uint8_t *data;
    int   size;
    int   stream_index;
    int   flags;
    /**
     * Duration of this packet in AVStream->time_base units, 0 if unknown.
     * Equals next_pts - this_pts in presentation order.
     */
    int   duration;
    void  (*destruct)(struct AVPacket *);
    void  *priv;
    int64_t pos;                            ///< byte position in stream, -1 if unknown

    /**
     * Time difference in AVStream->time_base units from the pts of this
     * packet to the point at which the output from the decoder has converged
     * independent from the availability of previous frames. That is, the
     * frames are virtually identical no matter if decoding started from
     * the very first frame or from this keyframe.
     * Is AV_NOPTS_VALUE if unknown.
     * This field is not the display duration of the current packet.
     * This field has no meaning if the packet does not have AV_PKT_FLAG_KEY
     * set.
     *
     * The purpose of this field is to allow seeking in streams that have no
     * keyframes in the conventional sense. It corresponds to the
     * recovery point SEI in H.264 and match_time_delta in NUT. It is also
     * essential for some types of subtitle streams to ensure that all
     * subtitles are correctly displayed after seeking.
     */
    int64_t convergence_duration;
} AVPacket;
#define AV_PKT_FLAG_KEY   0x0001
#if LIBAVCODEC_VERSION_MAJOR < 53
#define PKT_FLAG_KEY AV_PKT_FLAG_KEY
#endif

/**
 * Audio Video Frame.
 * New fields can be added to the end of FF_COMMON_FRAME with minor version
 * bumps.
 * Removal, reordering and changes to existing fields require a major
 * version bump. No fields should be added into AVFrame before or after
 * FF_COMMON_FRAME!
 * sizeof(AVFrame) must not be used outside libav*.
 */
typedef struct AVFrame {
    FF_COMMON_FRAME
} AVFrame;

/**
 * main external API structure.
 * New fields can be added to the end with minor version bumps.
 * Removal, reordering and changes to existing fields require a major
 * version bump.
 * sizeof(AVCodecContext) must not be used outside libav*.
 */
typedef struct AVCodecContext {
    /**
     * information on struct for av_log
     * - set by avcodec_alloc_context
     */
    const AVClass *av_class;
    /**
     * the average bitrate
     * - encoding: Set by user; unused for constant quantizer encoding.
     * - decoding: Set by libavcodec. 0 or some bitrate if this info is available in the stream.
     */
    int bit_rate;

    /**
     * number of bits the bitstream is allowed to diverge from the reference.
     *           the reference can be CBR (for CBR pass1) or VBR (for pass2)
     * - encoding: Set by user; unused for constant quantizer encoding.
     * - decoding: unused
     */
    int bit_rate_tolerance;

    /**
     * CODEC_FLAG_*.
     * - encoding: Set by user.
     * - decoding: Set by user.
     */
    int flags;

    /**
     * Some codecs need additional format info. It is stored here.
     * If any muxer uses this then ALL demuxers/parsers AND encoders for the
     * specific codec MUST set it correctly otherwise stream copy breaks.
     * In general use of this field by muxers is not recommanded.
     * - encoding: Set by libavcodec.
     * - decoding: Set by libavcodec. (FIXME: Is this OK?)
     */
    int sub_id;

    /**
     * Motion estimation algorithm used for video coding.
     * 1 (zero), 2 (full), 3 (log), 4 (phods), 5 (epzs), 6 (x1), 7 (hex),
     * 8 (umh), 9 (iter), 10 (tesa) [7, 8, 10 are x264 specific, 9 is snow specific]
     * - encoding: MUST be set by user.
     * - decoding: unused
     */
    int me_method;

    /**
     * some codecs need / can use extradata like Huffman tables.
     * mjpeg: Huffman tables
     * rv10: additional flags
     * mpeg4: global headers (they can be in the bitstream or here)
     * The allocated memory should be FF_INPUT_BUFFER_PADDING_SIZE bytes larger
     * than extradata_size to avoid prolems if it is read with the bitstream reader.
     * The bytewise contents of extradata must not depend on the architecture or CPU endianness.
     * - encoding: Set/allocated/freed by libavcodec.
     * - decoding: Set/allocated/freed by user.
     */
    uint8_t *extradata;
    int extradata_size;

    /**
     * This is the fundamental unit of time (in seconds) in terms
     * of which frame timestamps are represented. For fixed-fps content,
     * timebase should be 1/framerate and timestamp increments should be
     * identically 1.
     * - encoding: MUST be set by user.
     * - decoding: Set by libavcodec.
     */
    AVRational time_base;

    /* video only */
    /**
     * picture width / height.
     * - encoding: MUST be set by user.
     * - decoding: Set by libavcodec.
     * Note: For compatibility it is possible to set this instead of
     * coded_width/height before decoding.
     */
    int width, height;

#define FF_ASPECT_EXTENDED 15

    /**
     * the number of pictures in a group of pictures, or 0 for intra_only
     * - encoding: Set by user.
     * - decoding: unused
     */
    int gop_size;

    /**
     * Pixel format, see PIX_FMT_xxx.
     * May be set by the demuxer if known from headers.
     * May be overriden by the decoder if it knows better.
     * - encoding: Set by user.
     * - decoding: Set by user if known, overridden by libavcodec if known
     */
    enum PixelFormat pix_fmt;

#if FF_API_RATE_EMU
    /**
     * Frame rate emulation. If not zero, the lower layer (i.e. format handler)
     * has to read frames at native frame rate.
     * - encoding: Set by user.
     * - decoding: unused
     */
    attribute_deprecated int rate_emu;
#endif

    /**
     * If non NULL, 'draw_horiz_band' is called by the libavcodec
     * decoder to draw a horizontal band. It improves cache usage. Not
     * all codecs can do that. You must check the codec capabilities
     * beforehand.
     * When multithreading is used, it may be called from multiple threads
     * at the same time; threads might draw different parts of the same AVFrame,
     * or multiple AVFrames, and there is no guarantee that slices will be drawn
     * in order.
     * The function is also used by hardware acceleration APIs.
     * It is called at least once during frame decoding to pass
     * the data needed for hardware render.
     * In that mode instead of pixel data, AVFrame points to
     * a structure specific to the acceleration API. The application
     * reads the structure and can change some fields to indicate progress
     * or mark state.
     * - encoding: unused
     * - decoding: Set by user.
     * @param height the height of the slice
     * @param y the y position of the slice
     * @param type 1->top field, 2->bottom field, 3->frame
     * @param offset offset into the AVFrame.data from which the slice should be read
     */
    void (*draw_horiz_band)(struct AVCodecContext *s,
                            const AVFrame *src, int offset[4],
                            int y, int type, int height);

    /* audio only */
    int sample_rate; ///< samples per second
    int channels;    ///< number of audio channels

    /**
     * audio sample format
     * - encoding: Set by user.
     * - decoding: Set by libavcodec.
     */
    enum AVSampleFormat sample_fmt;  ///< sample format

    /* The following data should not be initialized. */
    /**
     * Samples per packet, initialized when calling 'init'.
     */
    int frame_size;
    int frame_number;   ///< audio or video frame number
#if LIBAVCODEC_VERSION_MAJOR < 53
    int real_pict_num;  ///< Returns the real picture number of previous encoded frame.
#endif

    /**
     * Number of frames the decoded output will be delayed relative to
     * the encoded input.
     * - encoding: Set by libavcodec.
     * - decoding: unused
     */
    int delay;

    /* - encoding parameters */
    float qcompress;  ///< amount of qscale change between easy & hard scenes (0.0-1.0)
    float qblur;      ///< amount of qscale smoothing over time (0.0-1.0)

    /**
     * minimum quantizer
     * - encoding: Set by user.
     * - decoding: unused
     */
    int qmin;

    /**
     * maximum quantizer
     * - encoding: Set by user.
     * - decoding: unused
     */
    int qmax;

    /**
     * maximum quantizer difference between frames
     * - encoding: Set by user.
     * - decoding: unused
     */
    int max_qdiff;

    /**
     * maximum number of B-frames between non-B-frames
     * Note: The output will be delayed by max_b_frames+1 relative to the input.
     * - encoding: Set by user.
     * - decoding: unused
     */
    int max_b_frames;

    /**
     * qscale factor between IP and B-frames
     * If > 0 then the last P-frame quantizer will be used (q= lastp_q*factor+offset).
     * If < 0 then normal ratecontrol will be done (q= -normal_q*factor+offset).
     * - encoding: Set by user.
     * - decoding: unused
     */
    float b_quant_factor;

    /** obsolete FIXME remove */
    int rc_strategy;
#define FF_RC_STRATEGY_XVID 1

    int b_frame_strategy;

#if FF_API_HURRY_UP
    /**
     * hurry up amount
     * - encoding: unused
     * - decoding: Set by user. 1-> Skip B-frames, 2-> Skip IDCT/dequant too, 5-> Skip everything except header
     * @deprecated Deprecated in favor of skip_idct and skip_frame.
     */
    attribute_deprecated int hurry_up;
#endif

    struct AVCodec *codec;

    void *priv_data;

    int rtp_payload_size;   /* The size of the RTP payload: the coder will  */
                            /* do its best to deliver a chunk with size     */
                            /* below rtp_payload_size, the chunk will start */
                            /* with a start code on some codecs like H.263. */
                            /* This doesn't take account of any particular  */
                            /* headers inside the transmitted RTP payload.  */


    /* The RTP callback: This function is called    */
    /* every time the encoder has a packet to send. */
    /* It depends on the encoder if the data starts */
    /* with a Start Code (it should). H.263 does.   */
    /* mb_nb contains the number of macroblocks     */
    /* encoded in the RTP payload.                  */
    void (*rtp_callback)(struct AVCodecContext *avctx, void *data, int size, int mb_nb);

    /* statistics, used for 2-pass encoding */
    int mv_bits;
    int header_bits;
    int i_tex_bits;
    int p_tex_bits;
    int i_count;
    int p_count;
    int skip_count;
    int misc_bits;

    /**
     * number of bits used for the previously encoded frame
     * - encoding: Set by libavcodec.
     * - decoding: unused
     */
    int frame_bits;

    /**
     * Private data of the user, can be used to carry app specific stuff.
     * - encoding: Set by user.
     * - decoding: Set by user.
     */
    void *opaque;

    char codec_name[32];
    enum AVMediaType codec_type; /* see AVMEDIA_TYPE_xxx */
    enum CodecID codec_id; /* see CODEC_ID_xxx */

    /**
     * fourcc (LSB first, so "ABCD" -> ('D'<<24) + ('C'<<16) + ('B'<<8) + 'A').
     * This is used to work around some encoder bugs.
     * A demuxer should set this to what is stored in the field used to identify the codec.
     * If there are multiple such fields in a container then the demuxer should choose the one
     * which maximizes the information about the used codec.
     * If the codec tag field in a container is larger then 32 bits then the demuxer should
     * remap the longer ID to 32 bits with a table or other structure. Alternatively a new
     * extra_codec_tag + size could be added but for this a clear advantage must be demonstrated
     * first.
     * - encoding: Set by user, if not then the default based on codec_id will be used.
     * - decoding: Set by user, will be converted to uppercase by libavcodec during init.
     */
    unsigned int codec_tag;

    /**
     * Work around bugs in encoders which sometimes cannot be detected automatically.
     * - encoding: Set by user
     * - decoding: Set by user
     */
    int workaround_bugs;
#define FF_BUG_AUTODETECT       1  ///< autodetection
#define FF_BUG_OLD_MSMPEG4      2
#define FF_BUG_XVID_ILACE       4
#define FF_BUG_UMP4             8
#define FF_BUG_NO_PADDING       16
#define FF_BUG_AMV              32
#define FF_BUG_AC_VLC           0  ///< Will be removed, libavcodec can now handle these non-compliant files by default.
#define FF_BUG_QPEL_CHROMA      64
#define FF_BUG_STD_QPEL         128
#define FF_BUG_QPEL_CHROMA2     256
#define FF_BUG_DIRECT_BLOCKSIZE 512
#define FF_BUG_EDGE             1024
#define FF_BUG_HPEL_CHROMA      2048
#define FF_BUG_DC_CLIP          4096
#define FF_BUG_MS               8192 ///< Work around various bugs in Microsoft's broken decoders.
#define FF_BUG_TRUNCATED       16384
//#define FF_BUG_FAKE_SCALABILITY 16 //Autodetection should work 100%.

    /**
     * luma single coefficient elimination threshold
     * - encoding: Set by user.
     * - decoding: unused
     */
    int luma_elim_threshold;

    /**
     * chroma single coeff elimination threshold
     * - encoding: Set by user.
     * - decoding: unused
     */
    int chroma_elim_threshold;

    /**
     * strictly follow the standard (MPEG4, ...).
     * - encoding: Set by user.
     * - decoding: Set by user.
     * Setting this to STRICT or higher means the encoder and decoder will
     * generally do stupid things, whereas setting it to unofficial or lower
     * will mean the encoder might produce output that is not supported by all
     * spec-compliant decoders. Decoders don't differentiate between normal,
     * unofficial and experimental (that is, they always try to decode things
     * when they can) unless they are explicitly asked to behave stupidly
     * (=strictly conform to the specs)
     */
    int strict_std_compliance;
#define FF_COMPLIANCE_VERY_STRICT   2 ///< Strictly conform to an older more strict version of the spec or reference software.
#define FF_COMPLIANCE_STRICT        1 ///< Strictly conform to all the things in the spec no matter what consequences.
#define FF_COMPLIANCE_NORMAL        0
#if FF_API_INOFFICIAL
#define FF_COMPLIANCE_INOFFICIAL   -1 ///< Allow inofficial extensions (deprecated - use FF_COMPLIANCE_UNOFFICIAL instead).
#endif
#define FF_COMPLIANCE_UNOFFICIAL   -1 ///< Allow unofficial extensions
#define FF_COMPLIANCE_EXPERIMENTAL -2 ///< Allow nonstandardized experimental things.

    /**
     * qscale offset between IP and B-frames
     * - encoding: Set by user.
     * - decoding: unused
     */
    float b_quant_offset;

    /**
     * Error recognization; higher values will detect more errors but may
     * misdetect some more or less valid parts as errors.
     * - encoding: unused
     * - decoding: Set by user.
     */
    int error_recognition;
#define FF_ER_CAREFUL         1
#define FF_ER_COMPLIANT       2
#define FF_ER_AGGRESSIVE      3
#define FF_ER_VERY_AGGRESSIVE 4

    /**
     * Called at the beginning of each frame to get a buffer for it.
     * If pic.reference is set then the frame will be read later by libavcodec.
     * avcodec_align_dimensions2() should be used to find the required width and
     * height, as they normally need to be rounded up to the next multiple of 16.
     * if CODEC_CAP_DR1 is not set then get_buffer() must call
     * avcodec_default_get_buffer() instead of providing buffers allocated by
     * some other means.
     * If frame multithreading is used and thread_safe_callbacks is set,
     * it may be called from a different thread, but not from more than one at once.
     * Does not need to be reentrant.
     * - encoding: unused
     * - decoding: Set by libavcodec, user can override.
     */
    int (*get_buffer)(struct AVCodecContext *c, AVFrame *pic);

    /**
     * Called to release buffers which were allocated with get_buffer.
     * A released buffer can be reused in get_buffer().
     * pic.data[*] must be set to NULL.
     * May be called from a different thread if frame multithreading is used,
     * but not by more than one thread at once, so does not need to be reentrant.
     * - encoding: unused
     * - decoding: Set by libavcodec, user can override.
     */
    void (*release_buffer)(struct AVCodecContext *c, AVFrame *pic);

    /**
     * Size of the frame reordering buffer in the decoder.
     * For MPEG-2 it is 1 IPB or 0 low delay IP.
     * - encoding: Set by libavcodec.
     * - decoding: Set by libavcodec.
     */
    int has_b_frames;

    /**
     * number of bytes per packet if constant and known or 0
     * Used by some WAV based audio codecs.
     */
    int block_align;

    int parse_only; /* - decoding only: If true, only parsing is done
                       (function avcodec_parse_frame()). The frame
                       data is returned. Only MPEG codecs support this now. */

    /**
     * 0-> h263 quant 1-> mpeg quant
     * - encoding: Set by user.
     * - decoding: unused
     */
    int mpeg_quant;

    /**
     * pass1 encoding statistics output buffer
     * - encoding: Set by libavcodec.
     * - decoding: unused
     */
    char *stats_out;

    /**
     * pass2 encoding statistics input buffer
     * Concatenated stuff from stats_out of pass1 should be placed here.
     * - encoding: Allocated/set/freed by user.
     * - decoding: unused
     */
    char *stats_in;

    /**
     * ratecontrol qmin qmax limiting method
     * 0-> clipping, 1-> use a nice continous function to limit qscale wthin qmin/qmax.
     * - encoding: Set by user.
     * - decoding: unused
     */
    float rc_qsquish;

    float rc_qmod_amp;
    int rc_qmod_freq;

    /**
     * ratecontrol override, see RcOverride
     * - encoding: Allocated/set/freed by user.
     * - decoding: unused
     */
    RcOverride *rc_override;
    int rc_override_count;

    /**
     * rate control equation
     * - encoding: Set by user
     * - decoding: unused
     */
    const char *rc_eq;

    /**
     * maximum bitrate
     * - encoding: Set by user.
     * - decoding: unused
     */
    int rc_max_rate;

    /**
     * minimum bitrate
     * - encoding: Set by user.
     * - decoding: unused
     */
    int rc_min_rate;

    /**
     * decoder bitstream buffer size
     * - encoding: Set by user.
     * - decoding: unused
     */
    int rc_buffer_size;
    float rc_buffer_aggressivity;

    /**
     * qscale factor between P and I-frames
     * If > 0 then the last p frame quantizer will be used (q= lastp_q*factor+offset).
     * If < 0 then normal ratecontrol will be done (q= -normal_q*factor+offset).
     * - encoding: Set by user.
     * - decoding: unused
     */
    float i_quant_factor;

    /**
     * qscale offset between P and I-frames
     * - encoding: Set by user.
     * - decoding: unused
     */
    float i_quant_offset;

    /**
     * initial complexity for pass1 ratecontrol
     * - encoding: Set by user.
     * - decoding: unused
     */
    float rc_initial_cplx;

    /**
     * DCT algorithm, see FF_DCT_* below
     * - encoding: Set by user.
     * - decoding: unused
     */
    int dct_algo;
#define FF_DCT_AUTO    0
#define FF_DCT_FASTINT 1
#define FF_DCT_INT     2
#define FF_DCT_MMX     3
#define FF_DCT_MLIB    4
#define FF_DCT_ALTIVEC 5
#define FF_DCT_FAAN    6

    /**
     * luminance masking (0-> disabled)
     * - encoding: Set by user.
     * - decoding: unused
     */
    float lumi_masking;

    /**
     * temporary complexity masking (0-> disabled)
     * - encoding: Set by user.
     * - decoding: unused
     */
    float temporal_cplx_masking;

    /**
     * spatial complexity masking (0-> disabled)
     * - encoding: Set by user.
     * - decoding: unused
     */
    float spatial_cplx_masking;

    /**
     * p block masking (0-> disabled)
     * - encoding: Set by user.
     * - decoding: unused
     */
    float p_masking;

    /**
     * darkness masking (0-> disabled)
     * - encoding: Set by user.
     * - decoding: unused
     */
    float dark_masking;

    /**
     * IDCT algorithm, see FF_IDCT_* below.
     * - encoding: Set by user.
     * - decoding: Set by user.
     */
    int idct_algo;
#define FF_IDCT_AUTO          0
#define FF_IDCT_INT           1
#define FF_IDCT_SIMPLE        2
#define FF_IDCT_SIMPLEMMX     3
#define FF_IDCT_LIBMPEG2MMX   4
#define FF_IDCT_PS2           5
#define FF_IDCT_MLIB          6
#define FF_IDCT_ARM           7
#define FF_IDCT_ALTIVEC       8
#define FF_IDCT_SH4           9
#define FF_IDCT_SIMPLEARM     10
#define FF_IDCT_H264          11
#define FF_IDCT_VP3           12
#define FF_IDCT_IPP           13
#define FF_IDCT_XVIDMMX       14
#define FF_IDCT_CAVS          15
#define FF_IDCT_SIMPLEARMV5TE 16
#define FF_IDCT_SIMPLEARMV6   17
#define FF_IDCT_SIMPLEVIS     18
#define FF_IDCT_WMV2          19
#define FF_IDCT_FAAN          20
#define FF_IDCT_EA            21
#define FF_IDCT_SIMPLENEON    22
#define FF_IDCT_SIMPLEALPHA   23
#define FF_IDCT_BINK          24

    /**
     * slice count
     * - encoding: Set by libavcodec.
     * - decoding: Set by user (or 0).
     */
    int slice_count;
    /**
     * slice offsets in the frame in bytes
     * - encoding: Set/allocated by libavcodec.
     * - decoding: Set/allocated by user (or NULL).
     */
    int *slice_offset;

    /**
     * error concealment flags
     * - encoding: unused
     * - decoding: Set by user.
     */
    int error_concealment;
#define FF_EC_GUESS_MVS   1
#define FF_EC_DEBLOCK     2

    /**
     * dsp_mask could be add used to disable unwanted CPU features
     * CPU features (i.e. MMX, SSE. ...)
     *
     * With the FORCE flag you may instead enable given CPU features.
     * (Dangerous: Usable in case of misdetection, improper usage however will
     * result into program crash.)
     */
    unsigned dsp_mask;

#if FF_API_MM_FLAGS
#define FF_MM_FORCE      AV_CPU_FLAG_FORCE
#define FF_MM_MMX        AV_CPU_FLAG_MMX
#define FF_MM_3DNOW      AV_CPU_FLAG_3DNOW
#define FF_MM_MMXEXT     AV_CPU_FLAG_MMX2
#define FF_MM_MMX2       AV_CPU_FLAG_MMX2
#define FF_MM_SSE        AV_CPU_FLAG_SSE
#define FF_MM_SSE2       AV_CPU_FLAG_SSE2
#define FF_MM_SSE2SLOW   AV_CPU_FLAG_SSE2SLOW
#define FF_MM_3DNOWEXT   AV_CPU_FLAG_3DNOWEXT
#define FF_MM_SSE3       AV_CPU_FLAG_SSE3
#define FF_MM_SSE3SLOW   AV_CPU_FLAG_SSE3SLOW
#define FF_MM_SSSE3      AV_CPU_FLAG_SSSE3
#define FF_MM_SSE4       AV_CPU_FLAG_SSE4
#define FF_MM_SSE42      AV_CPU_FLAG_SSE42
#define FF_MM_IWMMXT     AV_CPU_FLAG_IWMMXT
#define FF_MM_ALTIVEC    AV_CPU_FLAG_ALTIVEC
#endif

    /**
     * bits per sample/pixel from the demuxer (needed for huffyuv).
     * - encoding: Set by libavcodec.
     * - decoding: Set by user.
     */
     int bits_per_coded_sample;

    /**
     * prediction method (needed for huffyuv)
     * - encoding: Set by user.
     * - decoding: unused
     */
     int prediction_method;
#define FF_PRED_LEFT   0
#define FF_PRED_PLANE  1
#define FF_PRED_MEDIAN 2

    /**
     * sample aspect ratio (0 if unknown)
     * That is the width of a pixel divided by the height of the pixel.
     * Numerator and denominator must be relatively prime and smaller than 256 for some video standards.
     * - encoding: Set by user.
     * - decoding: Set by libavcodec.
     */
    AVRational sample_aspect_ratio;

    /**
     * the picture in the bitstream
     * - encoding: Set by libavcodec.
     * - decoding: Set by libavcodec.
     */
    AVFrame *coded_frame;

    /**
     * debug
     * - encoding: Set by user.
     * - decoding: Set by user.
     */
    int debug;
#define FF_DEBUG_PICT_INFO   1
#define FF_DEBUG_RC          2
#define FF_DEBUG_BITSTREAM   4
#define FF_DEBUG_MB_TYPE     8
#define FF_DEBUG_QP          16
#define FF_DEBUG_MV          32
#define FF_DEBUG_DCT_COEFF   0x00000040
#define FF_DEBUG_SKIP        0x00000080
#define FF_DEBUG_STARTCODE   0x00000100
#define FF_DEBUG_PTS         0x00000200
#define FF_DEBUG_ER          0x00000400
#define FF_DEBUG_MMCO        0x00000800
#define FF_DEBUG_BUGS        0x00001000
#define FF_DEBUG_VIS_QP      0x00002000
#define FF_DEBUG_VIS_MB_TYPE 0x00004000
#define FF_DEBUG_BUFFERS     0x00008000
#define FF_DEBUG_THREADS     0x00010000

    /**
     * debug
     * - encoding: Set by user.
     * - decoding: Set by user.
     */
    int debug_mv;
#define FF_DEBUG_VIS_MV_P_FOR  0x00000001 //visualize forward predicted MVs of P frames
#define FF_DEBUG_VIS_MV_B_FOR  0x00000002 //visualize forward predicted MVs of B frames
#define FF_DEBUG_VIS_MV_B_BACK 0x00000004 //visualize backward predicted MVs of B frames

    /**
     * error
     * - encoding: Set by libavcodec if flags&CODEC_FLAG_PSNR.
     * - decoding: unused
     */
    uint64_t error[4];

#if FF_API_MB_Q
    /**
     * minimum MB quantizer
     * - encoding: unused
     * - decoding: unused
     */
    attribute_deprecated int mb_qmin;

    /**
     * maximum MB quantizer
     * - encoding: unused
     * - decoding: unused
     */
    attribute_deprecated int mb_qmax;
#endif

    /**
     * motion estimation comparison function
     * - encoding: Set by user.
     * - decoding: unused
     */
    int me_cmp;
    /**
     * subpixel motion estimation comparison function
     * - encoding: Set by user.
     * - decoding: unused
     */
    int me_sub_cmp;
    /**
     * macroblock comparison function (not supported yet)
     * - encoding: Set by user.
     * - decoding: unused
     */
    int mb_cmp;
    /**
     * interlaced DCT comparison function
     * - encoding: Set by user.
     * - decoding: unused
     */
    int ildct_cmp;
#define FF_CMP_SAD    0
#define FF_CMP_SSE    1
#define FF_CMP_SATD   2
#define FF_CMP_DCT    3
#define FF_CMP_PSNR   4
#define FF_CMP_BIT    5
#define FF_CMP_RD     6
#define FF_CMP_ZERO   7
#define FF_CMP_VSAD   8
#define FF_CMP_VSSE   9
#define FF_CMP_NSSE   10
#define FF_CMP_W53    11
#define FF_CMP_W97    12
#define FF_CMP_DCTMAX 13
#define FF_CMP_DCT264 14
#define FF_CMP_CHROMA 256

    /**
     * ME diamond size & shape
     * - encoding: Set by user.
     * - decoding: unused
     */
    int dia_size;

    /**
     * amount of previous MV predictors (2a+1 x 2a+1 square)
     * - encoding: Set by user.
     * - decoding: unused
     */
    int last_predictor_count;

    /**
     * prepass for motion estimation
     * - encoding: Set by user.
     * - decoding: unused
     */
    int pre_me;

    /**
     * motion estimation prepass comparison function
     * - encoding: Set by user.
     * - decoding: unused
     */
    int me_pre_cmp;

    /**
     * ME prepass diamond size & shape
     * - encoding: Set by user.
     * - decoding: unused
     */
    int pre_dia_size;

    /**
     * subpel ME quality
     * - encoding: Set by user.
     * - decoding: unused
     */
    int me_subpel_quality;

    /**
     * callback to negotiate the pixelFormat
     * @param fmt is the list of formats which are supported by the codec,
     * it is terminated by -1 as 0 is a valid format, the formats are ordered by quality.
     * The first is always the native one.
     * @return the chosen format
     * - encoding: unused
     * - decoding: Set by user, if not set the native format will be chosen.
     */
    enum PixelFormat (*get_format)(struct AVCodecContext *s, const enum PixelFormat * fmt);

    /**
     * DTG active format information (additional aspect ratio
     * information only used in DVB MPEG-2 transport streams)
     * 0 if not set.
     *
     * - encoding: unused
     * - decoding: Set by decoder.
     */
    int dtg_active_format;
#define FF_DTG_AFD_SAME         8
#define FF_DTG_AFD_4_3          9
#define FF_DTG_AFD_16_9         10
#define FF_DTG_AFD_14_9         11
#define FF_DTG_AFD_4_3_SP_14_9  13
#define FF_DTG_AFD_16_9_SP_14_9 14
#define FF_DTG_AFD_SP_4_3       15

    /**
     * maximum motion estimation search range in subpel units
     * If 0 then no limit.
     *
     * - encoding: Set by user.
     * - decoding: unused
     */
    int me_range;

    /**
     * intra quantizer bias
     * - encoding: Set by user.
     * - decoding: unused
     */
    int intra_quant_bias;
#define FF_DEFAULT_QUANT_BIAS 999999

    /**
     * inter quantizer bias
     * - encoding: Set by user.
     * - decoding: unused
     */
    int inter_quant_bias;

    /**
     * color table ID
     * - encoding: unused
     * - decoding: Which clrtable should be used for 8bit RGB images.
     *             Tables have to be stored somewhere. FIXME
     */
    int color_table_id;

    /**
     * internal_buffer count
     * Don't touch, used by libavcodec default_get_buffer().
     */
    int internal_buffer_count;

    /**
     * internal_buffers
     * Don't touch, used by libavcodec default_get_buffer().
     */
    void *internal_buffer;

    /**
     * Global quality for codecs which cannot change it per frame.
     * This should be proportional to MPEG-1/2/4 qscale.
     * - encoding: Set by user.
     * - decoding: unused
     */
    int global_quality;

#define FF_CODER_TYPE_VLC       0
#define FF_CODER_TYPE_AC        1
#define FF_CODER_TYPE_RAW       2
#define FF_CODER_TYPE_RLE       3
#define FF_CODER_TYPE_DEFLATE   4
    /**
     * coder type
     * - encoding: Set by user.
     * - decoding: unused
     */
    int coder_type;

    /**
     * context model
     * - encoding: Set by user.
     * - decoding: unused
     */
    int context_model;
#if 0
    /**
     *
     * - encoding: unused
     * - decoding: Set by user.
     */
    uint8_t * (*realloc)(struct AVCodecContext *s, uint8_t *buf, int buf_size);
#endif

    /**
     * slice flags
     * - encoding: unused
     * - decoding: Set by user.
     */
    int slice_flags;
#define SLICE_FLAG_CODED_ORDER    0x0001 ///< draw_horiz_band() is called in coded order instead of display
#define SLICE_FLAG_ALLOW_FIELD    0x0002 ///< allow draw_horiz_band() with field slices (MPEG2 field pics)
#define SLICE_FLAG_ALLOW_PLANE    0x0004 ///< allow draw_horiz_band() with 1 component at a time (SVQ1)

    /**
     * XVideo Motion Acceleration
     * - encoding: forbidden
     * - decoding: set by decoder
     */
    int xvmc_acceleration;

    /**
     * macroblock decision mode
     * - encoding: Set by user.
     * - decoding: unused
     */
    int mb_decision;
#define FF_MB_DECISION_SIMPLE 0        ///< uses mb_cmp
#define FF_MB_DECISION_BITS   1        ///< chooses the one which needs the fewest bits
#define FF_MB_DECISION_RD     2        ///< rate distortion

    /**
     * custom intra quantization matrix
     * - encoding: Set by user, can be NULL.
     * - decoding: Set by libavcodec.
     */
    uint16_t *intra_matrix;

    /**
     * custom inter quantization matrix
     * - encoding: Set by user, can be NULL.
     * - decoding: Set by libavcodec.
     */
    uint16_t *inter_matrix;

    /**
     * fourcc from the AVI stream header (LSB first, so "ABCD" -> ('D'<<24) + ('C'<<16) + ('B'<<8) + 'A').
     * This is used to work around some encoder bugs.
     * - encoding: unused
     * - decoding: Set by user, will be converted to uppercase by libavcodec during init.
     */
    unsigned int stream_codec_tag;

    /**
     * scene change detection threshold
     * 0 is default, larger means fewer detected scene changes.
     * - encoding: Set by user.
     * - decoding: unused
     */
    int scenechange_threshold;

    /**
     * minimum Lagrange multipler
     * - encoding: Set by user.
     * - decoding: unused
     */
    int lmin;

    /**
     * maximum Lagrange multipler
     * - encoding: Set by user.
     * - decoding: unused
     */
    int lmax;

#if FF_API_PALETTE_CONTROL
    /**
     * palette control structure
     * - encoding: ??? (no palette-enabled encoder yet)
     * - decoding: Set by user.
     */
    struct AVPaletteControl *palctrl;
#endif

    /**
     * noise reduction strength
     * - encoding: Set by user.
     * - decoding: unused
     */
    int noise_reduction;

    /**
     * Called at the beginning of a frame to get cr buffer for it.
     * Buffer type (size, hints) must be the same. libavcodec won't check it.
     * libavcodec will pass previous buffer in pic, function should return
     * same buffer or new buffer with old frame "painted" into it.
     * If pic.data[0] == NULL must behave like get_buffer().
     * if CODEC_CAP_DR1 is not set then reget_buffer() must call
     * avcodec_default_reget_buffer() instead of providing buffers allocated by
     * some other means.
     * - encoding: unused
     * - decoding: Set by libavcodec, user can override.
     */
    int (*reget_buffer)(struct AVCodecContext *c, AVFrame *pic);

    /**
     * Number of bits which should be loaded into the rc buffer before decoding starts.
     * - encoding: Set by user.
     * - decoding: unused
     */
    int rc_initial_buffer_occupancy;

    /**
     *
     * - encoding: Set by user.
     * - decoding: unused
     */
    int inter_threshold;

    /**
     * CODEC_FLAG2_*
     * - encoding: Set by user.
     * - decoding: Set by user.
     */
    int flags2;

    /**
     * Simulates errors in the bitstream to test error concealment.
     * - encoding: Set by user.
     * - decoding: unused
     */
    int error_rate;

#if FF_API_ANTIALIAS_ALGO
    /**
     * MP3 antialias algorithm, see FF_AA_* below.
     * - encoding: unused
     * - decoding: Set by user.
     */
    attribute_deprecated int antialias_algo;
#define FF_AA_AUTO    0
#define FF_AA_FASTINT 1 //not implemented yet
#define FF_AA_INT     2
#define FF_AA_FLOAT   3
#endif

    /**
     * quantizer noise shaping
     * - encoding: Set by user.
     * - decoding: unused
     */
    int quantizer_noise_shaping;

    /**
     * thread count
     * is used to decide how many independent tasks should be passed to execute()
     * - encoding: Set by user.
     * - decoding: Set by user.
     */
    int thread_count;

    /**
     * The codec may call this to execute several independent things.
     * It will return only after finishing all tasks.
     * The user may replace this with some multithreaded implementation,
     * the default implementation will execute the parts serially.
     * @param count the number of things to execute
     * - encoding: Set by libavcodec, user can override.
     * - decoding: Set by libavcodec, user can override.
     */
    int (*execute)(struct AVCodecContext *c, int (*func)(struct AVCodecContext *c2, void *arg), void *arg2, int *ret, int count, int size);

    /**
     * thread opaque
     * Can be used by execute() to store some per AVCodecContext stuff.
     * - encoding: set by execute()
     * - decoding: set by execute()
     */
    void *thread_opaque;

    /**
     * Motion estimation threshold below which no motion estimation is
     * performed, but instead the user specified motion vectors are used.
     *
     * - encoding: Set by user.
     * - decoding: unused
     */
     int me_threshold;

    /**
     * Macroblock threshold below which the user specified macroblock types will be used.
     * - encoding: Set by user.
     * - decoding: unused
     */
     int mb_threshold;

    /**
     * precision of the intra DC coefficient - 8
     * - encoding: Set by user.
     * - decoding: unused
     */
     int intra_dc_precision;

    /**
     * noise vs. sse weight for the nsse comparsion function
     * - encoding: Set by user.
     * - decoding: unused
     */
     int nsse_weight;

    /**
     * Number of macroblock rows at the top which are skipped.
     * - encoding: unused
     * - decoding: Set by user.
     */
     int skip_top;

    /**
     * Number of macroblock rows at the bottom which are skipped.
     * - encoding: unused
     * - decoding: Set by user.
     */
     int skip_bottom;

    /**
     * profile
     * - encoding: Set by user.
     * - decoding: Set by libavcodec.
     */
     int profile;
#define FF_PROFILE_UNKNOWN -99
#define FF_PROFILE_RESERVED -100

#define FF_PROFILE_AAC_MAIN 0
#define FF_PROFILE_AAC_LOW  1
#define FF_PROFILE_AAC_SSR  2
#define FF_PROFILE_AAC_LTP  3

#define FF_PROFILE_DTS         20
#define FF_PROFILE_DTS_ES      30
#define FF_PROFILE_DTS_96_24   40
#define FF_PROFILE_DTS_HD_HRA  50
#define FF_PROFILE_DTS_HD_MA   60

#define FF_PROFILE_MPEG2_422    0
#define FF_PROFILE_MPEG2_HIGH   1
#define FF_PROFILE_MPEG2_SS     2
#define FF_PROFILE_MPEG2_SNR_SCALABLE  3
#define FF_PROFILE_MPEG2_MAIN   4
#define FF_PROFILE_MPEG2_SIMPLE 5

#define FF_PROFILE_H264_CONSTRAINED  (1<<9)  // 8+1; constraint_set1_flag
#define FF_PROFILE_H264_INTRA        (1<<11) // 8+3; constraint_set3_flag

#define FF_PROFILE_H264_BASELINE             66
#define FF_PROFILE_H264_CONSTRAINED_BASELINE (66|FF_PROFILE_H264_CONSTRAINED)
#define FF_PROFILE_H264_MAIN                 77
#define FF_PROFILE_H264_EXTENDED             88
#define FF_PROFILE_H264_HIGH                 100
#define FF_PROFILE_H264_HIGH_10              110
#define FF_PROFILE_H264_HIGH_10_INTRA        (110|FF_PROFILE_H264_INTRA)
#define FF_PROFILE_H264_HIGH_422             122
#define FF_PROFILE_H264_HIGH_422_INTRA       (122|FF_PROFILE_H264_INTRA)
#define FF_PROFILE_H264_HIGH_444             144
#define FF_PROFILE_H264_HIGH_444_PREDICTIVE  244
#define FF_PROFILE_H264_HIGH_444_INTRA       (244|FF_PROFILE_H264_INTRA)
#define FF_PROFILE_H264_CAVLC_444            44

#define FF_PROFILE_VC1_SIMPLE   0
#define FF_PROFILE_VC1_MAIN     1
#define FF_PROFILE_VC1_COMPLEX  2
#define FF_PROFILE_VC1_ADVANCED 3

    /**
     * level
     * - encoding: Set by user.
     * - decoding: Set by libavcodec.
     */
     int level;
#define FF_LEVEL_UNKNOWN -99

    /**
     * low resolution decoding, 1-> 1/2 size, 2->1/4 size
     * - encoding: unused
     * - decoding: Set by user.
     */
     int lowres;

    /**
     * Bitstream width / height, may be different from width/height if lowres
     * or other things are used.
     * - encoding: unused
     * - decoding: Set by user before init if known. Codec should override / dynamically change if needed.
     */
    int coded_width, coded_height;

    /**
     * frame skip threshold
     * - encoding: Set by user.
     * - decoding: unused
     */
    int frame_skip_threshold;

    /**
     * frame skip factor
     * - encoding: Set by user.
     * - decoding: unused
     */
    int frame_skip_factor;

    /**
     * frame skip exponent
     * - encoding: Set by user.
     * - decoding: unused
     */
    int frame_skip_exp;

    /**
     * frame skip comparison function
     * - encoding: Set by user.
     * - decoding: unused
     */
    int frame_skip_cmp;

    /**
     * Border processing masking, raises the quantizer for mbs on the borders
     * of the picture.
     * - encoding: Set by user.
     * - decoding: unused
     */
    float border_masking;

    /**
     * minimum MB lagrange multipler
     * - encoding: Set by user.
     * - decoding: unused
     */
    int mb_lmin;

    /**
     * maximum MB lagrange multipler
     * - encoding: Set by user.
     * - decoding: unused
     */
    int mb_lmax;

    /**
     *
     * - encoding: Set by user.
     * - decoding: unused
     */
    int me_penalty_compensation;

    /**
     *
     * - encoding: unused
     * - decoding: Set by user.
     */
    enum AVDiscard skip_loop_filter;

    /**
     *
     * - encoding: unused
     * - decoding: Set by user.
     */
    enum AVDiscard skip_idct;

    /**
     *
     * - encoding: unused
     * - decoding: Set by user.
     */
    enum AVDiscard skip_frame;

    /**
     *
     * - encoding: Set by user.
     * - decoding: unused
     */
    int bidir_refine;

    /**
     *
     * - encoding: Set by user.
     * - decoding: unused
     */
    int brd_scale;

    /**
     * constant rate factor - quality-based VBR - values ~correspond to qps
     * - encoding: Set by user.
     * - decoding: unused
     */
    float crf;

    /**
     * constant quantization parameter rate control method
     * - encoding: Set by user.
     * - decoding: unused
     */
    int cqp;

    /**
     * minimum GOP size
     * - encoding: Set by user.
     * - decoding: unused
     */
    int keyint_min;

    /**
     * number of reference frames
     * - encoding: Set by user.
     * - decoding: Set by lavc.
     */
    int refs;

    /**
     * chroma qp offset from luma
     * - encoding: Set by user.
     * - decoding: unused
     */
    int chromaoffset;

    /**
     * Influences how often B-frames are used.
     * - encoding: Set by user.
     * - decoding: unused
     */
    int bframebias;

    /**
     * trellis RD quantization
     * - encoding: Set by user.
     * - decoding: unused
     */
    int trellis;

    /**
     * Reduce fluctuations in qp (before curve compression).
     * - encoding: Set by user.
     * - decoding: unused
     */
    float complexityblur;

    /**
     * in-loop deblocking filter alphac0 parameter
     * alpha is in the range -6...6
     * - encoding: Set by user.
     * - decoding: unused
     */
    int deblockalpha;

    /**
     * in-loop deblocking filter beta parameter
     * beta is in the range -6...6
     * - encoding: Set by user.
     * - decoding: unused
     */
    int deblockbeta;

    /**
     * macroblock subpartition sizes to consider - p8x8, p4x4, b8x8, i8x8, i4x4
     * - encoding: Set by user.
     * - decoding: unused
     */
    int partitions;
#define X264_PART_I4X4 0x001  /* Analyze i4x4 */
#define X264_PART_I8X8 0x002  /* Analyze i8x8 (requires 8x8 transform) */
#define X264_PART_P8X8 0x010  /* Analyze p16x8, p8x16 and p8x8 */
#define X264_PART_P4X4 0x020  /* Analyze p8x4, p4x8, p4x4 */
#define X264_PART_B8X8 0x100  /* Analyze b16x8, b8x16 and b8x8 */

    /**
     * direct MV prediction mode - 0 (none), 1 (spatial), 2 (temporal), 3 (auto)
     * - encoding: Set by user.
     * - decoding: unused
     */
    int directpred;

    /**
     * Audio cutoff bandwidth (0 means "automatic")
     * - encoding: Set by user.
     * - decoding: unused
     */
    int cutoff;

    /**
     * Multiplied by qscale for each frame and added to scene_change_score.
     * - encoding: Set by user.
     * - decoding: unused
     */
    int scenechange_factor;

    /**
     *
     * Note: Value depends upon the compare function used for fullpel ME.
     * - encoding: Set by user.
     * - decoding: unused
     */
    int mv0_threshold;

    /**
     * Adjusts sensitivity of b_frame_strategy 1.
     * - encoding: Set by user.
     * - decoding: unused
     */
    int b_sensitivity;

    /**
     * - encoding: Set by user.
     * - decoding: unused
     */
    int compression_level;
#define FF_COMPRESSION_DEFAULT -1

#if FF_API_USE_LPC
    /**
     * Sets whether to use LPC mode - used by FLAC encoder.
     * - encoding: Set by user.
     * - decoding: unused
     * @deprecated Deprecated in favor of lpc_type and lpc_passes.
     */
    int use_lpc;
#endif

    /**
     * LPC coefficient precision - used by FLAC encoder
     * - encoding: Set by user.
     * - decoding: unused
     */
    int lpc_coeff_precision;

    /**
     * - encoding: Set by user.
     * - decoding: unused
     */
    int min_prediction_order;

    /**
     * - encoding: Set by user.
     * - decoding: unused
     */
    int max_prediction_order;

    /**
     * search method for selecting prediction order
     * - encoding: Set by user.
     * - decoding: unused
     */
    int prediction_order_method;

    /**
     * - encoding: Set by user.
     * - decoding: unused
     */
    int min_partition_order;

    /**
     * - encoding: Set by user.
     * - decoding: unused
     */
    int max_partition_order;

    /**
     * GOP timecode frame start number, in non drop frame format
     * - encoding: Set by user.
     * - decoding: unused
     */
    int64_t timecode_frame_start;

#if FF_API_REQUEST_CHANNELS
    /**
     * Decoder should decode to this many channels if it can (0 for default)
     * - encoding: unused
     * - decoding: Set by user.
     * @deprecated Deprecated in favor of request_channel_layout.
     */
    int request_channels;
#endif

    /**
     * Percentage of dynamic range compression to be applied by the decoder.
     * The default value is 1.0, corresponding to full compression.
     * - encoding: unused
     * - decoding: Set by user.
     */
    float drc_scale;

    /**
     * opaque 64bit number (generally a PTS) that will be reordered and
     * output in AVFrame.reordered_opaque
     * @deprecated in favor of pkt_pts
     * - encoding: unused
     * - decoding: Set by user.
     */
    int64_t reordered_opaque;

    /**
     * Bits per sample/pixel of internal libavcodec pixel/sample format.
     * This field is applicable only when sample_fmt is AV_SAMPLE_FMT_S32.
     * - encoding: set by user.
     * - decoding: set by libavcodec.
     */
    int bits_per_raw_sample;

    /**
     * Audio channel layout.
     * - encoding: set by user.
     * - decoding: set by libavcodec.
     */
    int64_t channel_layout;

    /**
     * Request decoder to use this channel layout if it can (0 for default)
     * - encoding: unused
     * - decoding: Set by user.
     */
    int64_t request_channel_layout;

    /**
     * Ratecontrol attempt to use, at maximum, <value> of what can be used without an underflow.
     * - encoding: Set by user.
     * - decoding: unused.
     */
    float rc_max_available_vbv_use;

    /**
     * Ratecontrol attempt to use, at least, <value> times the amount needed to prevent a vbv overflow.
     * - encoding: Set by user.
     * - decoding: unused.
     */
    float rc_min_vbv_overflow_use;

    /**
     * Hardware accelerator in use
     * - encoding: unused.
     * - decoding: Set by libavcodec
     */
    struct AVHWAccel *hwaccel;

    /**
     * For some codecs, the time base is closer to the field rate than the frame rate.
     * Most notably, H.264 and MPEG-2 specify time_base as half of frame duration
     * if no telecine is used ...
     *
     * Set to time_base ticks per frame. Default 1, e.g., H.264/MPEG-2 set it to 2.
     */
    int ticks_per_frame;

    /**
     * Hardware accelerator context.
     * For some hardware accelerators, a global context needs to be
     * provided by the user. In that case, this holds display-dependent
     * data FFmpeg cannot instantiate itself. Please refer to the
     * FFmpeg HW accelerator documentation to know how to fill this
     * is. e.g. for VA API, this is a struct vaapi_context.
     * - encoding: unused
     * - decoding: Set by user
     */
    void *hwaccel_context;

    /**
     * Chromaticity coordinates of the source primaries.
     * - encoding: Set by user
     * - decoding: Set by libavcodec
     */
    enum AVColorPrimaries color_primaries;

    /**
     * Color Transfer Characteristic.
     * - encoding: Set by user
     * - decoding: Set by libavcodec
     */
    enum AVColorTransferCharacteristic color_trc;

    /**
     * YUV colorspace type.
     * - encoding: Set by user
     * - decoding: Set by libavcodec
     */
    enum AVColorSpace colorspace;

    /**
     * MPEG vs JPEG YUV range.
     * - encoding: Set by user
     * - decoding: Set by libavcodec
     */
    enum AVColorRange color_range;

    /**
     * This defines the location of chroma samples.
     * - encoding: Set by user
     * - decoding: Set by libavcodec
     */
    enum AVChromaLocation chroma_sample_location;

    /**
     * The codec may call this to execute several independent things.
     * It will return only after finishing all tasks.
     * The user may replace this with some multithreaded implementation,
     * the default implementation will execute the parts serially.
     * Also see avcodec_thread_init and e.g. the --enable-pthread configure option.
     * @param c context passed also to func
     * @param count the number of things to execute
     * @param arg2 argument passed unchanged to func
     * @param ret return values of executed functions, must have space for "count" values. May be NULL.
     * @param func function that will be called count times, with jobnr from 0 to count-1.
     *             threadnr will be in the range 0 to c->thread_count-1 < MAX_THREADS and so that no
     *             two instances of func executing at the same time will have the same threadnr.
     * @return always 0 currently, but code should handle a future improvement where when any call to func
     *         returns < 0 no further calls to func may be done and < 0 is returned.
     * - encoding: Set by libavcodec, user can override.
     * - decoding: Set by libavcodec, user can override.
     */
    int (*execute2)(struct AVCodecContext *c, int (*func)(struct AVCodecContext *c2, void *arg, int jobnr, int threadnr), void *arg2, int *ret, int count);

    /**
     * explicit P-frame weighted prediction analysis method
     * 0: off
     * 1: fast blind weighting (one reference duplicate with -1 offset)
     * 2: smart weighting (full fade detection analysis)
     * - encoding: Set by user.
     * - decoding: unused
     */
    int weighted_p_pred;

    /**
     * AQ mode
     * 0: Disabled
     * 1: Variance AQ (complexity mask)
     * 2: Auto-variance AQ (experimental)
     * - encoding: Set by user
     * - decoding: unused
     */
    int aq_mode;

    /**
     * AQ strength
     * Reduces blocking and blurring in flat and textured areas.
     * - encoding: Set by user
     * - decoding: unused
     */
    float aq_strength;

    /**
     * PSY RD
     * Strength of psychovisual optimization
     * - encoding: Set by user
     * - decoding: unused
     */
    float psy_rd;

    /**
     * PSY trellis
     * Strength of psychovisual optimization
     * - encoding: Set by user
     * - decoding: unused
     */
    float psy_trellis;

    /**
     * RC lookahead
     * Number of frames for frametype and ratecontrol lookahead
     * - encoding: Set by user
     * - decoding: unused
     */
    int rc_lookahead;

    /**
     * Constant rate factor maximum
     * With CRF encoding mode and VBV restrictions enabled, prevents quality from being worse
     * than crf_max, even if doing so would violate VBV restrictions.
     * - encoding: Set by user.
     * - decoding: unused
     */
    float crf_max;

    int log_level_offset;

    /**
     * Determines which LPC analysis algorithm to use.
     * - encoding: Set by user
     * - decoding: unused
     */
    enum AVLPCType lpc_type;

    /**
     * Number of passes to use for Cholesky factorization during LPC analysis
     * - encoding: Set by user
     * - decoding: unused
     */
    int lpc_passes;

    /**
     * Number of slices.
     * Indicates number of picture subdivisions. Used for parallelized
     * decoding.
     * - encoding: Set by user
     * - decoding: unused
     */
    int slices;

    /**
     * Header containing style information for text subtitles.
     * For SUBTITLE_ASS subtitle type, it should contain the whole ASS
     * [Script Info] and [V4+ Styles] section, plus the [Events] line and
     * the Format line following. It shouldn't include any Dialogue line.
     * - encoding: Set/allocated/freed by user (before avcodec_open())
     * - decoding: Set/allocated/freed by libavcodec (by avcodec_open())
     */
    uint8_t *subtitle_header;
    int subtitle_header_size;

    /**
     * Current packet as passed into the decoder, to avoid having
     * to pass the packet into every function. Currently only valid
     * inside lavc and get/release_buffer callbacks.
     * - decoding: set by avcodec_decode_*, read by get_buffer() for setting pkt_pts
     * - encoding: unused
     */
    AVPacket *pkt;

    /**
     * Whether this is a copy of the context which had init() called on it.
     * This is used by multithreading - shared tables and picture pointers
     * should be freed from the original context only.
     * - encoding: Set by libavcodec.
     * - decoding: Set by libavcodec.
     */
    int is_copy;

    /**
     * Which multithreading methods to use.
     * Use of FF_THREAD_FRAME will increase decoding delay by one frame per thread,
     * so clients which cannot provide future frames should not use it.
     *
     * - encoding: Set by user, otherwise the default is used.
     * - decoding: Set by user, otherwise the default is used.
     */
    int thread_type;
#define FF_THREAD_FRAME   1 //< Decode more than one frame at once
#define FF_THREAD_SLICE   2 //< Decode more than one part of a single frame at once

    /**
     * Which multithreading methods are in use by the codec.
     * - encoding: Set by libavcodec.
     * - decoding: Set by libavcodec.
     */
    int active_thread_type;

    /**
     * Set by the client if its custom get_buffer() callback can be called
     * from another thread, which allows faster multithreaded decoding.
     * draw_horiz_band() will be called from other threads regardless of this setting.
     * Ignored if the default get_buffer() is used.
     * - encoding: Set by user.
     * - decoding: Set by user.
     */
    int thread_safe_callbacks;

    /**
     * VBV delay coded in the last frame (in periods of a 27 MHz clock).
     * Used for compliant TS muxing.
     * - encoding: Set by libavcodec.
     * - decoding: unused.
     */
    uint64_t vbv_delay;

    /**
     * Type of service that the audio stream conveys.
     * - encoding: Set by user.
     * - decoding: Set by libavcodec.
     */
    enum AVAudioServiceType audio_service_type;

    /**
     * Current statistics for PTS correction.
     * - decoding: maintained and used by libavcodec, not intended to be used by user apps
     * - encoding: unused
     */
    int64_t pts_correction_num_faulty_pts; /// Number of incorrect PTS values so far
    int64_t pts_correction_num_faulty_dts; /// Number of incorrect DTS values so far
    int64_t pts_correction_last_pts;       /// PTS of the last frame
    int64_t pts_correction_last_dts;       /// DTS of the last frame

} AVCodecContext;

/**
 * AVProfile.
 */
typedef struct AVProfile {
    int profile;
    const char *name; ///< short name for the profile
} AVProfile;

/**
 * AVCodec.
 */
typedef struct AVCodec {
    /**
     * Name of the codec implementation.
     * The name is globally unique among encoders and among decoders (but an
     * encoder and a decoder can share the same name).
     * This is the primary way to find a codec from the user perspective.
     */
    const char *name;
    enum AVMediaType type;
    enum CodecID id;
    int priv_data_size;
    int (*init)(AVCodecContext *);
    int (*encode)(AVCodecContext *, uint8_t *buf, int buf_size, void *data);
    int (*close)(AVCodecContext *);
    int (*decode)(AVCodecContext *, void *outdata, int *outdata_size, AVPacket *avpkt);
    /**
     * Codec capabilities.
     * see CODEC_CAP_*
     */
    int capabilities;
    struct AVCodec *next;
    /**
     * Flush buffers.
     * Will be called when seeking
     */
    void (*flush)(AVCodecContext *);
    const AVRational *supported_framerates; ///< array of supported framerates, or NULL if any, array is terminated by {0,0}
    const enum PixelFormat *pix_fmts;       ///< array of supported pixel formats, or NULL if unknown, array is terminated by -1
    /**
     * Descriptive name for the codec, meant to be more human readable than name.
     * You should use the NULL_IF_CONFIG_SMALL() macro to define it.
     */
    const char *long_name;
    const int *supported_samplerates;       ///< array of supported audio samplerates, or NULL if unknown, array is terminated by 0
    const enum AVSampleFormat *sample_fmts; ///< array of supported sample formats, or NULL if unknown, array is terminated by -1
    const int64_t *channel_layouts;         ///< array of support channel layouts, or NULL if unknown. array is terminated by 0
    uint8_t max_lowres;                     ///< maximum value for lowres supported by the decoder
<<<<<<< HEAD

    AVClass *priv_class;                    ///< AVClass for the private context

=======
    const AVClass *priv_class;              ///< AVClass for the private context
>>>>>>> 651b276e
    const AVProfile *profiles;              ///< array of recognized profiles, or NULL if unknown, array is terminated by {FF_PROFILE_UNKNOWN}

    /**
     * @defgroup framethreading Frame-level threading support functions.
     * @{
     */
    /**
     * If defined, called on thread contexts when they are created.
     * If the codec allocates writable tables in init(), re-allocate them here.
     * priv_data will be set to a copy of the original.
     */
    int (*init_thread_copy)(AVCodecContext *);
    /**
     * Copy necessary context variables from a previous thread context to the current one.
     * If not defined, the next thread will start automatically; otherwise, the codec
     * must call ff_thread_finish_setup().
     *
     * dst and src will (rarely) point to the same context, in which case memcpy should be skipped.
     */
    int (*update_thread_context)(AVCodecContext *dst, const AVCodecContext *src);
    /** @} */
} AVCodec;

/**
 * AVHWAccel.
 */
typedef struct AVHWAccel {
    /**
     * Name of the hardware accelerated codec.
     * The name is globally unique among encoders and among decoders (but an
     * encoder and a decoder can share the same name).
     */
    const char *name;

    /**
     * Type of codec implemented by the hardware accelerator.
     *
     * See AVMEDIA_TYPE_xxx
     */
    enum AVMediaType type;

    /**
     * Codec implemented by the hardware accelerator.
     *
     * See CODEC_ID_xxx
     */
    enum CodecID id;

    /**
     * Supported pixel format.
     *
     * Only hardware accelerated formats are supported here.
     */
    enum PixelFormat pix_fmt;

    /**
     * Hardware accelerated codec capabilities.
     * see FF_HWACCEL_CODEC_CAP_*
     */
    int capabilities;

    struct AVHWAccel *next;

    /**
     * Called at the beginning of each frame or field picture.
     *
     * Meaningful frame information (codec specific) is guaranteed to
     * be parsed at this point. This function is mandatory.
     *
     * Note that buf can be NULL along with buf_size set to 0.
     * Otherwise, this means the whole frame is available at this point.
     *
     * @param avctx the codec context
     * @param buf the frame data buffer base
     * @param buf_size the size of the frame in bytes
     * @return zero if successful, a negative value otherwise
     */
    int (*start_frame)(AVCodecContext *avctx, const uint8_t *buf, uint32_t buf_size);

    /**
     * Callback for each slice.
     *
     * Meaningful slice information (codec specific) is guaranteed to
     * be parsed at this point. This function is mandatory.
     *
     * @param avctx the codec context
     * @param buf the slice data buffer base
     * @param buf_size the size of the slice in bytes
     * @return zero if successful, a negative value otherwise
     */
    int (*decode_slice)(AVCodecContext *avctx, const uint8_t *buf, uint32_t buf_size);

    /**
     * Called at the end of each frame or field picture.
     *
     * The whole picture is parsed at this point and can now be sent
     * to the hardware accelerator. This function is mandatory.
     *
     * @param avctx the codec context
     * @return zero if successful, a negative value otherwise
     */
    int (*end_frame)(AVCodecContext *avctx);

    /**
     * Size of HW accelerator private data.
     *
     * Private data is allocated with av_mallocz() before
     * AVCodecContext.get_buffer() and deallocated after
     * AVCodecContext.release_buffer().
     */
    int priv_data_size;
} AVHWAccel;

/**
 * four components are given, that's all.
 * the last component is alpha
 */
typedef struct AVPicture {
    uint8_t *data[4];
    int linesize[4];       ///< number of bytes per line
} AVPicture;

#if FF_API_PALETTE_CONTROL
/**
 * AVPaletteControl
 * This structure defines a method for communicating palette changes
 * between and demuxer and a decoder.
 *
 * @deprecated Use AVPacket to send palette changes instead.
 * This is totally broken.
 */
#define AVPALETTE_SIZE 1024
#define AVPALETTE_COUNT 256
typedef struct AVPaletteControl {

    /* Demuxer sets this to 1 to indicate the palette has changed;
     * decoder resets to 0. */
    int palette_changed;

    /* 4-byte ARGB palette entries, stored in native byte order; note that
     * the individual palette components should be on a 8-bit scale; if
     * the palette data comes from an IBM VGA native format, the component
     * data is probably 6 bits in size and needs to be scaled. */
    unsigned int palette[AVPALETTE_COUNT];

} AVPaletteControl attribute_deprecated;
#endif

enum AVSubtitleType {
    SUBTITLE_NONE,

    SUBTITLE_BITMAP,                ///< A bitmap, pict will be set

    /**
     * Plain text, the text field must be set by the decoder and is
     * authoritative. ass and pict fields may contain approximations.
     */
    SUBTITLE_TEXT,

    /**
     * Formatted text, the ass field must be set by the decoder and is
     * authoritative. pict and text fields may contain approximations.
     */
    SUBTITLE_ASS,
};

typedef struct AVSubtitleRect {
    int x;         ///< top left corner  of pict, undefined when pict is not set
    int y;         ///< top left corner  of pict, undefined when pict is not set
    int w;         ///< width            of pict, undefined when pict is not set
    int h;         ///< height           of pict, undefined when pict is not set
    int nb_colors; ///< number of colors in pict, undefined when pict is not set

    /**
     * data+linesize for the bitmap of this subtitle.
     * can be set for text/ass as well once they where rendered
     */
    AVPicture pict;
    enum AVSubtitleType type;

    char *text;                     ///< 0 terminated plain UTF-8 text

    /**
     * 0 terminated ASS/SSA compatible event line.
     * The pressentation of this is unaffected by the other values in this
     * struct.
     */
    char *ass;
} AVSubtitleRect;

typedef struct AVSubtitle {
    uint16_t format; /* 0 = graphics */
    uint32_t start_display_time; /* relative to packet pts, in ms */
    uint32_t end_display_time; /* relative to packet pts, in ms */
    unsigned num_rects;
    AVSubtitleRect **rects;
    int64_t pts;    ///< Same as packet pts, in AV_TIME_BASE
} AVSubtitle;

/* packet functions */

/**
 * @deprecated use NULL instead
 */
attribute_deprecated void av_destruct_packet_nofree(AVPacket *pkt);

/**
 * Default packet destructor.
 */
void av_destruct_packet(AVPacket *pkt);

/**
 * Initialize optional fields of a packet with default values.
 *
 * @param pkt packet
 */
void av_init_packet(AVPacket *pkt);

/**
 * Allocate the payload of a packet and initialize its fields with
 * default values.
 *
 * @param pkt packet
 * @param size wanted payload size
 * @return 0 if OK, AVERROR_xxx otherwise
 */
int av_new_packet(AVPacket *pkt, int size);

/**
 * Reduce packet size, correctly zeroing padding
 *
 * @param pkt packet
 * @param size new size
 */
void av_shrink_packet(AVPacket *pkt, int size);

/**
 * Increase packet size, correctly zeroing padding
 *
 * @param pkt packet
 * @param grow_by number of bytes by which to increase the size of the packet
 */
int av_grow_packet(AVPacket *pkt, int grow_by);

/**
 * @warning This is a hack - the packet memory allocation stuff is broken. The
 * packet is allocated if it was not really allocated.
 */
int av_dup_packet(AVPacket *pkt);

/**
 * Free a packet.
 *
 * @param pkt packet to free
 */
void av_free_packet(AVPacket *pkt);

/* resample.c */

struct ReSampleContext;
struct AVResampleContext;

typedef struct ReSampleContext ReSampleContext;

#if FF_API_AUDIO_OLD
/**
 * @deprecated Use av_audio_resample_init() instead.
 */
attribute_deprecated ReSampleContext *audio_resample_init(int output_channels, int input_channels,
                                                          int output_rate, int input_rate);
#endif

/**
 *  Initialize audio resampling context.
 *
 * @param output_channels  number of output channels
 * @param input_channels   number of input channels
 * @param output_rate      output sample rate
 * @param input_rate       input sample rate
 * @param sample_fmt_out   requested output sample format
 * @param sample_fmt_in    input sample format
 * @param filter_length    length of each FIR filter in the filterbank relative to the cutoff frequency
 * @param log2_phase_count log2 of the number of entries in the polyphase filterbank
 * @param linear           if 1 then the used FIR filter will be linearly interpolated
                           between the 2 closest, if 0 the closest will be used
 * @param cutoff           cutoff frequency, 1.0 corresponds to half the output sampling rate
 * @return allocated ReSampleContext, NULL if error occured
 */
ReSampleContext *av_audio_resample_init(int output_channels, int input_channels,
                                        int output_rate, int input_rate,
                                        enum AVSampleFormat sample_fmt_out,
                                        enum AVSampleFormat sample_fmt_in,
                                        int filter_length, int log2_phase_count,
                                        int linear, double cutoff);

int audio_resample(ReSampleContext *s, short *output, short *input, int nb_samples);

/**
 * Free resample context.
 *
 * @param s a non-NULL pointer to a resample context previously
 *          created with av_audio_resample_init()
 */
void audio_resample_close(ReSampleContext *s);


/**
 * Initialize an audio resampler.
 * Note, if either rate is not an integer then simply scale both rates up so they are.
 * @param filter_length length of each FIR filter in the filterbank relative to the cutoff freq
 * @param log2_phase_count log2 of the number of entries in the polyphase filterbank
 * @param linear If 1 then the used FIR filter will be linearly interpolated
                 between the 2 closest, if 0 the closest will be used
 * @param cutoff cutoff frequency, 1.0 corresponds to half the output sampling rate
 */
struct AVResampleContext *av_resample_init(int out_rate, int in_rate, int filter_length, int log2_phase_count, int linear, double cutoff);

/**
 * Resample an array of samples using a previously configured context.
 * @param src an array of unconsumed samples
 * @param consumed the number of samples of src which have been consumed are returned here
 * @param src_size the number of unconsumed samples available
 * @param dst_size the amount of space in samples available in dst
 * @param update_ctx If this is 0 then the context will not be modified, that way several channels can be resampled with the same context.
 * @return the number of samples written in dst or -1 if an error occurred
 */
int av_resample(struct AVResampleContext *c, short *dst, short *src, int *consumed, int src_size, int dst_size, int update_ctx);


/**
 * Compensate samplerate/timestamp drift. The compensation is done by changing
 * the resampler parameters, so no audible clicks or similar distortions occur
 * @param compensation_distance distance in output samples over which the compensation should be performed
 * @param sample_delta number of output samples which should be output less
 *
 * example: av_resample_compensate(c, 10, 500)
 * here instead of 510 samples only 500 samples would be output
 *
 * note, due to rounding the actual compensation might be slightly different,
 * especially if the compensation_distance is large and the in_rate used during init is small
 */
void av_resample_compensate(struct AVResampleContext *c, int sample_delta, int compensation_distance);
void av_resample_close(struct AVResampleContext *c);

/**
 * Allocate memory for a picture.  Call avpicture_free() to free it.
 *
 * \see avpicture_fill()
 *
 * @param picture the picture to be filled in
 * @param pix_fmt the format of the picture
 * @param width the width of the picture
 * @param height the height of the picture
 * @return zero if successful, a negative value if not
 */
int avpicture_alloc(AVPicture *picture, enum PixelFormat pix_fmt, int width, int height);

/**
 * Free a picture previously allocated by avpicture_alloc().
 * The data buffer used by the AVPicture is freed, but the AVPicture structure
 * itself is not.
 *
 * @param picture the AVPicture to be freed
 */
void avpicture_free(AVPicture *picture);

/**
 * Fill in the AVPicture fields.
 * The fields of the given AVPicture are filled in by using the 'ptr' address
 * which points to the image data buffer. Depending on the specified picture
 * format, one or multiple image data pointers and line sizes will be set.
 * If a planar format is specified, several pointers will be set pointing to
 * the different picture planes and the line sizes of the different planes
 * will be stored in the lines_sizes array.
 * Call with ptr == NULL to get the required size for the ptr buffer.
 *
 * To allocate the buffer and fill in the AVPicture fields in one call,
 * use avpicture_alloc().
 *
 * @param picture AVPicture whose fields are to be filled in
 * @param ptr Buffer which will contain or contains the actual image data
 * @param pix_fmt The format in which the picture data is stored.
 * @param width the width of the image in pixels
 * @param height the height of the image in pixels
 * @return size of the image data in bytes
 */
int avpicture_fill(AVPicture *picture, uint8_t *ptr,
                   enum PixelFormat pix_fmt, int width, int height);

/**
 * Copy pixel data from an AVPicture into a buffer.
 * The data is stored compactly, without any gaps for alignment or padding
 * which may be applied by avpicture_fill().
 *
 * \see avpicture_get_size()
 *
 * @param[in] src AVPicture containing image data
 * @param[in] pix_fmt The format in which the picture data is stored.
 * @param[in] width the width of the image in pixels.
 * @param[in] height the height of the image in pixels.
 * @param[out] dest A buffer into which picture data will be copied.
 * @param[in] dest_size The size of 'dest'.
 * @return The number of bytes written to dest, or a negative value (error code) on error.
 */
int avpicture_layout(const AVPicture* src, enum PixelFormat pix_fmt, int width, int height,
                     unsigned char *dest, int dest_size);

/**
 * Calculate the size in bytes that a picture of the given width and height
 * would occupy if stored in the given picture format.
 * Note that this returns the size of a compact representation as generated
 * by avpicture_layout(), which can be smaller than the size required for e.g.
 * avpicture_fill().
 *
 * @param pix_fmt the given picture format
 * @param width the width of the image
 * @param height the height of the image
 * @return Image data size in bytes or -1 on error (e.g. too large dimensions).
 */
int avpicture_get_size(enum PixelFormat pix_fmt, int width, int height);
void avcodec_get_chroma_sub_sample(enum PixelFormat pix_fmt, int *h_shift, int *v_shift);

/**
 * Return the short name for a pixel format.
 *
 * \see av_get_pix_fmt(), av_get_pix_fmt_string().
 */
const char *avcodec_get_pix_fmt_name(enum PixelFormat pix_fmt);

void avcodec_set_dimensions(AVCodecContext *s, int width, int height);

#if LIBAVCODEC_VERSION_MAJOR < 53
/**
 * Return the pixel format corresponding to the name name.
 *
 * If there is no pixel format with name name, then look for a
 * pixel format with the name corresponding to the native endian
 * format of name.
 * For example in a little-endian system, first look for "gray16",
 * then for "gray16le".
 *
 * Finally if no pixel format has been found, return PIX_FMT_NONE.
 *
 * @deprecated Deprecated in favor of av_get_pix_fmt().
 */
attribute_deprecated enum PixelFormat avcodec_get_pix_fmt(const char* name);
#endif

/**
 * Return a value representing the fourCC code associated to the
 * pixel format pix_fmt, or 0 if no associated fourCC code can be
 * found.
 */
unsigned int avcodec_pix_fmt_to_codec_tag(enum PixelFormat pix_fmt);

/**
 * Put a string representing the codec tag codec_tag in buf.
 *
 * @param buf_size size in bytes of buf
 * @return the length of the string that would have been generated if
 * enough space had been available, excluding the trailing null
 */
size_t av_get_codec_tag_string(char *buf, size_t buf_size, unsigned int codec_tag);

#define FF_LOSS_RESOLUTION  0x0001 /**< loss due to resolution change */
#define FF_LOSS_DEPTH       0x0002 /**< loss due to color depth change */
#define FF_LOSS_COLORSPACE  0x0004 /**< loss due to color space conversion */
#define FF_LOSS_ALPHA       0x0008 /**< loss of alpha bits */
#define FF_LOSS_COLORQUANT  0x0010 /**< loss due to color quantization */
#define FF_LOSS_CHROMA      0x0020 /**< loss of chroma (e.g. RGB to gray conversion) */

/**
 * Compute what kind of losses will occur when converting from one specific
 * pixel format to another.
 * When converting from one pixel format to another, information loss may occur.
 * For example, when converting from RGB24 to GRAY, the color information will
 * be lost. Similarly, other losses occur when converting from some formats to
 * other formats. These losses can involve loss of chroma, but also loss of
 * resolution, loss of color depth, loss due to the color space conversion, loss
 * of the alpha bits or loss due to color quantization.
 * avcodec_get_fix_fmt_loss() informs you about the various types of losses
 * which will occur when converting from one pixel format to another.
 *
 * @param[in] dst_pix_fmt destination pixel format
 * @param[in] src_pix_fmt source pixel format
 * @param[in] has_alpha Whether the source pixel format alpha channel is used.
 * @return Combination of flags informing you what kind of losses will occur.
 */
int avcodec_get_pix_fmt_loss(enum PixelFormat dst_pix_fmt, enum PixelFormat src_pix_fmt,
                             int has_alpha);

/**
 * Find the best pixel format to convert to given a certain source pixel
 * format.  When converting from one pixel format to another, information loss
 * may occur.  For example, when converting from RGB24 to GRAY, the color
 * information will be lost. Similarly, other losses occur when converting from
 * some formats to other formats. avcodec_find_best_pix_fmt() searches which of
 * the given pixel formats should be used to suffer the least amount of loss.
 * The pixel formats from which it chooses one, are determined by the
 * pix_fmt_mask parameter.
 *
 * @code
 * src_pix_fmt = PIX_FMT_YUV420P;
 * pix_fmt_mask = (1 << PIX_FMT_YUV422P) || (1 << PIX_FMT_RGB24);
 * dst_pix_fmt = avcodec_find_best_pix_fmt(pix_fmt_mask, src_pix_fmt, alpha, &loss);
 * @endcode
 *
 * @param[in] pix_fmt_mask bitmask determining which pixel format to choose from
 * @param[in] src_pix_fmt source pixel format
 * @param[in] has_alpha Whether the source pixel format alpha channel is used.
 * @param[out] loss_ptr Combination of flags informing you what kind of losses will occur.
 * @return The best pixel format to convert to or -1 if none was found.
 */
enum PixelFormat avcodec_find_best_pix_fmt(int64_t pix_fmt_mask, enum PixelFormat src_pix_fmt,
                              int has_alpha, int *loss_ptr);

#if LIBAVCODEC_VERSION_MAJOR < 53
/**
 * @deprecated Use av_get_pix_fmt_string() instead.
 */
attribute_deprecated
void avcodec_pix_fmt_string (char *buf, int buf_size, enum PixelFormat pix_fmt);
#endif

#define FF_ALPHA_TRANSP       0x0001 /* image has some totally transparent pixels */
#define FF_ALPHA_SEMI_TRANSP  0x0002 /* image has some transparent pixels */

/**
 * Tell if an image really has transparent alpha values.
 * @return ored mask of FF_ALPHA_xxx constants
 */
int img_get_alpha_info(const AVPicture *src,
                       enum PixelFormat pix_fmt, int width, int height);

/* deinterlace a picture */
/* deinterlace - if not supported return -1 */
int avpicture_deinterlace(AVPicture *dst, const AVPicture *src,
                          enum PixelFormat pix_fmt, int width, int height);

/* external high level API */

/**
 * If c is NULL, returns the first registered codec,
 * if c is non-NULL, returns the next registered codec after c,
 * or NULL if c is the last one.
 */
AVCodec *av_codec_next(AVCodec *c);

/**
 * Return the LIBAVCODEC_VERSION_INT constant.
 */
unsigned avcodec_version(void);

/**
 * Return the libavcodec build-time configuration.
 */
const char *avcodec_configuration(void);

/**
 * Return the libavcodec license.
 */
const char *avcodec_license(void);

/**
 * Initialize libavcodec.
 * If called more than once, does nothing.
 *
 * @warning This function must be called before any other libavcodec
 * function.
 *
 * @warning This function is not thread-safe.
 */
void avcodec_init(void);

#if LIBAVCODEC_VERSION_MAJOR < 53
/**
 * @deprecated Deprecated in favor of avcodec_register().
 */
attribute_deprecated void register_avcodec(AVCodec *codec);
#endif

/**
 * Register the codec codec and initialize libavcodec.
 *
 * @see avcodec_init(), avcodec_register_all()
 */
void avcodec_register(AVCodec *codec);

/**
 * Find a registered encoder with a matching codec ID.
 *
 * @param id CodecID of the requested encoder
 * @return An encoder if one was found, NULL otherwise.
 */
AVCodec *avcodec_find_encoder(enum CodecID id);

/**
 * Find a registered encoder with the specified name.
 *
 * @param name name of the requested encoder
 * @return An encoder if one was found, NULL otherwise.
 */
AVCodec *avcodec_find_encoder_by_name(const char *name);

/**
 * Find a registered decoder with a matching codec ID.
 *
 * @param id CodecID of the requested decoder
 * @return A decoder if one was found, NULL otherwise.
 */
AVCodec *avcodec_find_decoder(enum CodecID id);

/**
 * Find a registered decoder with the specified name.
 *
 * @param name name of the requested decoder
 * @return A decoder if one was found, NULL otherwise.
 */
AVCodec *avcodec_find_decoder_by_name(const char *name);
void avcodec_string(char *buf, int buf_size, AVCodecContext *enc, int encode);

/**
 * Return a name for the specified profile, if available.
 *
 * @param codec the codec that is searched for the given profile
 * @param profile the profile value for which a name is requested
 * @return A name for the profile if found, NULL otherwise.
 */
const char *av_get_profile_name(const AVCodec *codec, int profile);

/**
 * Set the fields of the given AVCodecContext to default values.
 *
 * @param s The AVCodecContext of which the fields should be set to default values.
 */
void avcodec_get_context_defaults(AVCodecContext *s);

/** THIS FUNCTION IS NOT YET PART OF THE PUBLIC API!
 *  we WILL change its arguments and name a few times! */
void avcodec_get_context_defaults2(AVCodecContext *s, enum AVMediaType);

/** THIS FUNCTION IS NOT YET PART OF THE PUBLIC API!
 *  we WILL change its arguments and name a few times! */
int avcodec_get_context_defaults3(AVCodecContext *s, AVCodec *codec);

/**
 * Allocate an AVCodecContext and set its fields to default values.  The
 * resulting struct can be deallocated by simply calling av_free().
 *
 * @return An AVCodecContext filled with default values or NULL on failure.
 * @see avcodec_get_context_defaults
 */
AVCodecContext *avcodec_alloc_context(void);

/** THIS FUNCTION IS NOT YET PART OF THE PUBLIC API!
 *  we WILL change its arguments and name a few times! */
AVCodecContext *avcodec_alloc_context2(enum AVMediaType);

/** THIS FUNCTION IS NOT YET PART OF THE PUBLIC API!
 *  we WILL change its arguments and name a few times! */
AVCodecContext *avcodec_alloc_context3(AVCodec *codec);

/**
 * Copy the settings of the source AVCodecContext into the destination
 * AVCodecContext. The resulting destination codec context will be
 * unopened, i.e. you are required to call avcodec_open() before you
 * can use this AVCodecContext to decode/encode video/audio data.
 *
 * @param dest target codec context, should be initialized with
 *             avcodec_alloc_context(), but otherwise uninitialized
 * @param src source codec context
 * @return AVERROR() on error (e.g. memory allocation error), 0 on success
 */
int avcodec_copy_context(AVCodecContext *dest, const AVCodecContext *src);

/**
 * Set the fields of the given AVFrame to default values.
 *
 * @param pic The AVFrame of which the fields should be set to default values.
 */
void avcodec_get_frame_defaults(AVFrame *pic);

/**
 * Allocate an AVFrame and set its fields to default values.  The resulting
 * struct can be deallocated by simply calling av_free().
 *
 * @return An AVFrame filled with default values or NULL on failure.
 * @see avcodec_get_frame_defaults
 */
AVFrame *avcodec_alloc_frame(void);

int avcodec_default_get_buffer(AVCodecContext *s, AVFrame *pic);
void avcodec_default_release_buffer(AVCodecContext *s, AVFrame *pic);
int avcodec_default_reget_buffer(AVCodecContext *s, AVFrame *pic);

/**
 * Return the amount of padding in pixels which the get_buffer callback must
 * provide around the edge of the image for codecs which do not have the
 * CODEC_FLAG_EMU_EDGE flag.
 *
 * @return Required padding in pixels.
 */
unsigned avcodec_get_edge_width(void);
/**
 * Modify width and height values so that they will result in a memory
 * buffer that is acceptable for the codec if you do not use any horizontal
 * padding.
 *
 * May only be used if a codec with CODEC_CAP_DR1 has been opened.
 * If CODEC_FLAG_EMU_EDGE is not set, the dimensions must have been increased
 * according to avcodec_get_edge_width() before.
 */
void avcodec_align_dimensions(AVCodecContext *s, int *width, int *height);
/**
 * Modify width and height values so that they will result in a memory
 * buffer that is acceptable for the codec if you also ensure that all
 * line sizes are a multiple of the respective linesize_align[i].
 *
 * May only be used if a codec with CODEC_CAP_DR1 has been opened.
 * If CODEC_FLAG_EMU_EDGE is not set, the dimensions must have been increased
 * according to avcodec_get_edge_width() before.
 */
void avcodec_align_dimensions2(AVCodecContext *s, int *width, int *height,
                               int linesize_align[4]);

#if LIBAVCODEC_VERSION_MAJOR < 53
/**
 * @deprecated Deprecated in favor of av_check_image_size().
 */
attribute_deprecated
int avcodec_check_dimensions(void *av_log_ctx, unsigned int w, unsigned int h);
#endif

enum PixelFormat avcodec_default_get_format(struct AVCodecContext *s, const enum PixelFormat * fmt);

#if LIBAVCODEC_VERSION_MAJOR < 53
/**
 * @deprecated Set s->thread_count before calling avcodec_open() instead of calling this.
 */
attribute_deprecated
int avcodec_thread_init(AVCodecContext *s, int thread_count);
void avcodec_thread_free(AVCodecContext *s);
#endif
int avcodec_default_execute(AVCodecContext *c, int (*func)(AVCodecContext *c2, void *arg2),void *arg, int *ret, int count, int size);
int avcodec_default_execute2(AVCodecContext *c, int (*func)(AVCodecContext *c2, void *arg2, int, int),void *arg, int *ret, int count);
//FIXME func typedef

/**
 * Initialize the AVCodecContext to use the given AVCodec. Prior to using this
 * function the context has to be allocated.
 *
 * The functions avcodec_find_decoder_by_name(), avcodec_find_encoder_by_name(),
 * avcodec_find_decoder() and avcodec_find_encoder() provide an easy way for
 * retrieving a codec.
 *
 * @warning This function is not thread safe!
 *
 * @code
 * avcodec_register_all();
 * codec = avcodec_find_decoder(CODEC_ID_H264);
 * if (!codec)
 *     exit(1);
 *
 * context = avcodec_alloc_context();
 *
 * if (avcodec_open(context, codec) < 0)
 *     exit(1);
 * @endcode
 *
 * @param avctx The context which will be set up to use the given codec.
 * @param codec The codec to use within the context.
 * @return zero on success, a negative value on error
 * @see avcodec_alloc_context, avcodec_find_decoder, avcodec_find_encoder, avcodec_close
 */
int avcodec_open(AVCodecContext *avctx, AVCodec *codec);

#if FF_API_AUDIO_OLD
/**
 * Decode an audio frame from buf into samples.
 * Wrapper function which calls avcodec_decode_audio3.
 *
 * @deprecated Use avcodec_decode_audio3 instead.
 * @param avctx the codec context
 * @param[out] samples the output buffer
 * @param[in,out] frame_size_ptr the output buffer size in bytes
 * @param[in] buf the input buffer
 * @param[in] buf_size the input buffer size in bytes
 * @return On error a negative value is returned, otherwise the number of bytes
 * used or zero if no frame could be decompressed.
 */
attribute_deprecated int avcodec_decode_audio2(AVCodecContext *avctx, int16_t *samples,
                         int *frame_size_ptr,
                         const uint8_t *buf, int buf_size);
#endif

/**
 * Decode the audio frame of size avpkt->size from avpkt->data into samples.
 * Some decoders may support multiple frames in a single AVPacket, such
 * decoders would then just decode the first frame. In this case,
 * avcodec_decode_audio3 has to be called again with an AVPacket that contains
 * the remaining data in order to decode the second frame etc.
 * If no frame
 * could be outputted, frame_size_ptr is zero. Otherwise, it is the
 * decompressed frame size in bytes.
 *
 * @warning You must set frame_size_ptr to the allocated size of the
 * output buffer before calling avcodec_decode_audio3().
 *
 * @warning The input buffer must be FF_INPUT_BUFFER_PADDING_SIZE larger than
 * the actual read bytes because some optimized bitstream readers read 32 or 64
 * bits at once and could read over the end.
 *
 * @warning The end of the input buffer avpkt->data should be set to 0 to ensure that
 * no overreading happens for damaged MPEG streams.
 *
 * @note You might have to align the input buffer avpkt->data and output buffer
 * samples. The alignment requirements depend on the CPU: On some CPUs it isn't
 * necessary at all, on others it won't work at all if not aligned and on others
 * it will work but it will have an impact on performance.
 *
 * In practice, avpkt->data should have 4 byte alignment at minimum and
 * samples should be 16 byte aligned unless the CPU doesn't need it
 * (AltiVec and SSE do).
 *
 * @param avctx the codec context
 * @param[out] samples the output buffer, sample type in avctx->sample_fmt
 * @param[in,out] frame_size_ptr the output buffer size in bytes
 * @param[in] avpkt The input AVPacket containing the input buffer.
 *            You can create such packet with av_init_packet() and by then setting
 *            data and size, some decoders might in addition need other fields.
 *            All decoders are designed to use the least fields possible though.
 * @return On error a negative value is returned, otherwise the number of bytes
 * used or zero if no frame data was decompressed (used) from the input AVPacket.
 */
int avcodec_decode_audio3(AVCodecContext *avctx, int16_t *samples,
                         int *frame_size_ptr,
                         AVPacket *avpkt);

#if FF_API_VIDEO_OLD
/**
 * Decode a video frame from buf into picture.
 * Wrapper function which calls avcodec_decode_video2.
 *
 * @deprecated Use avcodec_decode_video2 instead.
 * @param avctx the codec context
 * @param[out] picture The AVFrame in which the decoded video frame will be stored.
 * @param[in] buf the input buffer
 * @param[in] buf_size the size of the input buffer in bytes
 * @param[in,out] got_picture_ptr Zero if no frame could be decompressed, otherwise, it is nonzero.
 * @return On error a negative value is returned, otherwise the number of bytes
 * used or zero if no frame could be decompressed.
 */
attribute_deprecated int avcodec_decode_video(AVCodecContext *avctx, AVFrame *picture,
                         int *got_picture_ptr,
                         const uint8_t *buf, int buf_size);
#endif

/**
 * Decode the video frame of size avpkt->size from avpkt->data into picture.
 * Some decoders may support multiple frames in a single AVPacket, such
 * decoders would then just decode the first frame.
 *
 * @warning The input buffer must be FF_INPUT_BUFFER_PADDING_SIZE larger than
 * the actual read bytes because some optimized bitstream readers read 32 or 64
 * bits at once and could read over the end.
 *
 * @warning The end of the input buffer buf should be set to 0 to ensure that
 * no overreading happens for damaged MPEG streams.
 *
 * @note You might have to align the input buffer avpkt->data.
 * The alignment requirements depend on the CPU: on some CPUs it isn't
 * necessary at all, on others it won't work at all if not aligned and on others
 * it will work but it will have an impact on performance.
 *
 * In practice, avpkt->data should have 4 byte alignment at minimum.
 *
 * @note Some codecs have a delay between input and output, these need to be
 * fed with avpkt->data=NULL, avpkt->size=0 at the end to return the remaining frames.
 *
 * @param avctx the codec context
 * @param[out] picture The AVFrame in which the decoded video frame will be stored.
 *             Use avcodec_alloc_frame to get an AVFrame, the codec will
 *             allocate memory for the actual bitmap.
 *             with default get/release_buffer(), the decoder frees/reuses the bitmap as it sees fit.
 *             with overridden get/release_buffer() (needs CODEC_CAP_DR1) the user decides into what buffer the decoder
 *                   decodes and the decoder tells the user once it does not need the data anymore,
 *                   the user app can at this point free/reuse/keep the memory as it sees fit.
 *
 * @param[in] avpkt The input AVpacket containing the input buffer.
 *            You can create such packet with av_init_packet() and by then setting
 *            data and size, some decoders might in addition need other fields like
 *            flags&AV_PKT_FLAG_KEY. All decoders are designed to use the least
 *            fields possible.
 * @param[in,out] got_picture_ptr Zero if no frame could be decompressed, otherwise, it is nonzero.
 * @return On error a negative value is returned, otherwise the number of bytes
 * used or zero if no frame could be decompressed.
 */
int avcodec_decode_video2(AVCodecContext *avctx, AVFrame *picture,
                         int *got_picture_ptr,
                         AVPacket *avpkt);

#if FF_API_SUBTITLE_OLD
/* Decode a subtitle message. Return -1 if error, otherwise return the
 * number of bytes used. If no subtitle could be decompressed,
 * got_sub_ptr is zero. Otherwise, the subtitle is stored in *sub. */
attribute_deprecated int avcodec_decode_subtitle(AVCodecContext *avctx, AVSubtitle *sub,
                            int *got_sub_ptr,
                            const uint8_t *buf, int buf_size);
#endif

/**
 * Decode a subtitle message.
 * Return a negative value on error, otherwise return the number of bytes used.
 * If no subtitle could be decompressed, got_sub_ptr is zero.
 * Otherwise, the subtitle is stored in *sub.
 * Note that CODEC_CAP_DR1 is not available for subtitle codecs. This is for
 * simplicity, because the performance difference is expect to be negligible
 * and reusing a get_buffer written for video codecs would probably perform badly
 * due to a potentially very different allocation pattern.
 *
 * @param avctx the codec context
 * @param[out] sub The AVSubtitle in which the decoded subtitle will be stored, must be
                   freed with avsubtitle_free if *got_sub_ptr is set.
 * @param[in,out] got_sub_ptr Zero if no subtitle could be decompressed, otherwise, it is nonzero.
 * @param[in] avpkt The input AVPacket containing the input buffer.
 */
int avcodec_decode_subtitle2(AVCodecContext *avctx, AVSubtitle *sub,
                            int *got_sub_ptr,
                            AVPacket *avpkt);

/**
 * Frees all allocated data in the given subtitle struct.
 *
 * @param sub AVSubtitle to free.
 */
void avsubtitle_free(AVSubtitle *sub);

int avcodec_parse_frame(AVCodecContext *avctx, uint8_t **pdata,
                        int *data_size_ptr,
                        uint8_t *buf, int buf_size);

/**
 * Encode an audio frame from samples into buf.
 *
 * @note The output buffer should be at least FF_MIN_BUFFER_SIZE bytes large.
 * However, for PCM audio the user will know how much space is needed
 * because it depends on the value passed in buf_size as described
 * below. In that case a lower value can be used.
 *
 * @param avctx the codec context
 * @param[out] buf the output buffer
 * @param[in] buf_size the output buffer size
 * @param[in] samples the input buffer containing the samples
 * The number of samples read from this buffer is frame_size*channels,
 * both of which are defined in avctx.
 * For PCM audio the number of samples read from samples is equal to
 * buf_size * input_sample_size / output_sample_size.
 * @return On error a negative value is returned, on success zero or the number
 * of bytes used to encode the data read from the input buffer.
 */
int avcodec_encode_audio(AVCodecContext *avctx, uint8_t *buf, int buf_size,
                         const short *samples);

/**
 * Encode a video frame from pict into buf.
 * The input picture should be
 * stored using a specific format, namely avctx.pix_fmt.
 *
 * @param avctx the codec context
 * @param[out] buf the output buffer for the bitstream of encoded frame
 * @param[in] buf_size the size of the output buffer in bytes
 * @param[in] pict the input picture to encode
 * @return On error a negative value is returned, on success zero or the number
 * of bytes used from the output buffer.
 */
int avcodec_encode_video(AVCodecContext *avctx, uint8_t *buf, int buf_size,
                         const AVFrame *pict);
int avcodec_encode_subtitle(AVCodecContext *avctx, uint8_t *buf, int buf_size,
                            const AVSubtitle *sub);

int avcodec_close(AVCodecContext *avctx);

/**
 * Register all the codecs, parsers and bitstream filters which were enabled at
 * configuration time. If you do not call this function you can select exactly
 * which formats you want to support, by using the individual registration
 * functions.
 *
 * @see avcodec_register
 * @see av_register_codec_parser
 * @see av_register_bitstream_filter
 */
void avcodec_register_all(void);

/**
 * Flush buffers, should be called when seeking or when switching to a different stream.
 */
void avcodec_flush_buffers(AVCodecContext *avctx);

void avcodec_default_free_buffers(AVCodecContext *s);

/* misc useful functions */

/**
 * Return a single letter to describe the given picture type pict_type.
 *
 * @param[in] pict_type the picture type
 * @return A single character representing the picture type.
 */
char av_get_pict_type_char(int pict_type);

/**
 * Return codec bits per sample.
 *
 * @param[in] codec_id the codec
 * @return Number of bits per sample or zero if unknown for the given codec.
 */
int av_get_bits_per_sample(enum CodecID codec_id);

#if FF_API_OLD_SAMPLE_FMT
/**
 * @deprecated Use av_get_bits_per_sample_fmt() instead.
 */
attribute_deprecated
int av_get_bits_per_sample_format(enum AVSampleFormat sample_fmt);
#endif

/* frame parsing */
typedef struct AVCodecParserContext {
    void *priv_data;
    struct AVCodecParser *parser;
    int64_t frame_offset; /* offset of the current frame */
    int64_t cur_offset; /* current offset
                           (incremented by each av_parser_parse()) */
    int64_t next_frame_offset; /* offset of the next frame */
    /* video info */
    int pict_type; /* XXX: Put it back in AVCodecContext. */
    /**
     * This field is used for proper frame duration computation in lavf.
     * It signals, how much longer the frame duration of the current frame
     * is compared to normal frame duration.
     *
     * frame_duration = (1 + repeat_pict) * time_base
     *
     * It is used by codecs like H.264 to display telecined material.
     */
    int repeat_pict; /* XXX: Put it back in AVCodecContext. */
    int64_t pts;     /* pts of the current frame */
    int64_t dts;     /* dts of the current frame */

    /* private data */
    int64_t last_pts;
    int64_t last_dts;
    int fetch_timestamp;

#define AV_PARSER_PTS_NB 4
    int cur_frame_start_index;
    int64_t cur_frame_offset[AV_PARSER_PTS_NB];
    int64_t cur_frame_pts[AV_PARSER_PTS_NB];
    int64_t cur_frame_dts[AV_PARSER_PTS_NB];

    int flags;
#define PARSER_FLAG_COMPLETE_FRAMES           0x0001
#define PARSER_FLAG_ONCE                      0x0002
/// Set if the parser has a valid file offset
#define PARSER_FLAG_FETCHED_OFFSET            0x0004

    int64_t offset;      ///< byte offset from starting packet start
    int64_t cur_frame_end[AV_PARSER_PTS_NB];

    /*!
     * Set by parser to 1 for key frames and 0 for non-key frames.
     * It is initialized to -1, so if the parser doesn't set this flag,
     * old-style fallback using FF_I_TYPE picture type as key frames
     * will be used.
     */
    int key_frame;

    /**
     * Time difference in stream time base units from the pts of this
     * packet to the point at which the output from the decoder has converged
     * independent from the availability of previous frames. That is, the
     * frames are virtually identical no matter if decoding started from
     * the very first frame or from this keyframe.
     * Is AV_NOPTS_VALUE if unknown.
     * This field is not the display duration of the current frame.
     * This field has no meaning if the packet does not have AV_PKT_FLAG_KEY
     * set.
     *
     * The purpose of this field is to allow seeking in streams that have no
     * keyframes in the conventional sense. It corresponds to the
     * recovery point SEI in H.264 and match_time_delta in NUT. It is also
     * essential for some types of subtitle streams to ensure that all
     * subtitles are correctly displayed after seeking.
     */
    int64_t convergence_duration;

    // Timestamp generation support:
    /**
     * Synchronization point for start of timestamp generation.
     *
     * Set to >0 for sync point, 0 for no sync point and <0 for undefined
     * (default).
     *
     * For example, this corresponds to presence of H.264 buffering period
     * SEI message.
     */
    int dts_sync_point;

    /**
     * Offset of the current timestamp against last timestamp sync point in
     * units of AVCodecContext.time_base.
     *
     * Set to INT_MIN when dts_sync_point unused. Otherwise, it must
     * contain a valid timestamp offset.
     *
     * Note that the timestamp of sync point has usually a nonzero
     * dts_ref_dts_delta, which refers to the previous sync point. Offset of
     * the next frame after timestamp sync point will be usually 1.
     *
     * For example, this corresponds to H.264 cpb_removal_delay.
     */
    int dts_ref_dts_delta;

    /**
     * Presentation delay of current frame in units of AVCodecContext.time_base.
     *
     * Set to INT_MIN when dts_sync_point unused. Otherwise, it must
     * contain valid non-negative timestamp delta (presentation time of a frame
     * must not lie in the past).
     *
     * This delay represents the difference between decoding and presentation
     * time of the frame.
     *
     * For example, this corresponds to H.264 dpb_output_delay.
     */
    int pts_dts_delta;

    /**
     * Position of the packet in file.
     *
     * Analogous to cur_frame_pts/dts
     */
    int64_t cur_frame_pos[AV_PARSER_PTS_NB];

    /**
     * Byte position of currently parsed frame in stream.
     */
    int64_t pos;

    /**
     * Previous frame byte position.
     */
    int64_t last_pos;
} AVCodecParserContext;

typedef struct AVCodecParser {
    int codec_ids[5]; /* several codec IDs are permitted */
    int priv_data_size;
    int (*parser_init)(AVCodecParserContext *s);
    int (*parser_parse)(AVCodecParserContext *s,
                        AVCodecContext *avctx,
                        const uint8_t **poutbuf, int *poutbuf_size,
                        const uint8_t *buf, int buf_size);
    void (*parser_close)(AVCodecParserContext *s);
    int (*split)(AVCodecContext *avctx, const uint8_t *buf, int buf_size);
    struct AVCodecParser *next;
} AVCodecParser;

AVCodecParser *av_parser_next(AVCodecParser *c);

void av_register_codec_parser(AVCodecParser *parser);
AVCodecParserContext *av_parser_init(int codec_id);

#if LIBAVCODEC_VERSION_MAJOR < 53
attribute_deprecated
int av_parser_parse(AVCodecParserContext *s,
                    AVCodecContext *avctx,
                    uint8_t **poutbuf, int *poutbuf_size,
                    const uint8_t *buf, int buf_size,
                    int64_t pts, int64_t dts);
#endif

/**
 * Parse a packet.
 *
 * @param s             parser context.
 * @param avctx         codec context.
 * @param poutbuf       set to pointer to parsed buffer or NULL if not yet finished.
 * @param poutbuf_size  set to size of parsed buffer or zero if not yet finished.
 * @param buf           input buffer.
 * @param buf_size      input length, to signal EOF, this should be 0 (so that the last frame can be output).
 * @param pts           input presentation timestamp.
 * @param dts           input decoding timestamp.
 * @param pos           input byte position in stream.
 * @return the number of bytes of the input bitstream used.
 *
 * Example:
 * @code
 *   while(in_len){
 *       len = av_parser_parse2(myparser, AVCodecContext, &data, &size,
 *                                        in_data, in_len,
 *                                        pts, dts, pos);
 *       in_data += len;
 *       in_len  -= len;
 *
 *       if(size)
 *          decode_frame(data, size);
 *   }
 * @endcode
 */
int av_parser_parse2(AVCodecParserContext *s,
                     AVCodecContext *avctx,
                     uint8_t **poutbuf, int *poutbuf_size,
                     const uint8_t *buf, int buf_size,
                     int64_t pts, int64_t dts,
                     int64_t pos);

int av_parser_change(AVCodecParserContext *s,
                     AVCodecContext *avctx,
                     uint8_t **poutbuf, int *poutbuf_size,
                     const uint8_t *buf, int buf_size, int keyframe);
void av_parser_close(AVCodecParserContext *s);


typedef struct AVBitStreamFilterContext {
    void *priv_data;
    struct AVBitStreamFilter *filter;
    AVCodecParserContext *parser;
    struct AVBitStreamFilterContext *next;
} AVBitStreamFilterContext;


typedef struct AVBitStreamFilter {
    const char *name;
    int priv_data_size;
    int (*filter)(AVBitStreamFilterContext *bsfc,
                  AVCodecContext *avctx, const char *args,
                  uint8_t **poutbuf, int *poutbuf_size,
                  const uint8_t *buf, int buf_size, int keyframe);
    void (*close)(AVBitStreamFilterContext *bsfc);
    struct AVBitStreamFilter *next;
} AVBitStreamFilter;

void av_register_bitstream_filter(AVBitStreamFilter *bsf);
AVBitStreamFilterContext *av_bitstream_filter_init(const char *name);
int av_bitstream_filter_filter(AVBitStreamFilterContext *bsfc,
                               AVCodecContext *avctx, const char *args,
                               uint8_t **poutbuf, int *poutbuf_size,
                               const uint8_t *buf, int buf_size, int keyframe);
void av_bitstream_filter_close(AVBitStreamFilterContext *bsf);

AVBitStreamFilter *av_bitstream_filter_next(AVBitStreamFilter *f);

/* memory */

/**
 * Reallocate the given block if it is not large enough, otherwise do nothing.
 *
 * @see av_realloc
 */
void *av_fast_realloc(void *ptr, unsigned int *size, FF_INTERNALC_MEM_TYPE min_size);

/**
 * Allocate a buffer, reusing the given one if large enough.
 *
 * Contrary to av_fast_realloc the current buffer contents might not be
 * preserved and on error the old buffer is freed, thus no special
 * handling to avoid memleaks is necessary.
 *
 * @param ptr pointer to pointer to already allocated buffer, overwritten with pointer to new buffer
 * @param size size of the buffer *ptr points to
 * @param min_size minimum size of *ptr buffer after returning, *ptr will be NULL and
 *                 *size 0 if an error occurred.
 */
void av_fast_malloc(void *ptr, unsigned int *size, FF_INTERNALC_MEM_TYPE min_size);

#if LIBAVCODEC_VERSION_MAJOR < 53
/**
 * @deprecated Deprecated in favor of av_image_copy().
 */
attribute_deprecated
void av_picture_data_copy(uint8_t *dst_data[4], int dst_linesize[4],
                          uint8_t *src_data[4], int src_linesize[4],
                          enum PixelFormat pix_fmt, int width, int height);
#endif

/**
 * Copy image src to dst. Wraps av_picture_data_copy() above.
 */
void av_picture_copy(AVPicture *dst, const AVPicture *src,
                     enum PixelFormat pix_fmt, int width, int height);

/**
 * Crop image top and left side.
 */
int av_picture_crop(AVPicture *dst, const AVPicture *src,
                    enum PixelFormat pix_fmt, int top_band, int left_band);

/**
 * Pad image.
 */
int av_picture_pad(AVPicture *dst, const AVPicture *src, int height, int width, enum PixelFormat pix_fmt,
            int padtop, int padbottom, int padleft, int padright, int *color);

/**
 * Encode extradata length to a buffer. Used by xiph codecs.
 *
 * @param s buffer to write to; must be at least (v/255+1) bytes long
 * @param v size of extradata in bytes
 * @return number of bytes written to the buffer.
 */
unsigned int av_xiphlacing(unsigned char *s, unsigned int v);

#if LIBAVCODEC_VERSION_MAJOR < 53
/**
 * Parse str and put in width_ptr and height_ptr the detected values.
 *
 * @deprecated Deprecated in favor of av_parse_video_size().
 */
attribute_deprecated int av_parse_video_frame_size(int *width_ptr, int *height_ptr, const char *str);

/**
 * Parse str and store the detected values in *frame_rate.
 *
 * @deprecated Deprecated in favor of av_parse_video_rate().
 */
attribute_deprecated int av_parse_video_frame_rate(AVRational *frame_rate, const char *str);
#endif

/**
 * Logs a generic warning message about a missing feature. This function is
 * intended to be used internally by FFmpeg (libavcodec, libavformat, etc.)
 * only, and would normally not be used by applications.
 * @param[in] avc a pointer to an arbitrary struct of which the first field is
 * a pointer to an AVClass struct
 * @param[in] feature string containing the name of the missing feature
 * @param[in] want_sample indicates if samples are wanted which exhibit this feature.
 * If want_sample is non-zero, additional verbage will be added to the log
 * message which tells the user how to report samples to the development
 * mailing list.
 */
void av_log_missing_feature(void *avc, const char *feature, int want_sample);

/**
 * Log a generic warning message asking for a sample. This function is
 * intended to be used internally by FFmpeg (libavcodec, libavformat, etc.)
 * only, and would normally not be used by applications.
 * @param[in] avc a pointer to an arbitrary struct of which the first field is
 * a pointer to an AVClass struct
 * @param[in] msg string containing an optional message, or NULL if no message
 */
void av_log_ask_for_sample(void *avc, const char *msg);

/**
 * Register the hardware accelerator hwaccel.
 */
void av_register_hwaccel(AVHWAccel *hwaccel);

/**
 * If hwaccel is NULL, returns the first registered hardware accelerator,
 * if hwaccel is non-NULL, returns the next registered hardware accelerator
 * after hwaccel, or NULL if hwaccel is the last one.
 */
AVHWAccel *av_hwaccel_next(AVHWAccel *hwaccel);


/**
 * Lock operation used by lockmgr
 */
enum AVLockOp {
  AV_LOCK_CREATE,  ///< Create a mutex
  AV_LOCK_OBTAIN,  ///< Lock the mutex
  AV_LOCK_RELEASE, ///< Unlock the mutex
  AV_LOCK_DESTROY, ///< Free mutex resources
};

/**
 * Register a user provided lock manager supporting the operations
 * specified by AVLockOp. mutex points to a (void *) where the
 * lockmgr should store/get a pointer to a user allocated mutex. It's
 * NULL upon AV_LOCK_CREATE and != NULL for all other ops.
 *
 * @param cb User defined callback. Note: FFmpeg may invoke calls to this
 *           callback during the call to av_lockmgr_register().
 *           Thus, the application must be prepared to handle that.
 *           If cb is set to NULL the lockmgr will be unregistered.
 *           Also note that during unregistration the previously registered
 *           lockmgr callback may also be invoked.
 */
int av_lockmgr_register(int (*cb)(void **mutex, enum AVLockOp op));

#endif /* AVCODEC_AVCODEC_H */<|MERGE_RESOLUTION|>--- conflicted
+++ resolved
@@ -2966,13 +2966,7 @@
     const enum AVSampleFormat *sample_fmts; ///< array of supported sample formats, or NULL if unknown, array is terminated by -1
     const int64_t *channel_layouts;         ///< array of support channel layouts, or NULL if unknown. array is terminated by 0
     uint8_t max_lowres;                     ///< maximum value for lowres supported by the decoder
-<<<<<<< HEAD
-
-    AVClass *priv_class;                    ///< AVClass for the private context
-
-=======
     const AVClass *priv_class;              ///< AVClass for the private context
->>>>>>> 651b276e
     const AVProfile *profiles;              ///< array of recognized profiles, or NULL if unknown, array is terminated by {FF_PROFILE_UNKNOWN}
 
     /**
