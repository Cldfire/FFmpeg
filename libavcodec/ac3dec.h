/*
 * Common code between the AC-3 and E-AC-3 decoders
 * Copyright (c) 2007 Bartlomiej Wolowiec <bartek.wolowiec@gmail.com>
 *
 * This file is part of FFmpeg.
 *
 * FFmpeg is free software; you can redistribute it and/or
 * modify it under the terms of the GNU Lesser General Public
 * License as published by the Free Software Foundation; either
 * version 2.1 of the License, or (at your option) any later version.
 *
 * FFmpeg is distributed in the hope that it will be useful,
 * but WITHOUT ANY WARRANTY; without even the implied warranty of
 * MERCHANTABILITY or FITNESS FOR A PARTICULAR PURPOSE.  See the GNU
 * Lesser General Public License for more details.
 *
 * You should have received a copy of the GNU Lesser General Public
 * License along with FFmpeg; if not, write to the Free Software
 * Foundation, Inc., 51 Franklin Street, Fifth Floor, Boston, MA 02110-1301 USA
 */

/**
 * @file
 * Common code between the AC-3 and E-AC-3 decoders.
 *
 * Summary of MDCT Coefficient Grouping:
 * The individual MDCT coefficient indices are often referred to in the
 * (E-)AC-3 specification as frequency bins.  These bins are grouped together
 * into subbands of 12 coefficients each.  The subbands are grouped together
 * into bands as defined in the bitstream by the band structures, which
 * determine the number of bands and the size of each band.  The full spectrum
 * of 256 frequency bins is divided into 1 DC bin + 21 subbands = 253 bins.
 * This system of grouping coefficients is used for channel bandwidth, stereo
 * rematrixing, channel coupling, enhanced coupling, and spectral extension.
 *
 * +-+--+--+--+--+--+--+--+--+--+--+--+--+--+--+--+--+--+--+--+--+--+-+
 * |1|  |12|  |  [12|12|12|12]  |  |  |  |  |  |  |  |  |  |  |  |  |3|
 * +-+--+--+--+--+--+--+--+--+--+--+--+--+--+--+--+--+--+--+--+--+--+-+
 * ~~~  ~~~~     ~~~~~~~~~~~~~                                      ~~~
 *  |     |            |                                             |
 *  |     |            |                    3 unused frequency bins--+
 *  |     |            |
 *  |     |            +--1 band containing 4 subbands
 *  |     |
 *  |     +--1 subband of 12 frequency bins
 *  |
 *  +--DC frequency bin
 */

#ifndef AVCODEC_AC3DEC_H
#define AVCODEC_AC3DEC_H

#include "libavutil/float_dsp.h"
#include "libavutil/fixed_dsp.h"
#include "libavutil/lfg.h"
#include "ac3.h"
#include "ac3dsp.h"
#include "bswapdsp.h"
#include "get_bits.h"
#include "fft.h"
#include "fmtconvert.h"

#define AC3_OUTPUT_LFEON  8

#define SPX_MAX_BANDS    17

/** Large enough for maximum possible frame size when the specification limit is ignored */
#define AC3_FRAME_BUFFER_SIZE 32768

typedef struct AC3DecodeContext {
    AVClass        *class;                  ///< class for AVOptions
    AVCodecContext *avctx;                  ///< parent context
    GetBitContext gbc;                      ///< bitstream reader

///@name Bit stream information
///@{
    int frame_type;                         ///< frame type                             (strmtyp)
    int substreamid;                        ///< substream identification
    int frame_size;                         ///< current frame size, in bytes
    int bit_rate;                           ///< stream bit rate, in bits-per-second
    int sample_rate;                        ///< sample frequency, in Hz
    int num_blocks;                         ///< number of audio blocks
    int bitstream_id;                       ///< bitstream id                           (bsid)
    int bitstream_mode;                     ///< bitstream mode                         (bsmod)
    int channel_mode;                       ///< channel mode                           (acmod)
    int lfe_on;                             ///< lfe channel in use
    int channel_map;                        ///< custom channel map
    int preferred_downmix;                  ///< Preferred 2-channel downmix mode       (dmixmod)
    int center_mix_level;                   ///< Center mix level index
    int center_mix_level_ltrt;              ///< Center mix level index for Lt/Rt       (ltrtcmixlev)
    int surround_mix_level;                 ///< Surround mix level index
    int surround_mix_level_ltrt;            ///< Surround mix level index for Lt/Rt     (ltrtsurmixlev)
    int lfe_mix_level_exists;               ///< indicates if lfemixlevcod is specified (lfemixlevcode)
    int lfe_mix_level;                      ///< LFE mix level index                    (lfemixlevcod)
    int eac3;                               ///< indicates if current frame is E-AC-3
    int dolby_surround_mode;                ///< dolby surround mode                    (dsurmod)
    int dolby_surround_ex_mode;             ///< dolby surround ex mode                 (dsurexmod)
    int dolby_headphone_mode;               ///< dolby headphone mode                   (dheadphonmod)
///@}

    int preferred_stereo_downmix;
    float ltrt_center_mix_level;
    float ltrt_surround_mix_level;
    float loro_center_mix_level;
    float loro_surround_mix_level;

///@name Frame syntax parameters
    int snr_offset_strategy;                ///< SNR offset strategy                    (snroffststr)
    int block_switch_syntax;                ///< block switch syntax enabled            (blkswe)
    int dither_flag_syntax;                 ///< dither flag syntax enabled             (dithflage)
    int bit_allocation_syntax;              ///< bit allocation model syntax enabled    (bamode)
    int fast_gain_syntax;                   ///< fast gain codes enabled                (frmfgaincode)
    int dba_syntax;                         ///< delta bit allocation syntax enabled    (dbaflde)
    int skip_syntax;                        ///< skip field syntax enabled              (skipflde)
 ///@}

///@name Standard coupling
    int cpl_in_use[AC3_MAX_BLOCKS];         ///< coupling in use                        (cplinu)
    int cpl_strategy_exists[AC3_MAX_BLOCKS];///< coupling strategy exists               (cplstre)
    int channel_in_cpl[AC3_MAX_CHANNELS];   ///< channel in coupling                    (chincpl)
    int phase_flags_in_use;                 ///< phase flags in use                     (phsflginu)
    int phase_flags[AC3_MAX_CPL_BANDS];     ///< phase flags                            (phsflg)
    int num_cpl_bands;                      ///< number of coupling bands               (ncplbnd)
    uint8_t cpl_band_sizes[AC3_MAX_CPL_BANDS]; ///< number of coeffs in each coupling band
    int firstchincpl;                       ///< first channel in coupling
    int first_cpl_coords[AC3_MAX_CHANNELS]; ///< first coupling coordinates states      (firstcplcos)
    int cpl_coords[AC3_MAX_CHANNELS][AC3_MAX_CPL_BANDS]; ///< coupling coordinates      (cplco)
///@}

///@name Spectral extension
///@{
    int spx_in_use;                             ///< spectral extension in use              (spxinu)
    uint8_t channel_uses_spx[AC3_MAX_CHANNELS]; ///< channel uses spectral extension        (chinspx)
    int8_t spx_atten_code[AC3_MAX_CHANNELS];    ///< spx attenuation code                   (spxattencod)
    int spx_src_start_freq;                     ///< spx start frequency bin
    int spx_dst_end_freq;                       ///< spx end frequency bin
    int spx_dst_start_freq;                     ///< spx starting frequency bin for copying (copystartmant)
                                                ///< the copy region ends at the start of the spx region.
    int num_spx_bands;                          ///< number of spx bands                    (nspxbnds)
    uint8_t spx_band_sizes[SPX_MAX_BANDS];      ///< number of bins in each spx band
    uint8_t first_spx_coords[AC3_MAX_CHANNELS]; ///< first spx coordinates states           (firstspxcos)
    INTFLOAT spx_noise_blend[AC3_MAX_CHANNELS][SPX_MAX_BANDS]; ///< spx noise blending factor  (nblendfact)
    INTFLOAT spx_signal_blend[AC3_MAX_CHANNELS][SPX_MAX_BANDS];///< spx signal blending factor (sblendfact)
///@}

///@name Adaptive hybrid transform
    int channel_uses_aht[AC3_MAX_CHANNELS];                         ///< channel AHT in use (chahtinu)
    int pre_mantissa[AC3_MAX_CHANNELS][AC3_MAX_COEFS][AC3_MAX_BLOCKS];  ///< pre-IDCT mantissas
///@}

///@name Channel
    int fbw_channels;                           ///< number of full-bandwidth channels
    int channels;                               ///< number of total channels
    int lfe_ch;                                 ///< index of LFE channel
    SHORTFLOAT downmix_coeffs[AC3_MAX_CHANNELS][2];  ///< stereo downmix coefficients
    int downmixed;                              ///< indicates if coeffs are currently downmixed
    int output_mode;                            ///< output channel configuration
    int out_channels;                           ///< number of output channels
///@}

///@name Dynamic range
    INTFLOAT dynamic_range[2];                 ///< dynamic range
    INTFLOAT drc_scale;                        ///< percentage of dynamic range compression to be applied
///@}

///@name Bandwidth
    int start_freq[AC3_MAX_CHANNELS];       ///< start frequency bin                    (strtmant)
    int end_freq[AC3_MAX_CHANNELS];         ///< end frequency bin                      (endmant)
///@}

///@name Rematrixing
    int num_rematrixing_bands;              ///< number of rematrixing bands            (nrematbnd)
    int rematrixing_flags[4];               ///< rematrixing flags                      (rematflg)
///@}

///@name Exponents
    int num_exp_groups[AC3_MAX_CHANNELS];           ///< Number of exponent groups      (nexpgrp)
    int8_t dexps[AC3_MAX_CHANNELS][AC3_MAX_COEFS];  ///< decoded exponents
    int exp_strategy[AC3_MAX_BLOCKS][AC3_MAX_CHANNELS]; ///< exponent strategies        (expstr)
///@}

///@name Bit allocation
    AC3BitAllocParameters bit_alloc_params;         ///< bit allocation parameters
    int first_cpl_leak;                             ///< first coupling leak state      (firstcplleak)
    int snr_offset[AC3_MAX_CHANNELS];               ///< signal-to-noise ratio offsets  (snroffst)
    int fast_gain[AC3_MAX_CHANNELS];                ///< fast gain values/SMR's         (fgain)
    uint8_t bap[AC3_MAX_CHANNELS][AC3_MAX_COEFS];   ///< bit allocation pointers
    int16_t psd[AC3_MAX_CHANNELS][AC3_MAX_COEFS];   ///< scaled exponents
    int16_t band_psd[AC3_MAX_CHANNELS][AC3_CRITICAL_BANDS]; ///< interpolated exponents
    int16_t mask[AC3_MAX_CHANNELS][AC3_CRITICAL_BANDS];     ///< masking curve values
    int dba_mode[AC3_MAX_CHANNELS];                 ///< delta bit allocation mode
    int dba_nsegs[AC3_MAX_CHANNELS];                ///< number of delta segments
    uint8_t dba_offsets[AC3_MAX_CHANNELS][8];       ///< delta segment offsets
    uint8_t dba_lengths[AC3_MAX_CHANNELS][8];       ///< delta segment lengths
    uint8_t dba_values[AC3_MAX_CHANNELS][8];        ///< delta values for each segment
///@}

///@name Zero-mantissa dithering
    int dither_flag[AC3_MAX_CHANNELS];      ///< dither flags                           (dithflg)
    AVLFG dith_state;                       ///< for dither generation
///@}

///@name IMDCT
    int block_switch[AC3_MAX_CHANNELS];     ///< block switch flags                     (blksw)
    FFTContext imdct_512;                   ///< for 512 sample IMDCT
    FFTContext imdct_256;                   ///< for 256 sample IMDCT
///@}

///@name Optimization
<<<<<<< HEAD
    DSPContext dsp;                         ///< for optimization
#if USE_FIXED
    AVFixedDSPContext *fdsp;
#else
=======
    BswapDSPContext bdsp;
>>>>>>> c67b449b
    AVFloatDSPContext fdsp;
#endif
    AC3DSPContext ac3dsp;
    FmtConvertContext fmt_conv;             ///< optimized conversion functions
///@}

    SHORTFLOAT *outptr[AC3_MAX_CHANNELS];
    INTFLOAT *xcfptr[AC3_MAX_CHANNELS];
    INTFLOAT *dlyptr[AC3_MAX_CHANNELS];

///@name Aligned arrays
    DECLARE_ALIGNED(16, int,   fixed_coeffs)[AC3_MAX_CHANNELS][AC3_MAX_COEFS];       ///< fixed-point transform coefficients
    DECLARE_ALIGNED(32, INTFLOAT, transform_coeffs)[AC3_MAX_CHANNELS][AC3_MAX_COEFS];   ///< transform coefficients
    DECLARE_ALIGNED(32, INTFLOAT, delay)[AC3_MAX_CHANNELS][AC3_BLOCK_SIZE];             ///< delay - added to the next block
    DECLARE_ALIGNED(32, INTFLOAT, window)[AC3_BLOCK_SIZE];                              ///< window coefficients
    DECLARE_ALIGNED(32, INTFLOAT, tmp_output)[AC3_BLOCK_SIZE];                          ///< temporary storage for output before windowing
    DECLARE_ALIGNED(32, SHORTFLOAT, output)[AC3_MAX_CHANNELS][AC3_BLOCK_SIZE];            ///< output after imdct transform and windowing
    DECLARE_ALIGNED(32, uint8_t, input_buffer)[AC3_FRAME_BUFFER_SIZE + FF_INPUT_BUFFER_PADDING_SIZE]; ///< temp buffer to prevent overread
///@}
} AC3DecodeContext;

/**
 * Parse the E-AC-3 frame header.
 * This parses both the bit stream info and audio frame header.
 */
int ff_eac3_parse_header(AC3DecodeContext *s);

/**
 * Decode mantissas in a single channel for the entire frame.
 * This is used when AHT mode is enabled.
 */
void ff_eac3_decode_transform_coeffs_aht_ch(AC3DecodeContext *s, int ch);

/**
 * Apply spectral extension to each channel by copying lower frequency
 * coefficients to higher frequency bins and applying side information to
 * approximate the original high frequency signal.
 */
void ff_eac3_apply_spectral_extension(AC3DecodeContext *s);

#endif /* AVCODEC_AC3DEC_H */<|MERGE_RESOLUTION|>--- conflicted
+++ resolved
@@ -207,14 +207,10 @@
 ///@}
 
 ///@name Optimization
-<<<<<<< HEAD
-    DSPContext dsp;                         ///< for optimization
+    BswapDSPContext bdsp;
 #if USE_FIXED
     AVFixedDSPContext *fdsp;
 #else
-=======
-    BswapDSPContext bdsp;
->>>>>>> c67b449b
     AVFloatDSPContext fdsp;
 #endif
     AC3DSPContext ac3dsp;
