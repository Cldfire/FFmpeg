--- conflicted
+++ resolved
@@ -85,8 +85,7 @@
 
     if (ARCH_ARM) ff_fmt_convert_init_arm(c, avctx);
     if (HAVE_ALTIVEC) ff_fmt_convert_init_altivec(c, avctx);
-<<<<<<< HEAD
-    if (HAVE_MMX) ff_fmt_convert_init_x86(c, avctx);
+    if (ARCH_X86) ff_fmt_convert_init_x86(c, avctx);
     if (HAVE_MIPSFPU) ff_fmt_convert_init_mips(c);
 }
 
@@ -119,7 +118,4 @@
             for(i=0, j=c; i<len; i++, j+=channels)
                 dst[j] = src[c][i];
     }
-=======
-    if (ARCH_X86) ff_fmt_convert_init_x86(c, avctx);
->>>>>>> 7e522859
 }