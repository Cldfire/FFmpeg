Never assume the API of libav* to be stable unless at least 1 month has passed
since the last major version increase or the API was added.

The last version increases were:
libavcodec:    2015-08-28
libavdevice:   2015-08-28
libavfilter:   2015-08-28
libavformat:   2015-08-28
libavresample: 2015-08-28
libpostproc:   2015-08-28
libswresample: 2015-08-28
libswscale:    2015-08-28
libavutil:     2015-08-28


API changes, most recent first:
<<<<<<< HEAD
2015-11-xx - xxxxxxx - lavu 55.8.100 - xtea.h
=======

2015-11-xx - xxxxxxx - lavf 57.1.0 - avformat.h
  Add av_stream_new_side_data().

2015-11-xx - xxxxxxx - lavu 55.3.0 - xtea.h
>>>>>>> 7f4ec436
    Add av_xtea_le_init and av_xtea_le_crypt

2015-11-18 - lavu 55.7.100 - mem.h
  Add av_fast_mallocz()

2015-10-29 - lavc 57.12.100 / 57.8.0 - avcodec.h
  xxxxxx - Deprecate av_free_packet(). Use av_packet_unref() as replacement,
           it resets the packet in a more consistent way.
  xxxxxx - Deprecate av_dup_packet(), it is a no-op for most cases.
           Use av_packet_ref() to make a non-refcounted AVPacket refcounted.
  xxxxxx - Add av_packet_alloc(), av_packet_clone(), av_packet_free().
           They match the AVFrame functions with the same name.

2015-10-27 - xxxxxxx - lavu 55.5.100 - cpu.h
  Add AV_CPU_FLAG_AESNI.

2015-10-22 - xxxxxxx - lavc 57.9.100 / lavc 57.5.0 - avcodec.h
  Add data and linesize array to AVSubtitleRect, to be used instead of
  the ones from the embedded AVPicture.

2015-10-22 - xxxxxxx - lavc 57.8.100 / lavc 57.0.0 - qsv.h
  Add an API for allocating opaque surfaces.

2015-10-15 - xxxxxxx - lavf 57.4.100
  Remove the latm demuxer that was a duplicate of the loas demuxer.

2015-10-14 - xxxxxxx - lavu 55.4.100 / lavu 55.2.0 - dict.h
  Change return type of av_dict_copy() from void to int, so that a proper
  error code can be reported.

2015-09-29 - b01891a / 948f3c1 - lavc 57.3.100 / lavc 57.2.0 - avcodec.h
  Change type of AVPacket.duration from int to int64_t.

2015-09-17 - 7c46f24 / e3d4784 - lavc 57.3.100 / lavc 57.2.0 - d3d11va.h
  Add av_d3d11va_alloc_context(). This function must from now on be used for
  allocating AVD3D11VAContext.

2015-09-15 - lavf 57.2.100 - avformat.h
  probesize and max_analyze_duration switched to 64bit, both
  are only accessible through AVOptions

2015-09-15 - lavf 57.1.100 - avformat.h
  bit_rate was changed to 64bit, make sure you update any
  printf() or other type sensitive code

2015-09-15 - lavc 57.2.100 - avcodec.h
  bit_rate/rc_max_rate/rc_min_rate were changed to 64bit, make sure you update
  any printf() or other type sensitive code

2015-09-07 - lavu 55.0.100 / lavu 55.0.0
  c734b34 / b8b5d82 - Change type of AVPixFmtDescriptor.flags from uint8_t to uint64_t.
  f53569a / 6b3ef7f - Change type of AVComponentDescriptor fields from uint16_t to int
            and drop bit packing.
  151aa2e / 2268db2 - Add step, offset, and depth to AVComponentDescriptor to replace
            the deprecated step_minus1, offset_plus1, and depth_minus1.

-------- 8< --------- FFmpeg 2.8 was cut here -------- 8< ---------

2015-08-27 - 1dd854e1 - lavc 56.58.100 - vaapi.h
  Deprecate old VA-API context (vaapi_context) fields that were only
  set and used by libavcodec. They are all managed internally now.

2015-08-19 - 9f8e57ef - lavu 54.31.100 - pixfmt.h
  Add a unique pixel format for VA-API (AV_PIX_FMT_VAAPI) that
  indicates the nature of the underlying storage: a VA surface. This
  yields the same value as AV_PIX_FMT_VAAPI_VLD.
  Deprecate old VA-API related pixel formats: AV_PIX_FMT_VAAPI_MOCO,
  AV_PIX_FMT_VAAPI_IDCT, AV_PIX_FMT_VAAPI_VLD.

2015-08-02 - lavu 54.30.100 / 54.17.0
  9ed59f1 / 7a7df34c -  Add av_blowfish_alloc().
  a130ec9 / ae365453 -  Add av_rc4_alloc().
  9ca1997 / 5d8bea3b -  Add av_xtea_alloc().
  3cf08e9 / d9e8b47e -  Add av_des_alloc().

2015-07-27 - lavc 56.56.100 / 56.35.0 - avcodec.h
  94d68a4 / 7c6eb0a1 - Rename CODEC_FLAG* defines to AV_CODEC_FLAG*.
  444e987 / def97856 - Rename CODEC_CAP_* defines to AV_CODEC_CAP_*.
  29d147c / 059a9348 - Rename FF_INPUT_BUFFER_PADDING_SIZE and FF_MIN_BUFFER_SIZE
              to AV_INPUT_BUFFER_PADDING_SIZE and AV_INPUT_BUFFER_MIN_SIZE.

2015-07-22 - c40ecff - lavc 56.51.100 - avcodec.h
  Add AV_PKT_DATA_QUALITY_STATS to export the quality value, PSNR, and pict_type
  of an AVPacket.

2015-07-16 - 8dad213 - lavc 56.49.100
  Add av_codec_get_codec_properties(), FF_CODEC_PROPERTY_LOSSLESS
  and FF_CODEC_PROPERTY_CLOSED_CAPTIONS

2015-07-03 - d563e13 / 83212943 - lavu 54.28.100 / 56.15.0
  Add av_version_info().

-------- 8< --------- FFmpeg 2.7 was cut here -------- 8< ---------

2015-06-04 - cc17b43 - lswr  1.2.100
  Add swr_get_out_samples()

2015-05-27 - c312bfa - lavu 54.26.100 - cpu.h
  Add AV_CPU_FLAG_AVXSLOW.

2015-05-26 - 1fb9b2a - lavu 54.25.100 - rational.h
  Add av_q2intfloat().

2015-05-13 - cc48409 / e7c5e17 - lavc 56.39.100 / 56.23.0
  Add av_vda_default_init2.

2015-05-11 - 541d75f - lavf 56.33.100 - avformat.h
  Add AVOpenCallback AVFormatContext.open_cb

2015-05-07 - a7dd933 - 56.38.100 - avcodec.h
  Add av_packet_side_data_name().

2015-05-07 - 01e59d4 - 56.37.102 - avcodec.h
  Add FF_PROFILE_VP9_2 and FF_PROFILE_VP9_3.

2015-05-04 - 079b7f6 - 56.37.100 - avcodec.h
  Add FF_PROFILE_VP9_0 and FF_PROFILE_VP9_1.

2015-04-22 - 748d481 - lavf 56.31.100 - avformat.h
  Add AVFMT_FLAG_FAST_SEEK flag. Some formats (initially mp3) use it to enable
  fast, but inaccurate seeking.

2015-04-20 - 8e8219e / c253340 - lavu 54.23.100 / 54.12.0 - log.h
  Add AV_LOG_TRACE for extremely verbose debugging.

2015-04-02 - 26e0e393 - lavf 56.29.100 - avio.h
  Add AVIODirEntryType.AVIO_ENTRY_SERVER.
  Add AVIODirEntryType.AVIO_ENTRY_SHARE.
  Add AVIODirEntryType.AVIO_ENTRY_WORKGROUP.

2015-03-31 - 3188696 - lavu 54.22.100 - avstring.h
  Add av_append_path_component()

2015-03-27 - 184084c - lavf 56.27.100 - avio.h url.h
  New directory listing API.

  Add AVIODirEntryType enum.
  Add AVIODirEntry, AVIODirContext structures.
  Add avio_open_dir(), avio_read_dir(), avio_close_dir(), avio_free_directory_entry().
  Add ff_alloc_dir_entry().
  Extend URLProtocol with url_open_dir(), url_read_dir(), url_close_dir().

2015-03-29 - 268ff17 / c484561 - lavu 54.21.100 / 54.10.0 - pixfmt.h
  Add AV_PIX_FMT_MMAL for MMAL hardware acceleration.

2015-03-19 - 11fe56c - 56.29.100 / lavc 56.22.0
  Add FF_PROFILE_DTS_EXPRESS.

-------- 8< --------- FFmpeg 2.6 was cut here -------- 8< ---------

2015-03-04 - cca4476 - lavf 56.25.100
  Add avformat_flush()

2015-03-03 - 81a9126 - lavf 56.24.100
  Add avio_put_str16be()

2015-02-19 - 560eb71 / 31d2039 - lavc 56.23.100 / 56.13.0
  Add width, height, coded_width, coded_height and format to
  AVCodecParserContext.

2015-02-19 - e375511 / 5b1d9ce - lavu 54.19.100 / 54.9.0
  Add AV_PIX_FMT_QSV for QSV hardware acceleration.

2015-02-14 - ba22295 - lavc 56.21.102
  Deprecate VIMA decoder.

2015-01-27 - 62a82c6 / 728685f - lavc 56.21.100 / 56.12.0, lavu 54.18.100 / 54.8.0 - avcodec.h, frame.h
  Add AV_PKT_DATA_AUDIO_SERVICE_TYPE and AV_FRAME_DATA_AUDIO_SERVICE_TYPE for
  storing the audio service type as side data.

2015-01-16 - a47c933 - lavf 56.19.100 - avformat.h
  Add data_codec and data_codec_id for storing codec of data stream

2015-01-11 - 007c33d - lavd 56.4.100 - avdevice.h
  Add avdevice_list_input_sources().
  Add avdevice_list_output_sinks().

2014-12-25 - d7aaeea / c220a60 - lavc 56.19.100 / 56.10.0 - vdpau.h
  Add av_vdpau_get_surface_parameters().

2014-12-25 - ddb9a24 / 6c99c92 - lavc 56.18.100 / 56.9.0 - avcodec.h
  Add AV_HWACCEL_FLAG_ALLOW_HIGH_DEPTH flag to av_vdpau_bind_context().

2014-12-25 - d16079a / 57b6704 - lavc 56.17.100 / 56.8.0 - avcodec.h
  Add AVCodecContext.sw_pix_fmt.

2014-12-04 - 6e9ac02 - lavc 56.14.100 - dv_profile.h
  Add av_dv_codec_profile2().

-------- 8< --------- FFmpeg 2.5 was cut here -------- 8< ---------

2014-11-21 - ab922f9 - lavu 54.15.100 - dict.h
   Add av_dict_get_string().

2014-11-18 - a54a51c - lavu 54.14.100 - float_dsp.h
  Add avpriv_float_dsp_alloc().

2014-11-16 - 6690d4c3 - lavf 56.13.100 - avformat.h
  Add AVStream.recommended_encoder_configuration with accessors.

2014-11-16 - bee5844d - lavu 54.13.100 - opt.h
  Add av_opt_serialize().

2014-11-16 - eec69332 - lavu 54.12.100 - opt.h
  Add av_opt_is_set_to_default().

2014-11-06 - 44fa267 / 5e80fb7 - lavc 56.11.100 / 56.6.0 - vorbis_parser.h
  Add a public API for parsing vorbis packets.

2014-10-15 - 17085a0 / 7ea1b34 - lavc 56.7.100 / 56.5.0 - avcodec.h
  Replace AVCodecContext.time_base used for decoding
  with AVCodecContext.framerate.

2014-10-15 - 51c810e / d565fef1 - lavc 56.6.100 / 56.4.0 - avcodec.h
  Add AV_HWACCEL_FLAG_IGNORE_LEVEL flag to av_vdpau_bind_context().

2014-10-13 - da21895 / 2df0c32e - lavc 56.5.100 / 56.3.0 - avcodec.h
  Add AVCodecContext.initial_padding. Deprecate the use of AVCodecContext.delay
  for audio encoding.

2014-10-08 - bb44f7d / 5a419b2 - lavu 54.10.100 / 54.4.0 - pixdesc.h
  Add API to return the name of frame and context color properties.

2014-10-06 - a61899a / e3e158e - lavc 56.3.100 / 56.2.0 - vdpau.h
  Add av_vdpau_bind_context(). This function should now be used for creating
  (or resetting) a AVVDPAUContext instead of av_vdpau_alloc_context().

2014-10-02 - cdd6f05 - lavc 56.2.100 - avcodec.h
2014-10-02 - cdd6f05 - lavu 54.9.100 - frame.h
  Add AV_FRAME_DATA_SKIP_SAMPLES. Add lavc CODEC_FLAG2_SKIP_MANUAL and
  AVOption "skip_manual", which makes lavc export skip information via
  AV_FRAME_DATA_SKIP_SAMPLES AVFrame side data, instead of skipping and
  discarding samples automatically.

2014-10-02 - 0d92b0d - lavu 54.8.100 - avstring.h
  Add av_match_list()

2014-09-24 - ac68295 - libpostproc 53.1.100
  Add visualization support

2014-09-19 - 6edd6a4 - lavc 56.1.101 - dv_profile.h
  deprecate avpriv_dv_frame_profile2(), which was made public by accident.


-------- 8< --------- FFmpeg 2.4 was cut here -------- 8< ---------

2014-08-25 - 215db29 / b263f8f - lavf 56.3.100 / 56.3.0 - avformat.h
  Add AVFormatContext.max_ts_probe.

2014-08-28 - f30a815 / 9301486 - lavc 56.1.100 / 56.1.0 - avcodec.h
  Add AV_PKT_DATA_STEREO3D to export container-level stereo3d information.

2014-08-23 - 8fc9bd0 - lavu 54.7.100 - dict.h
  AV_DICT_DONT_STRDUP_KEY and AV_DICT_DONT_STRDUP_VAL arguments are now
  freed even on error. This is consistent with the behaviour all users
  of it we could find expect.

2014-08-21 - 980a5b0 - lavu 54.6.100 - frame.h motion_vector.h
  Add AV_FRAME_DATA_MOTION_VECTORS side data and AVMotionVector structure

2014-08-16 - b7d5e01 - lswr 1.1.100 - swresample.h
  Add AVFrame based API

2014-08-16 - c2829dc - lavu 54.4.100 - dict.h
  Add av_dict_set_int helper function.

2014-08-13 - c8571c6 / 8ddc326 - lavu 54.3.100 / 54.3.0 - mem.h
  Add av_strndup().

2014-08-13 - 2ba4577 / a8c104a - lavu 54.2.100 / 54.2.0 - opt.h
  Add av_opt_get_dict_val/set_dict_val with AV_OPT_TYPE_DICT to support
  dictionary types being set as options.

2014-08-13 - afbd4b8 - lavf 56.01.0 - avformat.h
  Add AVFormatContext.event_flags and AVStream.event_flags for signaling to
  the user when events happen in the file/stream.

2014-08-10 - 78eaaa8 / fb1ddcd - lavr 2.1.0 - avresample.h
  Add avresample_convert_frame() and avresample_config().

2014-08-10 - 78eaaa8 / fb1ddcd - lavu 54.1.100 / 54.1.0 - error.h
  Add AVERROR_INPUT_CHANGED and AVERROR_OUTPUT_CHANGED.

2014-08-08 - 3841f2a / d35b94f - lavc 55.73.102 / 55.57.4 - avcodec.h
  Deprecate FF_IDCT_XVIDMMX define and xvidmmx idct option.
  Replaced by FF_IDCT_XVID and xvid respectively.

2014-08-08 - 5c3c671 - lavf 55.53.100 - avio.h
  Add avio_feof() and deprecate url_feof().

2014-08-07 - bb78903 - lsws 2.1.3 - swscale.h
  sws_getContext is not going to be removed in the future.

2014-08-07 - a561662 / ad1ee5f - lavc 55.73.101 / 55.57.3 - avcodec.h
  reordered_opaque is not going to be removed in the future.

2014-08-02 - 28a2107 - lavu 52.98.100 - pixelutils.h
  Add pixelutils API with SAD functions

2014-08-04 - 6017c98 / e9abafc - lavu 52.97.100 / 53.22.0 - pixfmt.h
  Add AV_PIX_FMT_YA16 pixel format for 16 bit packed gray with alpha.

2014-08-04 - 4c8bc6f / e96c3b8 - lavu 52.96.101 / 53.21.1 - avstring.h
  Rename AV_PIX_FMT_Y400A to AV_PIX_FMT_YA8 to better identify the format.
  An alias pixel format and color space name are provided for compatibility.

2014-08-04 - 073c074 / d2962e9 - lavu 52.96.100 / 53.21.0 - pixdesc.h
  Support name aliases for pixel formats.

2014-08-03 - 71d008e / 1ef9e83 - lavc 55.72.101 / 55.57.2 - avcodec.h
2014-08-03 - 71d008e / 1ef9e83 - lavu 52.95.100 / 53.20.0 - frame.h
  Deprecate AVCodecContext.dtg_active_format and use side-data instead.

2014-08-03 - e680c73 - lavc 55.72.100 - avcodec.h
  Add get_pixels() to AVDCT

2014-08-03 - 9400603 / 9f17685 - lavc 55.71.101 / 55.57.1 - avcodec.h
  Deprecate unused FF_IDCT_IPP define and ipp avcodec option.
  Deprecate unused FF_DEBUG_PTS define and pts avcodec option.
  Deprecate unused FF_CODER_TYPE_DEFLATE define and deflate avcodec option.
  Deprecate unused FF_DCT_INT define and int avcodec option.
  Deprecate unused avcodec option scenechange_factor.

2014-07-30 - ba3e331 - lavu 52.94.100 - frame.h
  Add av_frame_side_data_name()

2014-07-29 - 80a3a66 / 3a19405 - lavf 56.01.100 / 56.01.0 - avformat.h
  Add mime_type field to AVProbeData, which now MUST be initialized in
  order to avoid uninitialized reads of the mime_type pointer, likely
  leading to crashes.
  Typically, this means you will do 'AVProbeData pd = { 0 };' instead of
  'AVProbeData pd;'.

2014-07-29 - 31e0b5d / 69e7336 - lavu 52.92.100 / 53.19.0 - avstring.h
  Make name matching function from lavf public as av_match_name().

2014-07-28 - 2e5c8b0 / c5fca01 - lavc 55.71.100 / 55.57.0 - avcodec.h
  Add AV_CODEC_PROP_REORDER to mark codecs supporting frame reordering.

2014-07-27 - ff9a154 - lavf 55.50.100 - avformat.h
  New field int64_t probesize2 instead of deprecated
  field int probesize.

2014-07-27 - 932ff70 - lavc 55.70.100 - avdct.h
  Add AVDCT / avcodec_dct_alloc() / avcodec_dct_init().

2014-07-23 - 8a4c086 - lavf 55.49.100 - avio.h
  Add avio_read_to_bprint()


-------- 8< --------- FFmpeg 2.3 was cut here -------- 8< ---------

2014-07-14 - 62227a7 - lavf 55.47.100 - avformat.h
  Add av_stream_get_parser()

2014-07-09 - c67690f / a54f03b - lavu 52.92.100 / 53.18.0 - display.h
  Add av_display_matrix_flip() to flip the transformation matrix.

2014-07-09 - 1b58f13 / f6ee61f - lavc 55.69.100 / 55.56.0 - dv_profile.h
  Add a public API for DV profile handling.

2014-06-20 - 0dceefc / 9e500ef - lavu 52.90.100 / 53.17.0 - imgutils.h
  Add av_image_check_sar().

2014-06-20 - 4a99333 / 874390e - lavc 55.68.100 / 55.55.0 - avcodec.h
  Add av_packet_rescale_ts() to simplify timestamp conversion.

2014-06-18 - ac293b6 / 194be1f - lavf 55.44.100 / 55.20.0 - avformat.h
  The proper way for providing a hint about the desired timebase to the muxers
  is now setting AVStream.time_base, instead of AVStream.codec.time_base as was
  done previously. The old method is now deprecated.

2014-06-11 - 67d29da - lavc 55.66.101 - avcodec.h
  Increase FF_INPUT_BUFFER_PADDING_SIZE to 32 due to some corner cases needing
  it

2014-06-10 - 5482780 - lavf 55.43.100 - avformat.h
  New field int64_t max_analyze_duration2 instead of deprecated
  int max_analyze_duration.

2014-05-30 - 00759d7 - lavu 52.89.100 - opt.h
  Add av_opt_copy()

2014-06-01 - 03bb99a / 0957b27 - lavc 55.66.100 / 55.54.0 - avcodec.h
  Add AVCodecContext.side_data_only_packets to allow encoders to output packets
  with only side data. This option may become mandatory in the future, so all
  users are recommended to update their code and enable this option.

2014-06-01 - 6e8e9f1 / 8c02adc - lavu 52.88.100 / 53.16.0 - frame.h, pixfmt.h
  Move all color-related enums (AVColorPrimaries, AVColorSpace, AVColorRange,
  AVColorTransferCharacteristic, and AVChromaLocation) inside lavu.
  And add AVFrame fields for them.

2014-05-29 - bdb2e80 / b2d4565 - lavr 1.3.0 - avresample.h
  Add avresample_max_output_samples

2014-05-28 - d858ee7 / 6d21259 - lavf 55.42.100 / 55.19.0 - avformat.h
  Add strict_std_compliance and related AVOptions to support experimental
  muxing.

2014-05-26 - 55cc60c - lavu 52.87.100 - threadmessage.h
  Add thread message queue API.

2014-05-26 - c37d179 - lavf 55.41.100 - avformat.h
  Add format_probesize to AVFormatContext.

2014-05-20 - 7d25af1 / c23c96b - lavf 55.39.100 / 55.18.0 - avformat.h
  Add av_stream_get_side_data() to access stream-level side data
  in the same way as av_packet_get_side_data().

2014-05-20 - 7336e39 - lavu 52.86.100 - fifo.h
  Add av_fifo_alloc_array() function.

2014-05-19 - ef1d4ee / bddd8cb - lavu 52.85.100 / 53.15.0 - frame.h, display.h
  Add AV_FRAME_DATA_DISPLAYMATRIX for exporting frame-level
  spatial rendering on video frames for proper display.

2014-05-19 - ef1d4ee / bddd8cb - lavc 55.64.100 / 55.53.0 - avcodec.h
  Add AV_PKT_DATA_DISPLAYMATRIX for exporting packet-level
  spatial rendering on video frames for proper display.

2014-05-19 - 999a99c / a312f71 - lavf 55.38.101 / 55.17.1 - avformat.h
  Deprecate AVStream.pts and the AVFrac struct, which was its only use case.
  See use av_stream_get_end_pts()

2014-05-18 - 68c0518 / fd05602 - lavc 55.63.100 / 55.52.0 - avcodec.h
  Add avcodec_free_context(). From now on it should be used for freeing
  AVCodecContext.

2014-05-17 - 0eec06e / 1bd0bdc - lavu 52.84.100 / 54.5.0 - time.h
  Add av_gettime_relative() av_gettime_relative_is_monotonic()

2014-05-15 - eacf7d6 / 0c1959b - lavf 55.38.100 / 55.17.0 - avformat.h
  Add AVFMT_FLAG_BITEXACT flag. Muxers now use it instead of checking
  CODEC_FLAG_BITEXACT on the first stream.

2014-05-15 - 96cb4c8 - lswr 0.19.100 - swresample.h
  Add swr_close()

2014-05-11 - 14aef38 / 66e6c8a - lavu 52.83.100 / 53.14.0 - pixfmt.h
  Add AV_PIX_FMT_VDA for new-style VDA acceleration.

2014-05-07 - 351f611 - lavu 52.82.100 - fifo.h
  Add av_fifo_freep() function.

2014-05-02 - ba52fb11 - lavu 52.81.100 - opt.h
  Add av_opt_set_dict2() function.

2014-05-01 - e77b985 / a2941c8 - lavc 55.60.103 / 55.50.3 - avcodec.h
  Deprecate CODEC_FLAG_MV0. It is replaced by the flag "mv0" in the
  "mpv_flags" private option of the mpegvideo encoders.

2014-05-01 - e40ae8c / 6484149 - lavc 55.60.102 / 55.50.2 - avcodec.h
  Deprecate CODEC_FLAG_GMC. It is replaced by the "gmc" private option of the
  libxvid encoder.

2014-05-01 - 1851643 / b2c3171 - lavc 55.60.101 / 55.50.1 - avcodec.h
  Deprecate CODEC_FLAG_NORMALIZE_AQP. It is replaced by the flag "naq" in the
  "mpv_flags" private option of the mpegvideo encoders.

2014-05-01 - cac07d0 / 5fcceda - avcodec.h
  Deprecate CODEC_FLAG_INPUT_PRESERVED. Its functionality is replaced by passing
  reference-counted frames to encoders.

2014-04-30 - 617e866 - lavu 52.81.100 - pixdesc.h
  Add av_find_best_pix_fmt_of_2(), av_get_pix_fmt_loss()
  Deprecate avcodec_get_pix_fmt_loss(), avcodec_find_best_pix_fmt_of_2()

2014-04-29 - 1bf6396 - lavc 55.60.100 - avcodec.h
  Add AVCodecDescriptor.mime_types field.

2014-04-29 - b804eb4 - lavu 52.80.100 - hash.h
  Add av_hash_final_bin(), av_hash_final_hex() and av_hash_final_b64().

2014-03-07 - 8b2a130 - lavc 55.50.0 / 55.53.100 - dxva2.h
  Add FF_DXVA2_WORKAROUND_INTEL_CLEARVIDEO for old Intel GPUs.

2014-04-22 - 502512e /dac7e8a - lavu 53.13.0 / 52.78.100 - avutil.h
  Add av_get_time_base_q().

2014-04-17 - a8d01a7 / 0983d48 - lavu 53.12.0 / 52.77.100 - crc.h
  Add AV_CRC_16_ANSI_LE crc variant.

2014-04-15 - ef818d8 - lavf 55.37.101 - avformat.h
  Add av_format_inject_global_side_data()

2014-04-12 - 4f698be - lavu 52.76.100 - log.h
  Add av_log_get_flags()

2014-04-11 - 6db42a2b - lavd 55.12.100 - avdevice.h
  Add avdevice_capabilities_create() function.
  Add avdevice_capabilities_free() function.

2014-04-07 - 0a1cc04 / 8b17243 - lavu 52.75.100 / 53.11.0 - pixfmt.h
  Add AV_PIX_FMT_YVYU422 pixel format.

2014-04-04 - c1d0536 / 8542f9c - lavu 52.74.100 / 53.10.0 - replaygain.h
  Full scale for peak values is now 100000 (instead of UINT32_MAX) and values
  may overflow.

2014-04-03 - c16e006 / 7763118 - lavu 52.73.100 / 53.9.0 - log.h
  Add AV_LOG(c) macro to have 256 color debug messages.

2014-04-03 - eaed4da9 - lavu 52.72.100 - opt.h
  Add AV_OPT_MULTI_COMPONENT_RANGE define to allow return
  multi-component option ranges.

2014-03-29 - cd50a44b - lavu 52.70.100 - mem.h
  Add av_dynarray_add_nofree() function.

2014-02-24 - 3e1f241 / d161ae0 - lavu 52.69.100 / 53.8.0 - frame.h
  Add av_frame_remove_side_data() for removing a single side data
  instance from a frame.

2014-03-24 - 83e8978 / 5a7e35d - lavu 52.68.100 / 53.7.0 - frame.h, replaygain.h
  Add AV_FRAME_DATA_REPLAYGAIN for exporting replaygain tags.
  Add a new header replaygain.h with the AVReplayGain struct.

2014-03-24 - 83e8978 / 5a7e35d - lavc 55.54.100 / 55.36.0 - avcodec.h
  Add AV_PKT_DATA_REPLAYGAIN for exporting replaygain tags.

2014-03-24 - 595ba3b / 25b3258 - lavf 55.35.100 / 55.13.0 - avformat.h
  Add AVStream.side_data and AVStream.nb_side_data for exporting stream-global
  side data (e.g. replaygain tags, video rotation)

2014-03-24 - bd34e26 / 0e2c3ee - lavc 55.53.100 / 55.35.0 - avcodec.h
  Give the name AVPacketSideData to the previously anonymous struct used for
  AVPacket.side_data.


-------- 8< --------- FFmpeg 2.2 was cut here -------- 8< ---------

2014-03-18 - 37c07d4 - lsws 2.5.102
  Make gray16 full-scale.

2014-03-16 - 6b1ca17 / 1481d24 - lavu 52.67.100 / 53.6.0 - pixfmt.h
  Add RGBA64_LIBAV pixel format and variants for compatibility

2014-03-11 - 3f3229c - lavf 55.34.101 - avformat.h
  Set AVFormatContext.start_time_realtime when demuxing.

2014-03-03 - 06fed440 - lavd 55.11.100 - avdevice.h
  Add av_input_audio_device_next().
  Add av_input_video_device_next().
  Add av_output_audio_device_next().
  Add av_output_video_device_next().

2014-02-24 - fff5262 / 1155fd0 - lavu 52.66.100 / 53.5.0 - frame.h
  Add av_frame_copy() for copying the frame data.

2014-02-24 - a66be60 - lswr 0.18.100 - swresample.h
  Add swr_is_initialized() for checking whether a resample context is initialized.

2014-02-22 - 5367c0b / 7e86c27 - lavr 1.2.0 - avresample.h
  Add avresample_is_open() for checking whether a resample context is open.

2014-02-19 - 6a24d77 / c3ecd96 - lavu 52.65.100 / 53.4.0  - opt.h
  Add AV_OPT_FLAG_EXPORT and AV_OPT_FLAG_READONLY to mark options meant (only)
  for reading.

2014-02-19 - f4c8d00 / 6bb8720 - lavu 52.64.101 / 53.3.1 - opt.h
  Deprecate unused AV_OPT_FLAG_METADATA.

2014-02-16 - 81c3f81 - lavd 55.10.100 - avdevice.h
  Add avdevice_list_devices() and avdevice_free_list_devices()

2014-02-16 - db3c970 - lavf 55.33.100 - avio.h
  Add avio_find_protocol_name() to find out the name of the protocol that would
  be selected for a given URL.

2014-02-15 - a2bc6c1 / c98f316 - lavu 52.64.100 / 53.3.0 - frame.h
  Add AV_FRAME_DATA_DOWNMIX_INFO value to the AVFrameSideDataType enum and
  downmix_info.h API, which identify downmix-related metadata.

2014-02-11 - 1b05ac2 - lavf 55.32.100 - avformat.h
  Add av_write_uncoded_frame() and av_interleaved_write_uncoded_frame().

2014-02-04 - 3adb5f8 / d9ae103 - lavf 55.30.100 / 55.11.0 - avformat.h
  Add AVFormatContext.max_interleave_delta for controlling amount of buffering
  when interleaving.

2014-02-02 - 5871ee5 - lavf 55.29.100 - avformat.h
  Add output_ts_offset muxing option to AVFormatContext.

2014-01-27 - 102bd64 - lavd 55.7.100 - avdevice.h
                       lavf 55.28.100 - avformat.h
  Add avdevice_dev_to_app_control_message() function.

2014-01-27 - 7151411 - lavd 55.6.100 - avdevice.h
                       lavf 55.27.100 - avformat.h
  Add avdevice_app_to_dev_control_message() function.

2014-01-24 - 86bee79 - lavf 55.26.100 - avformat.h
  Add AVFormatContext option metadata_header_padding to allow control over the
  amount of padding added.

2014-01-20 - eef74b2 / 93c553c - lavc 55.48.102 / 55.32.1 - avcodec.h
  Edges are not required anymore on video buffers allocated by get_buffer2()
  (i.e. as if the CODEC_FLAG_EMU_EDGE flag was always on). Deprecate
  CODEC_FLAG_EMU_EDGE and avcodec_get_edge_width().

2014-01-19 - 1a193c4 - lavf 55.25.100 - avformat.h
  Add avformat_get_mov_video_tags() and avformat_get_mov_audio_tags().

2014-01-19 - 3532dd5 - lavu 52.63.100 - rational.h
  Add av_make_q() function.

2014-01-05 - 4cf4da9 / 5b4797a - lavu 52.62.100 / 53.2.0 - frame.h
  Add AV_FRAME_DATA_MATRIXENCODING value to the AVFrameSideDataType enum, which
  identifies AVMatrixEncoding data.

2014-01-05 - 751385f / 5c437fb - lavu 52.61.100 / 53.1.0 - channel_layout.h
  Add values for various Dolby flags to the AVMatrixEncoding enum.

2014-01-04 - b317f94 - lavu 52.60.100 - mathematics.h
  Add av_add_stable() function.

2013-12-22 - 911676c - lavu 52.59.100 - avstring.h
  Add av_strnlen() function.

2013-12-09 - 64f73ac - lavu 52.57.100 - opencl.h
  Add av_opencl_benchmark() function.

2013-11-30 - 82b2e9c - lavu 52.56.100 - ffversion.h
  Moves version.h to libavutil/ffversion.h.
  Install ffversion.h and make it public.

2013-12-11 - 29c83d2 / b9fb59d,409a143 / 9431356,44967ab / d7b3ee9 - lavc 55.45.101 / 55.28.1 - avcodec.h
  av_frame_alloc(), av_frame_unref() and av_frame_free() now can and should be
  used instead of avcodec_alloc_frame(), avcodec_get_frame_defaults() and
  avcodec_free_frame() respectively. The latter three functions are deprecated.

2013-12-09 - 7a60348 / 7e244c6- - lavu 52.58.100 / 52.20.0 - frame.h
  Add AV_FRAME_DATA_STEREO3D value to the AVFrameSideDataType enum and
  stereo3d.h API, that identify codec-independent stereo3d information.

2013-11-26 - 625b290 / 1eaac1d- - lavu 52.55.100 / 52.19.0 - frame.h
  Add AV_FRAME_DATA_A53_CC value to the AVFrameSideDataType enum, which
  identifies ATSC A53 Part 4 Closed Captions data.

2013-11-22 - 6859065 - lavu 52.54.100 - avstring.h
  Add av_utf8_decode() function.

2013-11-22 - fb7d70c - lavc 55.44.100 - avcodec.h
  Add HEVC profiles

2013-11-20 - c28b61c - lavc 55.44.100 - avcodec.h
  Add av_packet_{un,}pack_dictionary()
  Add AV_PKT_METADATA_UPDATE side data type, used to transmit key/value
  strings between a stream and the application.

2013-11-14 - 7c888ae / cce3e0a - lavu 52.53.100 / 52.18.0 - mem.h
  Move av_fast_malloc() and av_fast_realloc() for libavcodec to libavutil.

2013-11-14 - b71e4d8 / 8941971 - lavc 55.43.100 / 55.27.0 - avcodec.h
  Deprecate AVCodecContext.error_rate, it is replaced by the 'error_rate'
  private option of the mpegvideo encoder family.

2013-11-14 - 31c09b7 / 728c465 - lavc 55.42.100 / 55.26.0 - vdpau.h
  Add av_vdpau_get_profile().
  Add av_vdpau_alloc_context(). This function must from now on be
  used for allocating AVVDPAUContext.

2013-11-04 - be41f21 / cd8f772 - lavc 55.41.100 / 55.25.0 - avcodec.h
                       lavu 52.51.100 - frame.h
  Add ITU-R BT.2020 and other not yet included values to color primaries,
  transfer characteristics and colorspaces.

2013-11-04 - 85cabf1 - lavu 52.50.100 - avutil.h
  Add av_fopen_utf8()

2013-10-31 - 78265fc / 28096e0 - lavu 52.49.100 / 52.17.0 - frame.h
  Add AVFrame.flags and AV_FRAME_FLAG_CORRUPT.


-------- 8< --------- FFmpeg 2.1 was cut here -------- 8< ---------

2013-10-27 - dbe6f9f - lavc 55.39.100 - avcodec.h
  Add CODEC_CAP_DELAY support to avcodec_decode_subtitle2.

2013-10-27 - d61617a - lavu 52.48.100 - parseutils.h
  Add av_get_known_color_name().

2013-10-17 - 8696e51 - lavu 52.47.100 - opt.h
  Add AV_OPT_TYPE_CHANNEL_LAYOUT and channel layout option handlers
  av_opt_get_channel_layout() and av_opt_set_channel_layout().

2013-10-06 - ccf96f8 -libswscale 2.5.101 - options.c
  Change default scaler to bicubic

2013-10-03 - e57dba0 - lavc 55.34.100 - avcodec.h
  Add av_codec_get_max_lowres()

2013-10-02 - 5082fcc - lavf 55.19.100 - avformat.h
  Add audio/video/subtitle AVCodec fields to AVFormatContext to force specific
  decoders

2013-09-28 - 7381d31 / 0767bfd - lavfi 3.88.100 / 3.11.0 - avfilter.h
  Add AVFilterGraph.execute and AVFilterGraph.opaque for custom slice threading
  implementations.

2013-09-21 - 85f8a3c / e208e6d - lavu 52.46.100 / 52.16.0 - pixfmt.h
  Add interleaved 4:2:2 8/10-bit formats AV_PIX_FMT_NV16 and
  AV_PIX_FMT_NV20.

2013-09-16 - c74c3fb / 3feb3d6 - lavu 52.44.100 / 52.15.0 - mem.h
  Add av_reallocp.

2013-09-04 - 3e1f507 - lavc 55.31.101 - avcodec.h
  avcodec_close() argument can be NULL.

2013-09-04 - 36cd017a - lavf 55.16.101 - avformat.h
  avformat_close_input() argument can be NULL and point on NULL.

2013-08-29 - e31db62 - lavf 55.15.100 - avformat.h
  Add av_format_get_probe_score().

2013-08-15 - 1e0e193 - lsws 2.5.100 -
  Add a sws_dither AVOption, allowing to set the dither algorithm used

2013-08-11 - d404fe35 - lavc 55.27.100 - vdpau.h
  Add a render2 alternative to the render callback function.

2013-08-11 - af05edc - lavc 55.26.100 - vdpau.h
  Add allocation function for AVVDPAUContext, allowing
  to extend it in the future without breaking ABI/API.

2013-08-10 - 67a580f / 5a9a9d4 - lavc 55.25.100 / 55.16.0 - avcodec.h
  Extend AVPacket API with av_packet_unref, av_packet_ref,
  av_packet_move_ref, av_packet_copy_props, av_packet_free_side_data.

2013-08-05 - 9547e3e / f824535 - lavc 55.22.100 / 55.13.0 - avcodec.h
  Deprecate the bitstream-related members from struct AVVDPAUContext.
  The bitstream buffers no longer need to be explicitly freed.

2013-08-05 - 3b805dc / 549294f - lavc 55.21.100 / 55.12.0 - avcodec.h
  Deprecate the CODEC_CAP_HWACCEL_VDPAU codec capability. Use CODEC_CAP_HWACCEL
  and select the AV_PIX_FMT_VDPAU format with get_format() instead.

2013-08-05 - 4ee0984 / a0ad5d0 - lavu 52.41.100 / 52.14.0 - pixfmt.h
  Deprecate AV_PIX_FMT_VDPAU_*. Use AV_PIX_FMT_VDPAU instead.

2013-08-02 - 82fdfe8 / a8b1927 - lavc 55.20.100 / 55.11.0 - avcodec.h
  Add output_picture_number to AVCodecParserContext.

2013-07-23 - abc8110 - lavc 55.19.100 - avcodec.h
  Add avcodec_chroma_pos_to_enum()
  Add avcodec_enum_to_chroma_pos()


-------- 8< --------- FFmpeg 2.0 was cut here -------- 8< ---------

2013-07-03 - 838bd73 - lavfi 3.78.100 - avfilter.h
  Deprecate avfilter_graph_parse() in favor of the equivalent
  avfilter_graph_parse_ptr().

2013-06-24 - af5f9c0 / 95d5246 - lavc 55.17.100 / 55.10.0 - avcodec.h
  Add MPEG-2 AAC profiles

2013-06-25 - af5f9c0 / 95d5246 - lavf 55.10.100 - avformat.h
  Add AV_DISPOSITION_* flags to indicate text track kind.

2013-06-15 - 99b8cd0 - lavu 52.36.100
  Add AVRIPEMD:
   av_ripemd_alloc()
   av_ripemd_init()
   av_ripemd_update()
   av_ripemd_final()

2013-06-10 - 82ef670 - lavu 52.35.101 - hmac.h
  Add AV_HMAC_SHA224, AV_HMAC_SHA256, AV_HMAC_SHA384, AV_HMAC_SHA512

2013-06-04 - 30b491f / fc962d4 - lavu 52.35.100 / 52.13.0 - mem.h
  Add av_realloc_array and av_reallocp_array

2013-05-30 - 682b227 - lavu 52.35.100
  Add AVSHA512:
   av_sha512_alloc()
   av_sha512_init()
   av_sha512_update()
   av_sha512_final()

2013-05-24 - 8d4e969 / 129bb23 - lavfi 3.10.0 / 3.70.100 - avfilter.h
  Add support for slice multithreading to lavfi. Filters supporting threading
  are marked with AVFILTER_FLAG_SLICE_THREADS.
  New fields AVFilterContext.thread_type, AVFilterGraph.thread_type and
  AVFilterGraph.nb_threads (accessible directly or through AVOptions) may be
  used to configure multithreading.

2013-05-24 - fe40a9f / 2a6eaea - lavu 52.12.0 / 52.34.100 - cpu.h
  Add av_cpu_count() function for getting the number of logical CPUs.

2013-05-24 - 0c25c39 / b493847 - lavc 55.7.0 / 55.12.100 - avcodec.h
  Add picture_structure to AVCodecParserContext.

2013-05-17 - 3a751ea - lavu 52.33.100 - opt.h
  Add AV_OPT_TYPE_COLOR value to AVOptionType enum.

2013-05-13 - e398416 - lavu 52.31.100 - mem.h
  Add av_dynarray2_add().

2013-05-12 - 1776177 - lavfi 3.65.100
  Add AVFILTER_FLAG_SUPPORT_TIMELINE* filter flags.

2013-04-19 - 380cfce - lavc 55.4.100
  Add AV_CODEC_PROP_TEXT_SUB property for text based subtitles codec.

2013-04-18 - 7c1a002 - lavf 55.3.100
  The matroska demuxer can now output proper verbatim ASS packets. It will
  become the default starting lavf 56.0.100.

2013-04-10 - af0d270 - lavu 25.26.100 - avutil.h,opt.h
  Add av_int_list_length()
  and av_opt_set_int_list().

2013-03-30 - 5c73645 - lavu 52.24.100 - samplefmt.h
  Add av_samples_alloc_array_and_samples().

2013-03-29 - ef7b6b4 - lavf 55.1.100 - avformat.h
  Add av_guess_frame_rate()

2013-03-20 - 8d928a9 - lavu 52.22.100 - opt.h
  Add AV_OPT_TYPE_DURATION value to AVOptionType enum.

2013-03-17 - 7aa9af5 - lavu 52.20.100 - opt.h
  Add AV_OPT_TYPE_VIDEO_RATE value to AVOptionType enum.


-------- 8< --------- FFmpeg 1.2 was cut here -------- 8< ---------

2013-03-07 - 9767ec6 - lavu 52.18.100 - avstring.h,bprint.h
  Add av_escape() and av_bprint_escape() API.

2013-02-24 - b59cd08 - lavfi 3.41.100 - buffersink.h
  Add sample_rates field to AVABufferSinkParams.

2013-01-17 - a1a707f - lavf 54.61.100
  Add av_codec_get_tag2().

2013-01-01 - 2eb2e17 - lavfi 3.34.100
  Add avfilter_get_audio_buffer_ref_from_arrays_channels.


-------- 8< --------- FFmpeg 1.1 was cut here -------- 8< ---------

2012-12-20 - 34de47aa - lavfi 3.29.100 - avfilter.h
  Add AVFilterLink.channels, avfilter_link_get_channels()
  and avfilter_ref_get_channels().

2012-12-15 - 96d815fc - lavc 54.80.100 - avcodec.h
  Add pkt_size field to AVFrame.

2012-11-25 - c70ec631 - lavu 52.9.100 - opt.h
  Add the following convenience functions to opt.h:
   av_opt_get_image_size
   av_opt_get_pixel_fmt
   av_opt_get_sample_fmt
   av_opt_set_image_size
   av_opt_set_pixel_fmt
   av_opt_set_sample_fmt

2012-11-17 - 4cd74c81 - lavu 52.8.100 - bprint.h
  Add av_bprint_strftime().

2012-11-15 - 92648107 - lavu 52.7.100 - opt.h
  Add av_opt_get_key_value().

2012-11-13 - 79456652 - lavfi 3.23.100 - avfilter.h
  Add channels field to AVFilterBufferRefAudioProps.

2012-11-03 - 481fdeee - lavu 52.3.100 - opt.h
  Add AV_OPT_TYPE_SAMPLE_FMT value to AVOptionType enum.

2012-10-21 - 6fb2fd8 - lavc  54.68.100 - avcodec.h
                       lavfi  3.20.100 - avfilter.h
  Add AV_PKT_DATA_STRINGS_METADATA side data type, used to transmit key/value
  strings between AVPacket and AVFrame, and add metadata field to
  AVCodecContext (which shall not be accessed by users; see AVFrame metadata
  instead).

2012-09-27 - a70b493 - lavd 54.3.100 - version.h
  Add LIBAVDEVICE_IDENT symbol.

2012-09-27 - a70b493 - lavfi 3.18.100 - version.h
  Add LIBAVFILTER_IDENT symbol.

2012-09-27 - a70b493 - libswr 0.16.100 - version.h
  Add LIBSWRESAMPLE_VERSION, LIBSWRESAMPLE_BUILD
  and LIBSWRESAMPLE_IDENT symbols.


-------- 8< --------- FFmpeg 1.0 was cut here -------- 8< ---------

2012-09-06 - 29e972f - lavu 51.72.100 - parseutils.h
  Add av_small_strptime() time parsing function.

  Can be used as a stripped-down replacement for strptime(), on
  systems which do not support it.

2012-08-25 - 2626cc4 - lavf 54.28.100
  Matroska demuxer now identifies SRT subtitles as AV_CODEC_ID_SUBRIP instead
  of AV_CODEC_ID_TEXT.

2012-08-13 - 5c0d8bc - lavfi 3.8.100 - avfilter.h
  Add avfilter_get_class() function, and priv_class field to AVFilter
  struct.

2012-08-12 - a25346e - lavu 51.69.100 - opt.h
  Add AV_OPT_FLAG_FILTERING_PARAM symbol in opt.h.

2012-07-31 - 23fc4dd - lavc 54.46.100
  Add channels field to AVFrame.

2012-07-30 - f893904 - lavu 51.66.100
  Add av_get_channel_description()
  and av_get_standard_channel_layout() functions.

2012-07-21 - 016a472 - lavc 54.43.100
  Add decode_error_flags field to AVFrame.

2012-07-20 - b062936 - lavf 54.18.100
  Add avformat_match_stream_specifier() function.

2012-07-14 - f49ec1b - lavc 54.38.100 - avcodec.h
  Add metadata to AVFrame, and the accessor functions
  av_frame_get_metadata() and av_frame_set_metadata().

2012-07-10 - 0e003d8 - lavc 54.33.100
  Add av_fast_padded_mallocz().

2012-07-10 - 21d5609 - lavfi 3.2.0 - avfilter.h
  Add init_opaque() callback to AVFilter struct.

2012-06-26 - e6674e4 - lavu 51.63.100 - imgutils.h
  Add functions to libavutil/imgutils.h:
  av_image_get_buffer_size()
  av_image_fill_arrays()
  av_image_copy_to_buffer()

2012-06-24 - c41899a - lavu 51.62.100 - version.h
  version moved from avutil.h to version.h

2012-04-11 - 359abb1 - lavu 51.58.100 - error.h
  Add av_make_error_string() and av_err2str() utilities to
  libavutil/error.h.

2012-06-05 - 62b39d4 - lavc 54.24.100
  Add pkt_duration field to AVFrame.

2012-05-24 - f2ee065 - lavu 51.54.100
  Move AVPALETTE_SIZE and AVPALETTE_COUNT macros from
  libavcodec/avcodec.h to libavutil/pixfmt.h.

2012-05-14 - 94a9ac1 - lavf 54.5.100
  Add av_guess_sample_aspect_ratio() function.

2012-04-20 - 65fa7bc - lavfi 2.70.100
  Add avfilter_unref_bufferp() to avfilter.h.

2012-04-13 - 162e400 - lavfi 2.68.100
  Install libavfilter/asrc_abuffer.h public header.

2012-03-26 - a67d9cf - lavfi 2.66.100
  Add avfilter_fill_frame_from_{audio_,}buffer_ref() functions.

2013-05-15 - ff46809 / e6c4ac7 - lavu 52.32.100 / 52.11.0 - pixdesc.h
  Replace PIX_FMT_* flags with AV_PIX_FMT_FLAG_*.

2013-04-03 - 6fc58a8 / 507b1e4 - lavc 55.7.100 / 55.4.0 - avcodec.h
  Add field_order to AVCodecParserContext.

2013-04-19 - f4b05cd / 5e83d9a - lavc 55.5.100 / 55.2.0 - avcodec.h
  Add CODEC_FLAG_UNALIGNED to allow decoders to produce unaligned output.

2013-04-11 - lavfi 3.53.100 / 3.8.0
  231fd44 / 38f0c07 - Move all content from avfiltergraph.h to avfilter.h. Deprecate
            avfilterhraph.h, user applications should include just avfilter.h
  86070b8 / bc1a985 - Add avfilter_graph_alloc_filter(), deprecate avfilter_open() and
            avfilter_graph_add_filter().
  4fde705 / 1113672 - Add AVFilterContext.graph pointing to the AVFilterGraph that contains the
            filter.
  710b0aa / 48a5ada - Add avfilter_init_str(), deprecate avfilter_init_filter().
  46de9ba / 1ba95a9 - Add avfilter_init_dict().
  16fc24b / 7cdd737 - Add AVFilter.flags field and AVFILTER_FLAG_DYNAMIC_{INPUTS,OUTPUTS} flags.
  f4db6bf / 7e8fe4b - Add avfilter_pad_count() for counting filter inputs/outputs.
  835cc0f / fa2a34c - Add avfilter_next(), deprecate av_filter_next().
            Deprecate avfilter_uninit().

2013-04-09 - lavfi 3.51.100 / 3.7.0 - avfilter.h
  0594ef0 / b439c99 - Add AVFilter.priv_class for exporting filter options through the
            AVOptions API in the similar way private options work in lavc and lavf.
  44d4488 / 8114c10 - Add avfilter_get_class().
  Switch all filters to use AVOptions.

2013-03-19 - 17ebef2 / 2c328a9 - lavu 52.20.100 / 52.9.0 - pixdesc.h
  Add av_pix_fmt_count_planes() function for counting planes in a pixel format.

2013-03-16 - ecade98 / 42c7c61 - lavfi 3.47.100 / 3.6.0
  Add AVFilterGraph.nb_filters, deprecate AVFilterGraph.filter_count.

2013-03-08 - Reference counted buffers - lavu 52.8.0, lavc 55.0.100 / 55.0.0, lavf 55.0.100 / 55.0.0,
lavd 54.4.100 / 54.0.0, lavfi 3.5.0
  36099df / 8e401db, 532f31a / 1cec062 - add a new API for reference counted buffers and buffer
                     pools (new header libavutil/buffer.h).
  2653e12 / 1afddbe - add AVPacket.buf to allow reference counting for the AVPacket data.
            Add av_packet_from_data() function for constructing packets from
            av_malloc()ed data.
  c4e8821 / 7ecc2d4 - move AVFrame from lavc to lavu (new header libavutil/frame.h), add
            AVFrame.buf/extended_buf to allow reference counting for the AVFrame
            data. Add new API for working with reference-counted AVFrames.
  80e9e63 / 759001c - add the refcounted_frames field to AVCodecContext to make audio and
            video decoders return reference-counted frames. Add get_buffer2()
            callback to AVCodecContext which allocates reference-counted frames.
            Add avcodec_default_get_buffer2() as the default get_buffer2()
            implementation.
            Deprecate AVCodecContext.get_buffer() / release_buffer() /
            reget_buffer(), avcodec_default_get_buffer(),
            avcodec_default_reget_buffer(), avcodec_default_release_buffer().
            Remove avcodec_default_free_buffers(), which should not have ever
            been called from outside of lavc.
            Deprecate the following AVFrame fields:
                * base -- is now stored in AVBufferRef
                * reference, type, buffer_hints -- are unnecessary in the new API
                * hwaccel_picture_private, owner, thread_opaque -- should not
                  have been acessed from outside of lavc
                * qscale_table, qstride, qscale_type, mbskip_table, motion_val,
                  mb_type, dct_coeff, ref_index -- mpegvideo-specific tables,
                  which are not exported anymore.
  a05a44e / 7e35037 - switch libavfilter to use AVFrame instead of AVFilterBufferRef. Add
            av_buffersrc_add_frame(), deprecate av_buffersrc_buffer().
            Add av_buffersink_get_frame() and av_buffersink_get_samples(),
            deprecate av_buffersink_read() and av_buffersink_read_samples().
            Deprecate AVFilterBufferRef and all functions for working with it.

2013-03-17 - 6c17ff8 / 12c5c1d - lavu 52.19.100 / 52.8.0 - avstring.h
  Add av_isdigit, av_isgraph, av_isspace, av_isxdigit.

2013-02-23 - 71cf094 / 9f12235 - lavfi 3.40.100 / 3.4.0 - avfiltergraph.h
  Add resample_lavr_opts to AVFilterGraph for setting libavresample options
  for auto-inserted resample filters.

2013-01-25 - e7e14bc / 38c1466 - lavu 52.17.100 / 52.7.0 - dict.h
  Add av_dict_parse_string() to set multiple key/value pairs at once from a
  string.

2013-01-25 - 25be630 / b85a5e8 - lavu 52.16.100 / 52.6.0 - avstring.h
  Add av_strnstr()

2013-01-15 - e7e0186 / 8ee288d - lavu 52.15.100 / 52.5.0 - hmac.h
  Add AVHMAC.

2013-01-13 - 8ee7b38 / 44e065d - lavc 54.87.100 / 54.36.0 - vdpau.h
  Add AVVDPAUContext struct for VDPAU hardware-accelerated decoding.

2013-01-12 - dae382b / 169fb94 - lavu 52.14.100 / 52.4.0 - pixdesc.h
  Add AV_PIX_FMT_VDPAU flag.

2013-01-07 - 249fca3 / 074a00d - lavr 1.1.0
  Add avresample_set_channel_mapping() for input channel reordering,
  duplication, and silencing.

2012-12-29 - 2ce43b3 / d8fd06c - lavu 52.13.100 / 52.3.0 - avstring.h
  Add av_basename() and av_dirname().

2012-11-11 - 03b0787 / 5980f5d - lavu 52.6.100 / 52.2.0 - audioconvert.h
  Rename audioconvert.h to channel_layout.h. audioconvert.h is now deprecated.

2012-10-21 - e3a91c5 / a893655 - lavu 51.77.100 / 51.45.0 - error.h
  Add AVERROR_EXPERIMENTAL

2012-10-12 - a33ed6b / d2fcb35 - lavu 51.76.100 / 51.44.0 - pixdesc.h
  Add functions for accessing pixel format descriptors.
  Accessing the av_pix_fmt_descriptors array directly is now
  deprecated.

2012-10-11 - f391e40 / 9a92aea - lavu 51.75.100 / 51.43.0 - aes.h, md5.h, sha.h, tree.h
  Add functions for allocating the opaque contexts for the algorithms,

2012-10-10 - de31814 / b522000 - lavf 54.32.100 / 54.18.0 - avio.h
  Add avio_closep to complement avio_close.

2012-10-08 - ae77266 / 78071a1 - lavu 51.74.100 / 51.42.0 - pixfmt.h
  Rename PixelFormat to AVPixelFormat and all PIX_FMT_* to AV_PIX_FMT_*.
  To provide backwards compatibility, PixelFormat is now #defined as
  AVPixelFormat.
  Note that this can break user code that includes pixfmt.h and uses the
  'PixelFormat' identifier. Such code should either #undef PixelFormat
  or stop using the PixelFormat name.

2012-10-05 - 55c49af / e7ba5b1 - lavr 1.0.0 - avresample.h
  Data planes parameters to avresample_convert() and
  avresample_read() are now uint8_t** instead of void**.
  Libavresample is now stable.

2012-09-26 - 3ba0dab7 / 1384df64 - lavf 54.29.101 / 56.06.3 - avformat.h
  Add AVFormatContext.avoid_negative_ts.

2012-09-24 - 46a3595 / a42aada - lavc 54.59.100 / 54.28.0 - avcodec.h
  Add avcodec_free_frame(). This function must now
  be used for freeing an AVFrame.

2012-09-12 - e3e09f2 / 8919fee - lavu 51.73.100 / 51.41.0 - audioconvert.h
  Added AV_CH_LOW_FREQUENCY_2 channel mask value.

2012-09-04 - b21b5b0 / 686a329 - lavu 51.71.100 / 51.40.0 - opt.h
  Reordered the fields in default_val in AVOption, changed which
  default_val field is used for which AVOptionType.

2012-08-30 - 98298eb / a231832 - lavc 54.54.101 / 54.26.1 - avcodec.h
  Add codec descriptor properties AV_CODEC_PROP_LOSSY and
  AV_CODEC_PROP_LOSSLESS.

2012-08-18 - lavc 54.26 - avcodec.h
  Add codec descriptors for accessing codec properties without having
  to refer to a specific decoder or encoder.

  f5f3684 / c223d79 - Add an AVCodecDescriptor struct and functions
            avcodec_descriptor_get() and avcodec_descriptor_next().
  f5f3684 / 51efed1 - Add AVCodecDescriptor.props and AV_CODEC_PROP_INTRA_ONLY.
  6c180b3 / 91e59fe - Add avcodec_descriptor_get_by_name().

2012-08-08 - f5f3684 / 987170c - lavu 51.68.100 / 51.38.0 - dict.h
  Add av_dict_count().

2012-08-07 - 7a72695 / 104e10f - lavc 54.51.100 / 54.25.0 - avcodec.h
  Rename CodecID to AVCodecID and all CODEC_ID_* to AV_CODEC_ID_*.
  To provide backwards compatibility, CodecID is now #defined as AVCodecID.
  Note that this can break user code that includes avcodec.h and uses the
  'CodecID' identifier. Such code should either #undef CodecID or stop using the
  CodecID name.

2012-08-03 - e776ee8 / 239fdf1 - lavu 51.66.101 / 51.37.1 - cpu.h
                       lsws 2.1.1   - swscale.h
  Rename AV_CPU_FLAG_MMX2  ---> AV_CPU_FLAG_MMXEXT.
  Rename SWS_CPU_CAPS_MMX2 ---> SWS_CPU_CAPS_MMXEXT.

2012-07-29 - 7c26761 / 681ed00 - lavf 54.22.100 / 54.13.0 - avformat.h
  Add AVFMT_FLAG_NOBUFFER for low latency use cases.

2012-07-10 - fbe0245 / f3e5e6f - lavu 51.65.100 / 51.37.0
  Add av_malloc_array() and av_mallocz_array()

2012-06-22 - e847f41 / d3d3a32 - lavu 51.61.100 / 51.34.0
  Add av_usleep()

2012-06-20 - 4da42eb / ae0a301 - lavu 51.60.100 / 51.33.0
  Move av_gettime() to libavutil, add libavutil/time.h

2012-06-09 - 82edf67 / 3971be0 - lavr 0.0.3
  Add a parameter to avresample_build_matrix() for Dolby/DPLII downmixing.

2012-06-12 - c7b9eab / 9baeff9 - lavfi 2.79.100 / 2.23.0 - avfilter.h
  Add AVFilterContext.nb_inputs/outputs. Deprecate
  AVFilterContext.input/output_count.

2012-06-12 - c7b9eab / 84b9fbe - lavfi 2.79.100 / 2.22.0 - avfilter.h
  Add avfilter_pad_get_type() and avfilter_pad_get_name(). Those
  should now be used instead of accessing AVFilterPad members
  directly.

2012-06-12 - 3630a07 / b0f0dfc - lavu 51.57.100 / 51.32.0 - audioconvert.h
  Add av_get_channel_layout_channel_index(), av_get_channel_name()
  and av_channel_layout_extract_channel().

2012-05-25 - 53ce990 / 154486f - lavu 51.55.100 / 51.31.0 - opt.h
  Add av_opt_set_bin()

2012-05-15 - lavfi 2.74.100 / 2.17.0
  Add support for audio filters
  61930bd / ac71230, 1cbf7fb / a2cd9be - add video/audio buffer sink in a new installed
                    header buffersink.h
  1cbf7fb / 720c6b7 - add av_buffersrc_write_frame(), deprecate
            av_vsrc_buffer_add_frame()
  61930bd / ab16504 - add avfilter_copy_buf_props()
  61930bd / 9453c9e - add extended_data to AVFilterBuffer
  61930bd / 1b8c927 - add avfilter_get_audio_buffer_ref_from_arrays()

2012-05-09 - lavu 51.53.100 / 51.30.0 - samplefmt.h
  61930bd / 142e740 - add av_samples_copy()
  61930bd / 6d7f617 - add av_samples_set_silence()

2012-05-09 - 61930bd / a5117a2 - lavc 54.21.101 / 54.13.1
  For audio formats with fixed frame size, the last frame
  no longer needs to be padded with silence, libavcodec
  will handle this internally (effectively all encoders
  behave as if they had CODEC_CAP_SMALL_LAST_FRAME set).

2012-05-07 - 653d117 / 828bd08 - lavc 54.20.100 / 54.13.0 - avcodec.h
  Add sample_rate and channel_layout fields to AVFrame.

2012-05-01 - 2330eb1 / 4010d72 - lavr 0.0.1
  Change AV_MIX_COEFF_TYPE_Q6 to AV_MIX_COEFF_TYPE_Q8.

2012-04-25 - e890b68 / 3527a73 - lavu 51.48.100 / 51.29.0 - cpu.h
  Add av_parse_cpu_flags()

2012-04-24 - 3ead79e / c8af852 - lavr 0.0.0
  Add libavresample audio conversion library

2012-04-20 - 3194ab7 / 0c0d1bc - lavu 51.47.100 / 51.28.0 - audio_fifo.h
  Add audio FIFO functions:
    av_audio_fifo_free()
    av_audio_fifo_alloc()
    av_audio_fifo_realloc()
    av_audio_fifo_write()
    av_audio_fifo_read()
    av_audio_fifo_drain()
    av_audio_fifo_reset()
    av_audio_fifo_size()
    av_audio_fifo_space()

2012-04-14 - lavfi 2.70.100 / 2.16.0 - avfiltergraph.h
  7432bcf / d7bcc71 Add avfilter_graph_parse2().

2012-04-08 - 6bfb304 / 4d693b0 - lavu 51.46.100 / 51.27.0 - samplefmt.h
  Add av_get_packed_sample_fmt() and av_get_planar_sample_fmt()

2012-03-21 - b75c67d - lavu 51.43.100
  Add bprint.h for bprint API.

2012-02-21 - 9cbf17e - lavc 54.4.100
  Add av_get_pcm_codec() function.

2012-02-16 - 560b224 - libswr 0.7.100
  Add swr_set_matrix() function.

2012-02-09 - c28e7af - lavu 51.39.100
  Add a new installed header libavutil/timestamp.h with timestamp
  utilities.

2012-02-06 - 70ffda3 - lavu 51.38.100
  Add av_parse_ratio() function to parseutils.h.

2012-02-06 - 70ffda3 - lavu 51.38.100
  Add AV_LOG_MAX_OFFSET macro to log.h.

2012-02-02 - 0eaa123 - lavu 51.37.100
  Add public timecode helpers.

2012-01-24 - 0c3577b - lavfi 2.60.100
  Add avfilter_graph_dump.

2012-03-20 - 0ebd836 / 3c90cc2 - lavfo 54.2.0
  Deprecate av_read_packet(), use av_read_frame() with
  AVFMT_FLAG_NOPARSE | AVFMT_FLAG_NOFILLIN in AVFormatContext.flags

2012-03-05 - lavc 54.10.100 / 54.8.0
  f095391 / 6699d07 Add av_get_exact_bits_per_sample()
  f095391 / 9524cf7 Add av_get_audio_frame_duration()

2012-03-04 - 2af8f2c / 44fe77b - lavc 54.8.100 / 54.7.0 - avcodec.h
  Add av_codec_is_encoder/decoder().

2012-03-01 - 1eb7f39 / 442c132 - lavc 54.5.100 / 54.3.0 - avcodec.h
  Add av_packet_shrink_side_data.

2012-02-29 - 79ae084 / dd2a4bc - lavf 54.2.100 / 54.2.0 - avformat.h
  Add AVStream.attached_pic and AV_DISPOSITION_ATTACHED_PIC,
  used for dealing with attached pictures/cover art.

2012-02-25 - 305e4b3 / c9bca80 - lavu 51.41.100 / 51.24.0 - error.h
  Add AVERROR_UNKNOWN
  NOTE: this was backported to 0.8

2012-02-20 - eadd426 / e9cda85 - lavc 54.2.100 / 54.2.0
  Add duration field to AVCodecParserContext

2012-02-20 - eadd426 / 0b42a93 - lavu 51.40.100 / 51.23.1 - mathematics.h
  Add av_rescale_q_rnd()

2012-02-08 - f2b20b7 / 38d5533 - lavu 51.38.101 / 51.22.1 - pixdesc.h
  Add PIX_FMT_PSEUDOPAL flag.

2012-02-08 - f2b20b7 / 52f82a1 - lavc 54.2.100 / 54.1.0
  Add avcodec_encode_video2() and deprecate avcodec_encode_video().

2012-02-01 - 4c677df / 316fc74 - lavc 54.1.0
  Add av_fast_padded_malloc() as alternative for av_realloc() when aligned
  memory is required. The buffer will always have FF_INPUT_BUFFER_PADDING_SIZE
  zero-padded bytes at the end.

2012-01-31 - a369a6b / dd6d3b0 - lavf 54.1.0
  Add avformat_get_riff_video_tags() and avformat_get_riff_audio_tags().
  NOTE: this was backported to 0.8

2012-01-31 - a369a6b / af08d9a - lavc 54.1.0
  Add avcodec_is_open() function.
  NOTE: this was backported to 0.8

2012-01-30 - 151ecc2 / 8b93312 - lavu 51.36.100 / 51.22.0 - intfloat.h
  Add a new installed header libavutil/intfloat.h with int/float punning
  functions.
  NOTE: this was backported to 0.8

2012-01-25 - lavf 53.31.100 / 53.22.0
  3c5fe5b / f1caf01 Allow doing av_write_frame(ctx, NULL) for flushing possible
          buffered data within a muxer. Added AVFMT_ALLOW_FLUSH for
          muxers supporting it (av_write_frame makes sure it is called
          only for muxers with this flag).

2012-01-15 - lavc 53.56.105 / 53.34.0
  New audio encoding API:
  67f5650 / b2c75b6 Add CODEC_CAP_VARIABLE_FRAME_SIZE capability for use by audio
          encoders.
  67f5650 / 5ee5fa0 Add avcodec_fill_audio_frame() as a convenience function.
  67f5650 / b2c75b6 Add avcodec_encode_audio2() and deprecate avcodec_encode_audio().
          Add AVCodec.encode2().

2012-01-12 - b18e17e / 3167dc9 - lavfi 2.59.100 / 2.15.0
  Add a new installed header -- libavfilter/version.h -- with version macros.


-------- 8< --------- FFmpeg 0.9 was cut here -------- 8< ---------

2011-12-08 - a502939 - lavfi 2.52.0
  Add av_buffersink_poll_frame() to buffersink.h.

2011-12-08 - 26c6fec - lavu 51.31.0
  Add av_log_format_line.

2011-12-03 - 976b095 - lavu 51.30.0
  Add AVERROR_BUG.

2011-11-24 - 573ffbb - lavu 51.28.1
  Add av_get_alt_sample_fmt() to samplefmt.h.

2011-11-03 - 96949da - lavu 51.23.0
  Add av_strcasecmp() and av_strncasecmp() to avstring.h.

2011-10-20 - b35e9e1 - lavu 51.22.0
  Add av_strtok() to avstring.h.

2012-01-03 - ad1c8dd / b73ec05 - lavu 51.34.100 / 51.21.0
  Add av_popcount64

2011-12-18 - 7c29313 / 8400b12 - lavc 53.46.1 / 53.28.1
  Deprecate AVFrame.age. The field is unused.

2011-12-12 - 8bc7fe4 / 5266045 - lavf 53.25.0 / 53.17.0
  Add avformat_close_input().
  Deprecate av_close_input_file() and av_close_input_stream().

2011-12-09 - c59b80c / b2890f5 - lavu 51.32.0 / 51.20.0 - audioconvert.h
  Expand the channel layout list.

2011-12-02 - e4de716 / 0eea212 - lavc 53.40.0 / 53.25.0
  Add nb_samples and extended_data fields to AVFrame.
  Deprecate AVCODEC_MAX_AUDIO_FRAME_SIZE.
  Deprecate avcodec_decode_audio3() in favor of avcodec_decode_audio4().
  avcodec_decode_audio4() writes output samples to an AVFrame, which allows
  audio decoders to use get_buffer().

2011-12-04 - e4de716 / 560f773 - lavc 53.40.0 / 53.24.0
  Change AVFrame.data[4]/base[4]/linesize[4]/error[4] to [8] at next major bump.
  Change AVPicture.data[4]/linesize[4] to [8] at next major bump.
  Change AVCodecContext.error[4] to [8] at next major bump.
  Add AV_NUM_DATA_POINTERS to simplify the bump transition.

2011-11-24 - lavu 51.29.0 / 51.19.0
  92afb43 / bd97b2e - add planar RGB pixel formats
  92afb43 / 6b0768e - add PIX_FMT_PLANAR and PIX_FMT_RGB pixel descriptions

2011-11-23 - 8e576d5 / bbb46f3 - lavu 51.27.0 / 51.18.0
  Add av_samples_get_buffer_size(), av_samples_fill_arrays(), and
  av_samples_alloc(), to samplefmt.h.

2011-11-23 - 8e576d5 / 8889cc4 - lavu 51.27.0 / 51.17.0
  Add planar sample formats and av_sample_fmt_is_planar() to samplefmt.h.

2011-11-19 - dbb38bc / f3a29b7 - lavc 53.36.0 / 53.21.0
  Move some AVCodecContext fields to a new private struct, AVCodecInternal,
  which is accessed from a new field, AVCodecContext.internal.
  - fields moved:
      AVCodecContext.internal_buffer       --> AVCodecInternal.buffer
      AVCodecContext.internal_buffer_count --> AVCodecInternal.buffer_count
      AVCodecContext.is_copy               --> AVCodecInternal.is_copy

2011-11-16 - 8709ba9 / 6270671 - lavu 51.26.0 / 51.16.0
  Add av_timegm()

2011-11-13 - lavf 53.21.0 / 53.15.0
  New interrupt callback API, allowing per-AVFormatContext/AVIOContext
  interrupt callbacks.
  5f268ca / 6aa0b98 Add AVIOInterruptCB struct and the interrupt_callback field to
          AVFormatContext.
  5f268ca / 1dee0ac Add avio_open2() with additional parameters. Those are
          an interrupt callback and an options AVDictionary.
          This will allow passing AVOptions to protocols after lavf
          54.0.

2011-11-06 - 13b7781 / ba04ecf - lavu 51.24.0 / 51.14.0
  Add av_strcasecmp() and av_strncasecmp() to avstring.h.

2011-11-06 - 13b7781 / 07b172f - lavu 51.24.0 / 51.13.0
  Add av_toupper()/av_tolower()

2011-11-05 - d8cab5c / b6d08f4 - lavf 53.19.0 / 53.13.0
  Add avformat_network_init()/avformat_network_deinit()

2011-10-27 - 6faf0a2 / 512557b - lavc 53.24.0 / 53.15.0
  Remove avcodec_parse_frame.
  Deprecate AVCodecContext.parse_only and CODEC_CAP_PARSE_ONLY.

2011-10-19 - d049257 / 569129a - lavf 53.17.0 / 53.10.0
  Add avformat_new_stream(). Deprecate av_new_stream().

2011-10-13 - 91eb1b1 / b631fba - lavf 53.16.0 / 53.9.0
  Add AVFMT_NO_BYTE_SEEK AVInputFormat flag.

2011-10-12 - lavu 51.21.0 / 51.12.0
  AVOptions API rewrite.

  - f884ef0 / 145f741 FF_OPT_TYPE* renamed to AV_OPT_TYPE_*
  - new setting/getting functions with slightly different semantics:
        f884ef0 / dac66da av_set_string3 -> av_opt_set
                av_set_double  -> av_opt_set_double
                av_set_q       -> av_opt_set_q
                av_set_int     -> av_opt_set_int

        f884ef0 / 41d9d51 av_get_string  -> av_opt_get
                av_get_double  -> av_opt_get_double
                av_get_q       -> av_opt_get_q
                av_get_int     -> av_opt_get_int

  - f884ef0 / 8c5dcaa trivial rename av_next_option -> av_opt_next
  - f884ef0 / 641c7af new functions - av_opt_child_next, av_opt_child_class_next
    and av_opt_find2()

2011-09-22 - a70e787 - lavu 51.17.0
  Add av_x_if_null().

2011-09-18 - 645cebb - lavc 53.16.0
  Add showall flag2

2011-09-16 - ea8de10 - lavfi 2.42.0
  Add avfilter_all_channel_layouts.

2011-09-16 - 9899037 - lavfi 2.41.0
  Rename avfilter_all_* function names to avfilter_make_all_*.

  In particular, apply the renames:
  avfilter_all_formats         -> avfilter_make_all_formats
  avfilter_all_channel_layouts -> avfilter_make_all_channel_layouts
  avfilter_all_packing_formats -> avfilter_make_all_packing_formats

2011-09-12 - 4381bdd - lavfi 2.40.0
  Change AVFilterBufferRefAudioProps.sample_rate type from uint32_t to int.

2011-09-12 - 2c03174 - lavfi 2.40.0
  Simplify signature for avfilter_get_audio_buffer(), make it
  consistent with avfilter_get_video_buffer().

2011-09-06 - 4f7dfe1 - lavfi 2.39.0
  Rename libavfilter/vsink_buffer.h to libavfilter/buffersink.h.

2011-09-06 - c4415f6 - lavfi 2.38.0
  Unify video and audio sink API.

  In particular, add av_buffersink_get_buffer_ref(), deprecate
  av_vsink_buffer_get_video_buffer_ref() and change the value for the
  opaque field passed to the abuffersink init function.

2011-09-04 - 61e2e29 - lavu 51.16.0
  Add av_asprintf().

2011-08-22 - dacd827 - lavf 53.10.0
  Add av_find_program_from_stream().

2011-08-20 - 69e2c1a - lavu 51.13.0
  Add av_get_media_type_string().

2011-09-03 - 1889c67 / fb4ca26 - lavc 53.13.0
                       lavf 53.11.0
                       lsws  2.1.0
  Add {avcodec,avformat,sws}_get_class().

2011-08-03 - 1889c67 / c11fb82 - lavu 51.15.0
  Add AV_OPT_SEARCH_FAKE_OBJ flag for av_opt_find() function.

2011-08-14 - 323b930 - lavu 51.12.0
  Add av_fifo_peek2(), deprecate av_fifo_peek().

2011-08-26 - lavu 51.14.0 / 51.9.0
  - 976a8b2 / add41de..976a8b2 / abc78a5 Do not include intfloat_readwrite.h,
    mathematics.h, rational.h, pixfmt.h, or log.h from avutil.h.

2011-08-16 - 27fbe31 / 48f9e45 - lavf 53.11.0 / 53.8.0
  Add avformat_query_codec().

2011-08-16 - 27fbe31 / bca06e7 - lavc 53.11.0
  Add avcodec_get_type().

2011-08-06 - 0cb233c / 2f63440 - lavf 53.7.0
  Add error_recognition to AVFormatContext.

2011-08-02 - 1d186e9 / 9d39cbf - lavc 53.9.1
  Add AV_PKT_FLAG_CORRUPT AVPacket flag.

2011-07-16 - b57df29 - lavfi 2.27.0
  Add audio packing negotiation fields and helper functions.

  In particular, add AVFilterPacking enum, planar, in_packings and
  out_packings fields to AVFilterLink, and the functions:
  avfilter_set_common_packing_formats()
  avfilter_all_packing_formats()

2011-07-10 - 3602ad7 / a67c061 - lavf 53.6.0
  Add avformat_find_stream_info(), deprecate av_find_stream_info().
  NOTE: this was backported to 0.7

2011-07-10 - 3602ad7 / 0b950fe - lavc 53.8.0
  Add avcodec_open2(), deprecate avcodec_open().
  NOTE: this was backported to 0.7

  Add avcodec_alloc_context3. Deprecate avcodec_alloc_context() and
  avcodec_alloc_context2().

2011-07-01 - b442ca6 - lavf 53.5.0 - avformat.h
  Add function av_get_output_timestamp().

2011-06-28 - 5129336 - lavu 51.11.0 - avutil.h
  Define the AV_PICTURE_TYPE_NONE value in AVPictureType enum.


-------- 8< --------- FFmpeg 0.7 was cut here -------- 8< ---------



-------- 8< --------- FFmpeg 0.8 was cut here -------- 8< ---------

2011-06-19 - fd2c0a5 - lavfi 2.23.0 - avfilter.h
  Add layout negotiation fields and helper functions.

  In particular, add in_chlayouts and out_chlayouts to AVFilterLink,
  and the functions:
  avfilter_set_common_sample_formats()
  avfilter_set_common_channel_layouts()
  avfilter_all_channel_layouts()

2011-06-19 - 527ca39 - lavfi 2.22.0 - AVFilterFormats
  Change type of AVFilterFormats.formats from int * to int64_t *,
  and update formats handling API accordingly.

  avfilter_make_format_list() still takes a int32_t array and converts
  it to int64_t. A new function, avfilter_make_format64_list(), that
  takes int64_t arrays has been added.

2011-06-19 - 44f669e - lavfi 2.21.0 - vsink_buffer.h
  Add video sink buffer and vsink_buffer.h public header.

2011-06-12 - 9fdf772 - lavfi 2.18.0 - avcodec.h
  Add avfilter_get_video_buffer_ref_from_frame() function in
  libavfilter/avcodec.h.

2011-06-12 - c535494 - lavfi 2.17.0 - avfiltergraph.h
  Add avfilter_inout_alloc() and avfilter_inout_free() functions.

2011-06-12 - 6119b23 - lavfi 2.16.0 - avfilter_graph_parse()
  Change avfilter_graph_parse() signature.

2011-06-23 - 686959e / 67e9ae1 - lavu 51.10.0 / 51.8.0 - attributes.h
  Add av_printf_format().

2011-06-16 - 2905e3f / 05e84c9, 2905e3f / 25de595 - lavf 53.4.0 / 53.2.0 - avformat.h
  Add avformat_open_input and avformat_write_header().
  Deprecate av_open_input_stream, av_open_input_file,
  AVFormatParameters and av_write_header.

2011-06-16 - 2905e3f / 7e83e1c, 2905e3f / dc59ec5 - lavu 51.9.0 / 51.7.0 - opt.h
  Add av_opt_set_dict() and av_opt_find().
  Deprecate av_find_opt().
  Add AV_DICT_APPEND flag.

2011-06-10 - 45fb647 / cb7c11c - lavu 51.6.0 - opt.h
  Add av_opt_flag_is_set().

2011-06-10 - c381960 - lavfi 2.15.0 - avfilter_get_audio_buffer_ref_from_arrays
  Add avfilter_get_audio_buffer_ref_from_arrays() to avfilter.h.

2011-06-09 - f9ecb84 / d9f80ea - lavu 51.8.0 - AVMetadata
  Move AVMetadata from lavf to lavu and rename it to
  AVDictionary -- new installed header dict.h.
  All av_metadata_* functions renamed to av_dict_*.

2011-06-07 - d552f61 / a6703fa - lavu 51.8.0 - av_get_bytes_per_sample()
  Add av_get_bytes_per_sample() in libavutil/samplefmt.h.
  Deprecate av_get_bits_per_sample_fmt().

2011-06-05 - f956924 / b39b062 - lavu 51.8.0 - opt.h
  Add av_opt_free convenience function.

2011-06-06 - 95a0242 - lavfi 2.14.0 - AVFilterBufferRefAudioProps
  Remove AVFilterBufferRefAudioProps.size, and use nb_samples in
  avfilter_get_audio_buffer() and avfilter_default_get_audio_buffer() in
  place of size.

2011-06-06 - 0bc2cca - lavu 51.6.0 - av_samples_alloc()
  Switch nb_channels and nb_samples parameters order in
  av_samples_alloc().

2011-06-06 - e1c7414 - lavu 51.5.0 - av_samples_*
  Change the data layout created by av_samples_fill_arrays() and
  av_samples_alloc().

2011-06-06 - 27bcf55 - lavfi 2.13.0 - vsrc_buffer.h
  Make av_vsrc_buffer_add_video_buffer_ref() accepts an additional
  flags parameter in input.

2011-06-03 - e977ca2 - lavfi 2.12.0 - avfilter_link_free()
  Add avfilter_link_free() function.

2011-06-02 - 5ad38d9 - lavu 51.4.0 - av_force_cpu_flags()
  Add av_cpu_flags() in libavutil/cpu.h.

2011-05-28 - e71f260 - lavu 51.3.0 - pixdesc.h
  Add av_get_pix_fmt_name() in libavutil/pixdesc.h, and deprecate
  avcodec_get_pix_fmt_name() in libavcodec/avcodec.h in its favor.

2011-05-25 - 39e4206 / 30315a8 - lavf 53.3.0 - avformat.h
  Add fps_probe_size to AVFormatContext.

2011-05-22 - 5ecdfd0 - lavf 53.2.0 - avformat.h
  Introduce avformat_alloc_output_context2() and deprecate
  avformat_alloc_output_context().

2011-05-22 - 83db719 - lavfi 2.10.0 - vsrc_buffer.h
  Make libavfilter/vsrc_buffer.h public.

2011-05-19 - c000a9f - lavfi 2.8.0 - avcodec.h
  Add av_vsrc_buffer_add_frame() to libavfilter/avcodec.h.

2011-05-14 - 9fdf772 - lavfi 2.6.0 - avcodec.h
  Add avfilter_get_video_buffer_ref_from_frame() to libavfilter/avcodec.h.

2011-05-18 - 75a37b5 / 64150ff - lavc 53.7.0 - AVCodecContext.request_sample_fmt
  Add request_sample_fmt field to AVCodecContext.

2011-05-10 - 59eb12f / 188dea1 - lavc 53.6.0 - avcodec.h
  Deprecate AVLPCType and the following fields in
  AVCodecContext: lpc_coeff_precision, prediction_order_method,
  min_partition_order, max_partition_order, lpc_type, lpc_passes.
  Corresponding FLAC encoder options should be used instead.

2011-05-07 - 9fdf772 - lavfi 2.5.0 - avcodec.h
  Add libavfilter/avcodec.h header and avfilter_copy_frame_props()
  function.

2011-05-07 - 18ded93 - lavc 53.5.0 - AVFrame
  Add format field to AVFrame.

2011-05-07 - 22333a6 - lavc 53.4.0 - AVFrame
  Add width and height fields to AVFrame.

2011-05-01 - 35fe66a - lavfi 2.4.0 - avfilter.h
  Rename AVFilterBufferRefVideoProps.pixel_aspect to
  sample_aspect_ratio.

2011-05-01 - 77e9dee - lavc 53.3.0 - AVFrame
  Add a sample_aspect_ratio field to AVFrame.

2011-05-01 - 1ba5727 - lavc 53.2.0 - AVFrame
  Add a pkt_pos field to AVFrame.

2011-04-29 - 35ceaa7 - lavu 51.2.0 - mem.h
  Add av_dynarray_add function for adding
  an element to a dynamic array.

2011-04-26 - d7e5aeb / bebe72f - lavu 51.1.0 - avutil.h
  Add AVPictureType enum and av_get_picture_type_char(), deprecate
  FF_*_TYPE defines and av_get_pict_type_char() defined in
  libavcodec/avcodec.h.

2011-04-26 - d7e5aeb / 10d3940 - lavfi 2.3.0 - avfilter.h
  Add pict_type and key_frame fields to AVFilterBufferRefVideo.

2011-04-26 - d7e5aeb / 7a11c82 - lavfi 2.2.0 - vsrc_buffer
  Add sample_aspect_ratio fields to vsrc_buffer arguments

2011-04-21 - 8772156 / 94f7451 - lavc 53.1.0 - avcodec.h
  Add CODEC_CAP_SLICE_THREADS for codecs supporting sliced threading.

2011-04-15 - lavc 52.120.0 - avcodec.h
  AVPacket structure got additional members for passing side information:
    c407984 / 4de339e introduce side information for AVPacket
    c407984 / 2d8591c make containers pass palette change in AVPacket

2011-04-12 - lavf 52.107.0 - avio.h
  Avio cleanup, part II - deprecate the entire URLContext API:
    c55780d / 175389c add avio_check as a replacement for url_exist
    9891004 / ff1ec0c add avio_pause and avio_seek_time as replacements
            for _av_url_read_fseek/fpause
    d4d0932 / cdc6a87 deprecate av_protocol_next(), avio_enum_protocols
            should be used instead.
    c88caa5 / 80c6e23 rename url_set_interrupt_cb->avio_set_interrupt_cb.
    c88caa5 / f87b1b3 rename open flags: URL_* -> AVIO_*
    d4d0932 / f8270bb add avio_enum_protocols.
    d4d0932 / 5593f03 deprecate URLProtocol.
    d4d0932 / c486dad deprecate URLContext.
    d4d0932 / 026e175 deprecate the typedef for URLInterruptCB
    c88caa5 / 8e76a19 deprecate av_register_protocol2.
    11d7841 / b840484 deprecate URL_PROTOCOL_FLAG_NESTED_SCHEME
    11d7841 / 1305d93 deprecate av_url_read_seek
    11d7841 / fa104e1 deprecate av_url_read_pause
    434f248 / 727c7aa deprecate url_get_filename().
    434f248 / 5958df3 deprecate url_max_packet_size().
    434f248 / 1869ea0 deprecate url_get_file_handle().
    434f248 / 32a97d4 deprecate url_filesize().
    434f248 / e52a914 deprecate url_close().
    434f248 / 58a48c6 deprecate url_seek().
    434f248 / 925e908 deprecate url_write().
    434f248 / dce3756 deprecate url_read_complete().
    434f248 / bc371ac deprecate url_read().
    434f248 / 0589da0 deprecate url_open().
    434f248 / 62eaaea deprecate url_connect.
    434f248 / 5652bb9 deprecate url_alloc.
    434f248 / 333e894 deprecate url_open_protocol
    434f248 / e230705 deprecate url_poll and URLPollEntry

2011-04-08 - lavf 52.106.0 - avformat.h
  Minor avformat.h cleanup:
    d4d0932 / a9bf9d8 deprecate av_guess_image2_codec
    d4d0932 / c3675df rename avf_sdp_create->av_sdp_create

2011-04-03 - lavf 52.105.0 - avio.h
  Large-scale renaming/deprecating of AVIOContext-related functions:
    2cae980 / 724f6a0 deprecate url_fdopen
    2cae980 / 403ee83 deprecate url_open_dyn_packet_buf
    2cae980 / 6dc7d80 rename url_close_dyn_buf       -> avio_close_dyn_buf
    2cae980 / b92c545 rename url_open_dyn_buf        -> avio_open_dyn_buf
    2cae980 / 8978fed introduce an AVIOContext.seekable field as a replacement for
            AVIOContext.is_streamed and url_is_streamed()
    1caa412 / b64030f deprecate get_checksum()
    1caa412 / 4c4427a deprecate init_checksum()
    2fd41c9 / 4ec153b deprecate udp_set_remote_url/get_local_port
    4fa0e24 / 933e90a deprecate av_url_read_fseek/fpause
    4fa0e24 / 8d9769a deprecate url_fileno
    0fecf26 / b7f2fdd rename put_flush_packet -> avio_flush
    0fecf26 / 35f1023 deprecate url_close_buf
    0fecf26 / 83fddae deprecate url_open_buf
    0fecf26 / d9d86e0 rename url_fprintf -> avio_printf
    0fecf26 / 59f65d9 deprecate url_setbufsize
    6947b0c / 3e68b3b deprecate url_ferror
    e8bb2e2 deprecate url_fget_max_packet_size
    76aa876 rename url_fsize -> avio_size
    e519753 deprecate url_fgetc
    655e45e deprecate url_fgets
    a2704c9 rename url_ftell -> avio_tell
    e16ead0 deprecate get_strz() in favor of avio_get_str
    0300db8,2af07d3 rename url_fskip -> avio_skip
    6b4aa5d rename url_fseek -> avio_seek
    61840b4 deprecate put_tag
    22a3212 rename url_fopen/fclose -> avio_open/close.
    0ac8e2b deprecate put_nbyte
    77eb550 rename put_byte          -> avio_w8
                   put_[b/l]e<type>  -> avio_w[b/l]<type>
                   put_buffer        -> avio_write
    b7effd4 rename get_byte          -> avio_r8,
                   get_[b/l]e<type>  -> avio_r[b/l]<type>
                   get_buffer        -> avio_read
    b3db9ce deprecate get_partial_buffer
    8d9ac96 rename av_alloc_put_byte -> avio_alloc_context

2011-03-25 - 27ef7b1 / 34b47d7 - lavc 52.115.0 - AVCodecContext.audio_service_type
  Add audio_service_type field to AVCodecContext.

2011-03-17 - e309fdc - lavu 50.40.0 - pixfmt.h
  Add PIX_FMT_BGR48LE and PIX_FMT_BGR48BE pixel formats

2011-03-02 - 863c471 - lavf  52.103.0 - av_pkt_dump2, av_pkt_dump_log2
  Add new functions av_pkt_dump2, av_pkt_dump_log2 that uses the
  source stream timebase for outputting timestamps. Deprecate
  av_pkt_dump and av_pkt_dump_log.

2011-02-20 - e731b8d - lavf  52.102.0 - avio.h
  * e731b8d - rename init_put_byte() to ffio_init_context(), deprecating the
              original, and move it to a private header so it is no longer
              part of our public API. Instead, use av_alloc_put_byte().
  * ae628ec - rename ByteIOContext to AVIOContext.

2011-02-16 - 09d171b - lavf  52.101.0 - avformat.h
                       lavu  52.39.0  - parseutils.h
  * 610219a - Add av_ prefix to dump_format().
  * f6c7375 - Replace parse_date() in lavf with av_parse_time() in lavu.
  * ab0287f - Move find_info_tag from lavf to lavu and add av_prefix to it.

2011-02-15 - lavu 52.38.0 - merge libavcore
  libavcore is merged back completely into libavutil

2011-02-10 - 55bad0c - lavc 52.113.0 - vbv_delay
  Add vbv_delay field to AVCodecContext

2011-02-14 - 24a83bd - lavf 52.100.0 - AV_DISPOSITION_CLEAN_EFFECTS
  Add AV_DISPOSITION_CLEAN_EFFECTS disposition flag.

2011-02-14 - 910b5b8 - lavfi 1.76.0 - AVFilterLink sample_aspect_ratio
  Add sample_aspect_ratio field to AVFilterLink.

2011-02-10 - 12c14cd - lavf 52.99.0 - AVStream.disposition
  Add AV_DISPOSITION_HEARING_IMPAIRED and AV_DISPOSITION_VISUAL_IMPAIRED.

2011-02-09 - c0b102c - lavc 52.112.0 - avcodec_thread_init()
  Deprecate avcodec_thread_init()/avcodec_thread_free() use; instead
  set thread_count before calling avcodec_open.

2011-02-09 - 37b00b4 - lavc 52.111.0 - threading API
  Add CODEC_CAP_FRAME_THREADS with new restrictions on get_buffer()/
  release_buffer()/draw_horiz_band() callbacks for appropriate codecs.
  Add thread_type and active_thread_type fields to AVCodecContext.

2011-02-08 - 3940caa - lavf 52.98.0 - av_probe_input_buffer
  Add av_probe_input_buffer() to avformat.h for probing format from a
  ByteIOContext.

2011-02-06 - fe174fc - lavf 52.97.0 - avio.h
  Add flag for non-blocking protocols: URL_FLAG_NONBLOCK

2011-02-04 - f124b08 - lavf 52.96.0 - avformat_free_context()
  Add avformat_free_context() in avformat.h.

2011-02-03 - f5b82f4 - lavc 52.109.0 - add CODEC_ID_PRORES
  Add CODEC_ID_PRORES to avcodec.h.

2011-02-03 - fe9a3fb - lavc 52.109.0 - H.264 profile defines
  Add defines for H.264 * Constrained Baseline and Intra profiles

2011-02-02 - lavf 52.95.0
  * 50196a9 - add a new installed header version.h.
  * 4efd5cf, dccbd97, 93b78d1 - add several variants of public
    avio_{put,get}_str* functions.  Deprecate corresponding semi-public
    {put,get}_str*.

2011-02-02 - dfd2a00 - lavu 50.37.0 - log.h
  Make av_dlog public.

2011-01-31 - 7b3ea55 - lavfi 1.76.0 - vsrc_buffer
  Add sample_aspect_ratio fields to vsrc_buffer arguments

2011-01-31 - 910b5b8 - lavfi 1.75.0 - AVFilterLink sample_aspect_ratio
  Add sample_aspect_ratio field to AVFilterLink.

2011-01-15 - a242ac3 - lavfi 1.74.0 - AVFilterBufferRefAudioProps
  Rename AVFilterBufferRefAudioProps.samples_nb to nb_samples.

2011-01-14 - 7f88a5b - lavf 52.93.0 - av_metadata_copy()
  Add av_metadata_copy() in avformat.h.

2011-01-07 - 81c623f - lavc 52.107.0 - deprecate reordered_opaque
  Deprecate reordered_opaque in favor of pkt_pts/dts.

2011-01-07 - 1919fea - lavc 52.106.0 - pkt_dts
  Add pkt_dts to AVFrame, this will in the future allow multithreading decoders
  to not mess up dts.

2011-01-07 - 393cbb9 - lavc 52.105.0 - pkt_pts
  Add pkt_pts to AVFrame.

2011-01-07 - 060ec0a - lavc 52.104.0 - av_get_profile_name()
  Add av_get_profile_name to libavcodec/avcodec.h.

2010-12-27 - 0ccabee - lavfi 1.71.0 - AV_PERM_NEG_LINESIZES
  Add AV_PERM_NEG_LINESIZES in avfilter.h.

2010-12-27 - 9128ae0 - lavf 52.91.0 - av_find_best_stream()
  Add av_find_best_stream to libavformat/avformat.h.

2010-12-27 - 107a7e3 - lavf 52.90.0
  Add AVFMT_NOSTREAMS flag for formats with no streams,
  like e.g. text metadata.

2010-12-22 - 0328b9e - lavu 50.36.0 - file.h
  Add functions av_file_map() and av_file_unmap() in file.h.

2010-12-19 - 0bc55f5 - lavu 50.35.0 - error.h
  Add "not found" error codes:
  AVERROR_DEMUXER_NOT_FOUND
  AVERROR_MUXER_NOT_FOUND
  AVERROR_DECODER_NOT_FOUND
  AVERROR_ENCODER_NOT_FOUND
  AVERROR_PROTOCOL_NOT_FOUND
  AVERROR_FILTER_NOT_FOUND
  AVERROR_BSF_NOT_FOUND
  AVERROR_STREAM_NOT_FOUND

2010-12-09 - c61cdd0 - lavcore 0.16.0 - avcore.h
  Move AV_NOPTS_VALUE, AV_TIME_BASE, AV_TIME_BASE_Q symbols from
  avcodec.h to avcore.h.

2010-12-04 - 16cfc96 - lavc 52.98.0 - CODEC_CAP_NEG_LINESIZES
  Add CODEC_CAP_NEG_LINESIZES codec capability flag in avcodec.h.

2010-12-04 - bb4afa1 - lavu 50.34.0 - av_get_pix_fmt_string()
  Deprecate avcodec_pix_fmt_string() in favor of
  pixdesc.h/av_get_pix_fmt_string().

2010-12-04 - 4da12e3 - lavcore 0.15.0 - av_image_alloc()
  Add av_image_alloc() to libavcore/imgutils.h.

2010-12-02 - 037be76 - lavfi 1.67.0 - avfilter_graph_create_filter()
  Add function avfilter_graph_create_filter() in avfiltergraph.h.

2010-11-25 - 4723bc2 - lavfi 1.65.0 - avfilter_get_video_buffer_ref_from_arrays()
  Add function avfilter_get_video_buffer_ref_from_arrays() in
  avfilter.h.

2010-11-21 - 176a615 - lavcore 0.14.0 - audioconvert.h
  Add a public audio channel API in audioconvert.h, and deprecate the
  corresponding functions in libavcodec:
  avcodec_get_channel_name()
  avcodec_get_channel_layout()
  avcodec_get_channel_layout_string()
  avcodec_channel_layout_num_channels()
  and the CH_* macros defined in libavcodec/avcodec.h.

2010-11-21 - 6bfc268 - lavf 52.85.0 - avformat.h
  Add av_append_packet().

2010-11-21 - a08d918 - lavc 52.97.0 - avcodec.h
  Add av_grow_packet().

2010-11-17 - 0985e1a - lavcore 0.13.0 - parseutils.h
  Add av_parse_color() declared in libavcore/parseutils.h.

2010-11-13 - cb2c971 - lavc 52.95.0 - AVCodecContext
  Add AVCodecContext.subtitle_header and AVCodecContext.subtitle_header_size
  fields.

2010-11-13 - 5aaea02 - lavfi 1.62.0 - avfiltergraph.h
  Make avfiltergraph.h public.

2010-11-13 - 4fcbb2a - lavfi 1.61.0 - avfiltergraph.h
  Remove declarations from avfiltergraph.h for the functions:
  avfilter_graph_check_validity()
  avfilter_graph_config_links()
  avfilter_graph_config_formats()
  which are now internal.
  Use avfilter_graph_config() instead.

2010-11-08 - d2af720 - lavu 50.33.0 - eval.h
  Deprecate functions:
  av_parse_and_eval_expr(),
  av_parse_expr(),
  av_eval_expr(),
  av_free_expr(),
  in favor of the functions:
  av_expr_parse_and_eval(),
  av_expr_parse(),
  av_expr_eval(),
  av_expr_free().

2010-11-08 - 24de0ed - lavfi 1.59.0 - avfilter_free()
  Rename avfilter_destroy() to avfilter_free().
  This change breaks libavfilter API/ABI.

2010-11-07 - 1e80a0e - lavfi 1.58.0 - avfiltergraph.h
  Remove graphparser.h header, move AVFilterInOut and
  avfilter_graph_parse() declarations to libavfilter/avfiltergraph.h.

2010-11-07 - 7313132 - lavfi 1.57.0 - AVFilterInOut
  Rename field AVFilterInOut.filter to AVFilterInOut.filter_ctx.
  This change breaks libavfilter API.

2010-11-04 - 97dd1e4 - lavfi 1.56.0 - avfilter_graph_free()
  Rename avfilter_graph_destroy() to avfilter_graph_free().
  This change breaks libavfilter API/ABI.

2010-11-04 - e15aeea - lavfi 1.55.0 - avfilter_graph_alloc()
  Add avfilter_graph_alloc() to libavfilter/avfiltergraph.h.

2010-11-02 - 6f84cd1 - lavcore 0.12.0 - av_get_bits_per_sample_fmt()
  Add av_get_bits_per_sample_fmt() to libavcore/samplefmt.h and
  deprecate av_get_bits_per_sample_format().

2010-11-02 - d63e456 - lavcore 0.11.0 - samplefmt.h
  Add sample format functions in libavcore/samplefmt.h:
  av_get_sample_fmt_name(),
  av_get_sample_fmt(),
  av_get_sample_fmt_string(),
  and deprecate the corresponding libavcodec/audioconvert.h functions:
  avcodec_get_sample_fmt_name(),
  avcodec_get_sample_fmt(),
  avcodec_sample_fmt_string().

2010-11-02 - 262d1c5 - lavcore 0.10.0 - samplefmt.h
  Define enum AVSampleFormat in libavcore/samplefmt.h, deprecate enum
  SampleFormat.

2010-10-16 - 2a24df9 - lavfi 1.52.0 - avfilter_graph_config()
  Add the function avfilter_graph_config() in avfiltergraph.h.

2010-10-15 - 03700d3 - lavf 52.83.0 - metadata API
  Change demuxers to export metadata in generic format and
  muxers to accept generic format. Deprecate the public
  conversion API.

2010-10-10 - 867ae7a - lavfi 1.49.0 - AVFilterLink.time_base
  Add time_base field to AVFilterLink.

2010-09-27 - c85eef4 - lavu 50.31.0 - av_set_options_string()
  Move av_set_options_string() from libavfilter/parseutils.h to
  libavutil/opt.h.

2010-09-27 - acc0490 - lavfi 1.47.0 - AVFilterLink
  Make the AVFilterLink fields srcpad and dstpad store the pointers to
  the source and destination pads, rather than their indexes.

2010-09-27 - 372e288 - lavu 50.30.0 - av_get_token()
  Move av_get_token() from libavfilter/parseutils.h to
  libavutil/avstring.h.

2010-09-26 - 635d4ae - lsws 0.12.0 - swscale.h
  Add the functions sws_alloc_context() and sws_init_context().

2010-09-26 - 6ed0404 - lavu 50.29.0 - opt.h
  Move libavcodec/opt.h to libavutil/opt.h.

2010-09-24 - 1c1c80f - lavu 50.28.0 - av_log_set_flags()
  Default of av_log() changed due to many problems to the old no repeat
  detection. Read the docs of AV_LOG_SKIP_REPEATED in log.h before
  enabling it for your app!.

2010-09-24 - f66eb58 - lavc 52.90.0 - av_opt_show2()
  Deprecate av_opt_show() in favor or av_opt_show2().

2010-09-14 - bc6f0af - lavu 50.27.0 - av_popcount()
  Add av_popcount() to libavutil/common.h.

2010-09-08 - c6c98d0 - lavu 50.26.0 - av_get_cpu_flags()
  Add av_get_cpu_flags().

2010-09-07 - 34017fd - lavcore 0.9.0 - av_image_copy()
  Add av_image_copy().

2010-09-07 - 9686abb - lavcore 0.8.0 - av_image_copy_plane()
  Add av_image_copy_plane().

2010-09-07 - 9b7269e - lavcore 0.7.0 - imgutils.h
  Adopt hierarchical scheme for the imgutils.h function names,
  deprecate the old names.

2010-09-04 - 7160bb7 - lavu 50.25.0 - AV_CPU_FLAG_*
  Deprecate the FF_MM_* flags defined in libavcodec/avcodec.h in favor
  of the AV_CPU_FLAG_* flags defined in libavutil/cpu.h.

2010-08-26 - 5da19b5 - lavc 52.87.0 - avcodec_get_channel_layout()
  Add avcodec_get_channel_layout() in audioconvert.h.

2010-08-20 - e344336 - lavcore 0.6.0 - av_fill_image_max_pixsteps()
  Rename av_fill_image_max_pixstep() to av_fill_image_max_pixsteps().

2010-08-18 - a6ddf8b - lavcore 0.5.0 - av_fill_image_max_pixstep()
  Add av_fill_image_max_pixstep() in imgutils.h.

2010-08-17 - 4f2d2e4 - lavu 50.24.0 - AV_NE()
  Add the AV_NE macro.

2010-08-17 - ad2c950 - lavfi 1.36.0 - audio framework
  Implement AVFilterBufferRefAudioProps struct for audio properties,
  get_audio_buffer(), filter_samples() functions and related changes.

2010-08-12 - 81c1eca - lavcore 0.4.0 - av_get_image_linesize()
  Add av_get_image_linesize() in imgutils.h.

2010-08-11 - c1db7bf - lavfi 1.34.0 - AVFilterBufferRef
  Resize data and linesize arrays in AVFilterBufferRef to 8.

  This change breaks libavfilter API/ABI.

2010-08-11 - 9f08d80 - lavc 52.85.0 - av_picture_data_copy()
  Add av_picture_data_copy in avcodec.h.

2010-08-11 - 84c0386 - lavfi 1.33.0 - avfilter_open()
  Change avfilter_open() signature:
  AVFilterContext *avfilter_open(AVFilter *filter, const char *inst_name) ->
  int avfilter_open(AVFilterContext **filter_ctx, AVFilter *filter, const char *inst_name);

  This change breaks libavfilter API/ABI.

2010-08-11 - cc80caf - lavfi 1.32.0 - AVFilterBufferRef
  Add a type field to AVFilterBufferRef, and move video specific
  properties to AVFilterBufferRefVideoProps.

  This change breaks libavfilter API/ABI.

2010-08-07 - 5d4890d - lavfi 1.31.0 - AVFilterLink
  Rename AVFilterLink fields:
  AVFilterLink.srcpic    ->  AVFilterLink.src_buf
  AVFilterLink.cur_pic   ->  AVFilterLink.cur_buf
  AVFilterLink.outpic    ->  AVFilterLink.out_buf

2010-08-07 - 7fce481 - lavfi 1.30.0
  Rename functions and fields:
  avfilter_(un)ref_pic       -> avfilter_(un)ref_buffer
  avfilter_copy_picref_props -> avfilter_copy_buffer_ref_props
  AVFilterBufferRef.pic      -> AVFilterBufferRef.buffer

2010-08-07 - ecc8dad - lavfi 1.29.0 - AVFilterBufferRef
  Rename AVFilterPicRef to AVFilterBufferRef.

2010-08-07 - d54e094 - lavfi 1.28.0 - AVFilterBuffer
  Move format field from AVFilterBuffer to AVFilterPicRef.

2010-08-06 - bf176f5 - lavcore 0.3.0 - av_check_image_size()
  Deprecate avcodec_check_dimensions() in favor of the function
  av_check_image_size() defined in libavcore/imgutils.h.

2010-07-30 - 56b5e9d - lavfi 1.27.0 - AVFilterBuffer
  Increase size of the arrays AVFilterBuffer.data and
  AVFilterBuffer.linesize from 4 to 8.

  This change breaks libavfilter ABI.

2010-07-29 - e7bd48a - lavcore 0.2.0 - imgutils.h
  Add functions av_fill_image_linesizes() and
  av_fill_image_pointers(), declared in libavcore/imgutils.h.

2010-07-27 - 126b638 - lavcore 0.1.0 - parseutils.h
  Deprecate av_parse_video_frame_size() and av_parse_video_frame_rate()
  defined in libavcodec in favor of the newly added functions
  av_parse_video_size() and av_parse_video_rate() declared in
  libavcore/parseutils.h.

2010-07-23 - 4485247 - lavu 50.23.0 - mathematics.h
  Add the M_PHI constant definition.

2010-07-22 - bdab614 - lavfi 1.26.0 - media format generalization
  Add a type field to AVFilterLink.

  Change the field types:
  enum PixelFormat format   -> int format   in AVFilterBuffer
  enum PixelFormat *formats -> int *formats in AVFilterFormats
  enum PixelFormat *format  -> int format   in AVFilterLink

  Change the function signatures:
  AVFilterFormats *avfilter_make_format_list(const enum PixelFormat *pix_fmts); ->
  AVFilterFormats *avfilter_make_format_list(const int *fmts);

  int avfilter_add_colorspace(AVFilterFormats **avff, enum PixelFormat pix_fmt); ->
  int avfilter_add_format    (AVFilterFormats **avff, int fmt);

  AVFilterFormats *avfilter_all_colorspaces(void); ->
  AVFilterFormats *avfilter_all_formats    (enum AVMediaType type);

  This change breaks libavfilter API/ABI.

2010-07-21 - aac6ca6 - lavcore 0.0.0
  Add libavcore.

2010-07-17 - b5c582f - lavfi 1.25.0 - AVFilterBuffer
  Remove w and h fields from AVFilterBuffer.

2010-07-17 - f0d77b2 - lavfi 1.24.0 - AVFilterBuffer
  Rename AVFilterPic to AVFilterBuffer.

2010-07-17 - 57fe80f - lavf 52.74.0 - url_fskip()
  Make url_fskip() return an int error code instead of void.

2010-07-11 - 23940f1 - lavc 52.83.0
  Add AVCodecContext.lpc_type and AVCodecContext.lpc_passes fields.
  Add AVLPCType enum.
  Deprecate AVCodecContext.use_lpc.

2010-07-11 - e1d7c88 - lavc 52.82.0 - avsubtitle_free()
  Add a function for free the contents of a AVSubtitle generated by
  avcodec_decode_subtitle.

2010-07-11 - b91d08f - lavu 50.22.0 - bswap.h and intreadwrite.h
  Make the bswap.h and intreadwrite.h API public.

2010-07-08 - ce1cd1c - lavu 50.21.0 - pixdesc.h
  Rename read/write_line() to av_read/write_image_line().

2010-07-07 - 4d508e4 - lavfi 1.21.0 - avfilter_copy_picref_props()
  Add avfilter_copy_picref_props().

2010-07-03 - 2d525ef - lavc 52.79.0
  Add FF_COMPLIANCE_UNOFFICIAL and change all instances of
  FF_COMPLIANCE_INOFFICIAL to use FF_COMPLIANCE_UNOFFICIAL.

2010-07-02 - 89eec74 - lavu 50.20.0 - lfg.h
  Export av_lfg_init(), av_lfg_get(), av_mlfg_get(), and av_bmg_get() through
  lfg.h.

2010-06-28 - a52e2c3 - lavfi 1.20.1 - av_parse_color()
  Extend av_parse_color() syntax, make it accept an alpha value specifier and
  set the alpha value to 255 by default.

2010-06-22 - 735cf6b - lavf 52.71.0 - URLProtocol.priv_data_size, priv_data_class
  Add priv_data_size and priv_data_class to URLProtocol.

2010-06-22 - ffbb289 - lavf 52.70.0 - url_alloc(), url_connect()
  Add url_alloc() and url_connect().

2010-06-22 - 9b07a2d - lavf 52.69.0 - av_register_protocol2()
  Add av_register_protocol2(), deprecating av_register_protocol().

2010-06-09 - 65db058 - lavu 50.19.0 - av_compare_mod()
  Add av_compare_mod() to libavutil/mathematics.h.

2010-06-05 - 0b99215 - lavu 50.18.0 - eval API
  Make the eval API public.

2010-06-04 - 31878fc - lavu 50.17.0 - AV_BASE64_SIZE
  Add AV_BASE64_SIZE() macro.

2010-06-02 - 7e566bb - lavc 52.73.0 - av_get_codec_tag_string()
  Add av_get_codec_tag_string().


-------- 8< --------- FFmpeg 0.6 was cut here -------- 8< ---------

2010-06-01 - 2b99142 - lsws 0.11.0 - convertPalette API
  Add sws_convertPalette8ToPacked32() and sws_convertPalette8ToPacked24().

2010-05-26 - 93ebfee - lavc 52.72.0 - CODEC_CAP_EXPERIMENTAL
  Add CODEC_CAP_EXPERIMENTAL flag.
  NOTE: this was backported to 0.6

2010-05-23 - 9977863 - lavu 50.16.0 - av_get_random_seed()
  Add av_get_random_seed().

2010-05-18 - 796ac23 - lavf 52.63.0 - AVFMT_FLAG_RTP_HINT
  Add AVFMT_FLAG_RTP_HINT as possible value for AVFormatContext.flags.
  NOTE: this was backported to 0.6

2010-05-09 - b6bc205 - lavfi 1.20.0 - AVFilterPicRef
  Add interlaced and top_field_first fields to AVFilterPicRef.

2010-05-01 - 8e2ee18 - lavf 52.62.0 - probe function
  Add av_probe_input_format2 to API, it allows ignoring probe
  results below given score and returns the actual probe score.

2010-04-01 - 3dd6180 - lavf 52.61.0 - metadata API
  Add a flag for av_metadata_set2() to disable overwriting of
  existing tags.

2010-04-01 - 0fb49b5 - lavc 52.66.0
  Add avcodec_get_edge_width().

2010-03-31 - d103218 - lavc 52.65.0
  Add avcodec_copy_context().

2010-03-31 - 1a70d12 - lavf 52.60.0 - av_match_ext()
  Make av_match_ext() public.

2010-03-31 - 1149150 - lavu 50.14.0 - AVMediaType
  Move AVMediaType enum from libavcodec to libavutil.

2010-03-31 - 72415b2 - lavc 52.64.0 - AVMediaType
  Define AVMediaType enum, and use it instead of enum CodecType, which
  is deprecated and will be dropped at the next major bump.

2010-03-25 - 8795823 - lavu 50.13.0 - av_strerror()
  Implement av_strerror().

2010-03-23 - e1484eb - lavc 52.60.0 - av_dct_init()
  Support DCT-I and DST-I.

2010-03-15 - b8819c8 - lavf 52.56.0 - AVFormatContext.start_time_realtime
  Add AVFormatContext.start_time_realtime field.

2010-03-13 - 5bb5c1d - lavfi 1.18.0 - AVFilterPicRef.pos
  Add AVFilterPicRef.pos field.

2010-03-13 - 60c144f - lavu 50.12.0 - error.h
  Move error code definitions from libavcodec/avcodec.h to
  the new public header libavutil/error.h.

2010-03-07 - c709483 - lavc 52.56.0 - avfft.h
  Add public FFT interface.

2010-03-06 - ac6ef86 - lavu 50.11.0 - av_stristr()
  Add av_stristr().

2010-03-03 - 4b83fc0 - lavu 50.10.0 - av_tree_enumerate()
  Add av_tree_enumerate().

2010-02-07 - b687c1a - lavu 50.9.0 - av_compare_ts()
  Add av_compare_ts().

2010-02-05 - 3f3dc76 - lsws 0.10.0 - sws_getCoefficients()
  Add sws_getCoefficients().

2010-02-01 - ca76a11 - lavf 52.50.0 - metadata API
  Add a list of generic tag names, change 'author' -> 'artist',
  'year' -> 'date'.

2010-01-30 - 80a07f6 - lavu 50.8.0 - av_get_pix_fmt()
  Add av_get_pix_fmt().

2010-01-21 - 01cc47d - lsws 0.9.0 - sws_scale()
  Change constness attributes of sws_scale() parameters.

2010-01-10 - 3fb8e77 - lavfi 1.15.0 - avfilter_graph_config_links()
  Add a log_ctx parameter to avfilter_graph_config_links().

2010-01-07 - 8e9767f - lsws 0.8.0 - sws_isSupported{In,Out}put()
  Add sws_isSupportedInput() and sws_isSupportedOutput() functions.

2010-01-06 - c1d662f - lavfi 1.14.0 - avfilter_add_colorspace()
  Change the avfilter_add_colorspace() signature, make it accept an
  (AVFilterFormats **) rather than an (AVFilterFormats *) as before.

2010-01-03 - 4fd1f18 - lavfi 1.13.0 - avfilter_add_colorspace()
  Add avfilter_add_colorspace().

2010-01-02 - 8eb631f - lavf 52.46.0 - av_match_ext()
  Add av_match_ext(), it should be used in place of match_ext().

2010-01-01 - a1f547b - lavf 52.45.0 - av_guess_format()
  Add av_guess_format(), it should be used in place of guess_format().

2009-12-13 - a181981 - lavf 52.43.0 - metadata API
  Add av_metadata_set2(), AV_METADATA_DONT_STRDUP_KEY and
  AV_METADATA_DONT_STRDUP_VAL.

2009-12-13 - 277c733 - lavu 50.7.0 - avstring.h API
  Add av_d2str().

2009-12-13 - 02b398e - lavc 52.42.0 - AVStream
  Add avg_frame_rate.

2009-12-12 - 3ba69a1 - lavu 50.6.0 - av_bmg_next()
  Introduce the av_bmg_next() function.

2009-12-05 - a13a543 - lavfi 1.12.0 - avfilter_draw_slice()
  Add a slice_dir parameter to avfilter_draw_slice().

2009-11-26 - 4cc3f6a - lavfi 1.11.0 - AVFilter
  Remove the next field from AVFilter, this is not anymore required.

2009-11-25 - 1433c4a - lavfi 1.10.0 - avfilter_next()
  Introduce the avfilter_next() function.

2009-11-25 - 86a60fa - lavfi 1.9.0 - avfilter_register()
  Change the signature of avfilter_register() to make it return an
  int. This is required since now the registration operation may fail.

2009-11-25 - 74a0059 - lavu 50.5.0 - pixdesc.h API
  Make the pixdesc.h API public.

2009-10-27 - 243110f - lavfi 1.5.0 - AVFilter.next
  Add a next field to AVFilter, this is used for simplifying the
  registration and management of the registered filters.

2009-10-23 - cccd292 - lavfi 1.4.1 - AVFilter.description
  Add a description field to AVFilter.

2009-10-19 - 6b5dc05 - lavfi 1.3.0 - avfilter_make_format_list()
  Change the interface of avfilter_make_format_list() from
  avfilter_make_format_list(int n, ...) to
  avfilter_make_format_list(enum PixelFormat *pix_fmts).

2009-10-18 - 0eb4ff9 - lavfi 1.0.0 - avfilter_get_video_buffer()
  Make avfilter_get_video_buffer() recursive and add the w and h
  parameters to it.

2009-10-07 - 46c40e4 - lavfi 0.5.1 - AVFilterPic
  Add w and h fields to AVFilterPic.

2009-06-22 - 92400be - lavf 52.34.1 - AVFormatContext.packet_size
  This is now an unsigned int instead of a signed int.

2009-06-19 - a4276ba - lavc 52.32.0 - AVSubtitle.pts
  Add a pts field to AVSubtitle which gives the subtitle packet pts
  in AV_TIME_BASE. Some subtitle de-/encoders (e.g. XSUB) will
  not work right without this.

2009-06-03 - 8f3f2e0 - lavc 52.30.2 - AV_PKT_FLAG_KEY
  PKT_FLAG_KEY has been deprecated and will be dropped at the next
  major version. Use AV_PKT_FLAG_KEY instead.

2009-06-01 - f988ce6 - lavc 52.30.0 - av_lockmgr_register()
  av_lockmgr_register() can be used to register a callback function
  that lavc (and in the future, libraries that depend on lavc) can use
  to implement mutexes. The application should provide a callback function
  that implements the AV_LOCK_* operations described in avcodec.h.
  When the lock manager is registered, FFmpeg is guaranteed to behave
  correctly in a multi-threaded application.

2009-04-30 - ce1d9c8 - lavc 52.28.0 - av_free_packet()
  av_free_packet() is no longer an inline function. It is now exported.

2009-04-11 - 80d403f - lavc 52.25.0 - deprecate av_destruct_packet_nofree()
  Please use NULL instead. This has been supported since r16506
  (lavf > 52.23.1, lavc > 52.10.0).

2009-04-07 - 7a00bba - lavc 52.23.0 - avcodec_decode_video/audio/subtitle
  The old decoding functions are deprecated, all new code should use the
  new functions avcodec_decode_video2(), avcodec_decode_audio3() and
  avcodec_decode_subtitle2(). These new functions take an AVPacket *pkt
  argument instead of a const uint8_t *buf / int buf_size pair.

2009-04-03 - 7b09db3 - lavu 50.3.0 - av_fifo_space()
  Introduce the av_fifo_space() function.

2009-04-02 - fabd246 - lavc 52.23.0 - AVPacket
  Move AVPacket declaration from libavformat/avformat.h to
  libavcodec/avcodec.h.

2009-03-22 - 6e08ca9 - lavu 50.2.0 - RGB32 pixel formats
  Convert the pixel formats PIX_FMT_ARGB, PIX_FMT_RGBA, PIX_FMT_ABGR,
  PIX_FMT_BGRA, which were defined as macros, into enum PixelFormat values.
  Conversely PIX_FMT_RGB32, PIX_FMT_RGB32_1, PIX_FMT_BGR32 and
  PIX_FMT_BGR32_1 are now macros.
  avcodec_get_pix_fmt() now recognizes the "rgb32" and "bgr32" aliases.
  Re-sort the enum PixelFormat list accordingly.
  This change breaks API/ABI backward compatibility.

2009-03-22 - f82674e - lavu 50.1.0 - PIX_FMT_RGB5X5 endian variants
  Add the enum PixelFormat values:
  PIX_FMT_RGB565BE, PIX_FMT_RGB565LE, PIX_FMT_RGB555BE, PIX_FMT_RGB555LE,
  PIX_FMT_BGR565BE, PIX_FMT_BGR565LE, PIX_FMT_BGR555BE, PIX_FMT_BGR555LE.

2009-03-21 - ee6624e - lavu 50.0.0  - av_random*
  The Mersenne Twister PRNG implemented through the av_random* functions
  was removed. Use the lagged Fibonacci PRNG through the av_lfg* functions
  instead.

2009-03-08 - 41dd680 - lavu 50.0.0  - AVFifoBuffer
  av_fifo_init, av_fifo_read, av_fifo_write and av_fifo_realloc were dropped
  and replaced by av_fifo_alloc, av_fifo_generic_read, av_fifo_generic_write
  and av_fifo_realloc2.
  In addition, the order of the function arguments of av_fifo_generic_read
  was changed to match av_fifo_generic_write.
  The AVFifoBuffer/struct AVFifoBuffer may only be used in an opaque way by
  applications, they may not use sizeof() or directly access members.

2009-03-01 - ec26457 - lavf 52.31.0 - Generic metadata API
  Introduce a new metadata API (see av_metadata_get() and friends).
  The old API is now deprecated and should not be used anymore. This especially
  includes the following structure fields:
    - AVFormatContext.title
    - AVFormatContext.author
    - AVFormatContext.copyright
    - AVFormatContext.comment
    - AVFormatContext.album
    - AVFormatContext.year
    - AVFormatContext.track
    - AVFormatContext.genre
    - AVStream.language
    - AVStream.filename
    - AVProgram.provider_name
    - AVProgram.name
    - AVChapter.title<|MERGE_RESOLUTION|>--- conflicted
+++ resolved
@@ -14,15 +14,10 @@
 
 
 API changes, most recent first:
-<<<<<<< HEAD
+2015-11-xx - xxxxxxx - lavf 57.19.100 - avformat.h
+  Add av_stream_new_side_data().
+
 2015-11-xx - xxxxxxx - lavu 55.8.100 - xtea.h
-=======
-
-2015-11-xx - xxxxxxx - lavf 57.1.0 - avformat.h
-  Add av_stream_new_side_data().
-
-2015-11-xx - xxxxxxx - lavu 55.3.0 - xtea.h
->>>>>>> 7f4ec436
     Add av_xtea_le_init and av_xtea_le_crypt
 
 2015-11-18 - lavu 55.7.100 - mem.h
