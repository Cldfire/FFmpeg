Never assume the API of libav* to be stable unless at least 1 month has passed
since the last major version increase or the API was added.

The last version increases were:
libavcodec:    2015-08-28
libavdevice:   2015-08-28
libavfilter:   2015-08-28
libavformat:   2015-08-28
libavresample: 2015-08-28
libpostproc:   2015-08-28
libswresample: 2015-08-28
libswscale:    2015-08-28
libavutil:     2015-08-28


API changes, most recent first:

<<<<<<< HEAD
2016-02-01 - xxxxxxx - lavf 57.24.100
  Add protocol_whitelist to AVFormatContext, AVIOContext

2016-01-31 - xxxxxxx - lavu 55.17.100
  Add AV_FRAME_DATA_GOP_TIMECODE for exporting MPEG1/2 GOP timecodes.

2016-01-01 - xxxxxxx - lavc 57.21.100 / 57.12.0 - avcodec.h
=======
2016-xx-xx - xxxxxxx - lavf 57.3.0 - avformat.h
  Add AVFormatContext.opaque, io_open and io_close, allowing custom IO
  for muxers and demuxers that open additional files.

2015-xx-xx - xxxxxxx - lavc 57.12.0 - avcodec.h
>>>>>>> 9f61abc8
  Add AVCodecDescriptor.profiles and avcodec_profile_name().

2015-12-28 - xxxxxxx - lavf 57.21.100 - avformat.h
  Add automatic bitstream filtering; add av_apply_bitstream_filters()

2015-12-22 - xxxxxxx - lavfi 6.21.101 - avfilter.h
  Deprecate avfilter_link_set_closed().
  Applications are not supposed to mess with links,
  they should close the sinks.

2015-12-17 - lavc 57.18.100 / 57.11.0 - avcodec.h dirac.h
  xxxxxxx - Add av_packet_add_side_data().
  xxxxxxx - Add AVCodecContext.coded_side_data.
  xxxxxxx - Add AVCPBProperties API.
  xxxxxxx - Add a new public header dirac.h containing
            av_dirac_parse_sequence_header()

2015-12-11 - xxxxxxx - lavf 57.20.100 - avformat.h
  Add av_program_add_stream_index()

2015-11-29 - xxxxxxx - lavc 57.16.101 - avcodec.h
  Deprecate rtp_callback without replacement, i.e. it won't be possible to
  get image slices before the full frame is encoded any more. The libavformat
  rtpenc muxer can still be used for RFC-2190 packetization.

2015-11-xx - xxxxxxx - lavc 57.16.0 - avcodec.h
  Add AV_PKT_DATA_FALLBACK_TRACK for making fallback associations between
  streams.

2015-11-xx - xxxxxxx - lavf 57.19.100 - avformat.h
  Add av_stream_new_side_data().

2015-11-xx - xxxxxxx - lavu 55.8.100 - xtea.h
    Add av_xtea_le_init and av_xtea_le_crypt

2015-11-18 - lavu 55.7.100 - mem.h
  Add av_fast_mallocz()

2015-10-29 - lavc 57.12.100 / 57.8.0 - avcodec.h
  xxxxxx - Deprecate av_free_packet(). Use av_packet_unref() as replacement,
           it resets the packet in a more consistent way.
  xxxxxx - Deprecate av_dup_packet(), it is a no-op for most cases.
           Use av_packet_ref() to make a non-refcounted AVPacket refcounted.
  xxxxxx - Add av_packet_alloc(), av_packet_clone(), av_packet_free().
           They match the AVFrame functions with the same name.

2015-10-27 - xxxxxxx - lavu 55.5.100 - cpu.h
  Add AV_CPU_FLAG_AESNI.

2015-10-22 - xxxxxxx - lavc 57.9.100 / lavc 57.5.0 - avcodec.h
  Add data and linesize array to AVSubtitleRect, to be used instead of
  the ones from the embedded AVPicture.

2015-10-22 - xxxxxxx - lavc 57.8.100 / lavc 57.0.0 - qsv.h
  Add an API for allocating opaque surfaces.

2015-10-15 - xxxxxxx - lavf 57.4.100
  Remove the latm demuxer that was a duplicate of the loas demuxer.

2015-10-14 - xxxxxxx - lavu 55.4.100 / lavu 55.2.0 - dict.h
  Change return type of av_dict_copy() from void to int, so that a proper
  error code can be reported.

2015-09-29 - b01891a / 948f3c1 - lavc 57.3.100 / lavc 57.2.0 - avcodec.h
  Change type of AVPacket.duration from int to int64_t.

2015-09-17 - 7c46f24 / e3d4784 - lavc 57.3.100 / lavc 57.2.0 - d3d11va.h
  Add av_d3d11va_alloc_context(). This function must from now on be used for
  allocating AVD3D11VAContext.

2015-09-15 - lavf 57.2.100 - avformat.h
  probesize and max_analyze_duration switched to 64bit, both
  are only accessible through AVOptions

2015-09-15 - lavf 57.1.100 - avformat.h
  bit_rate was changed to 64bit, make sure you update any
  printf() or other type sensitive code

2015-09-15 - lavc 57.2.100 - avcodec.h
  bit_rate/rc_max_rate/rc_min_rate were changed to 64bit, make sure you update
  any printf() or other type sensitive code

2015-09-07 - lavu 55.0.100 / lavu 55.0.0
  c734b34 / b8b5d82 - Change type of AVPixFmtDescriptor.flags from uint8_t to uint64_t.
  f53569a / 6b3ef7f - Change type of AVComponentDescriptor fields from uint16_t to int
            and drop bit packing.
  151aa2e / 2268db2 - Add step, offset, and depth to AVComponentDescriptor to replace
            the deprecated step_minus1, offset_plus1, and depth_minus1.

-------- 8< --------- FFmpeg 2.8 was cut here -------- 8< ---------

2015-08-27 - 1dd854e1 - lavc 56.58.100 - vaapi.h
  Deprecate old VA-API context (vaapi_context) fields that were only
  set and used by libavcodec. They are all managed internally now.

2015-08-19 - 9f8e57ef - lavu 54.31.100 - pixfmt.h
  Add a unique pixel format for VA-API (AV_PIX_FMT_VAAPI) that
  indicates the nature of the underlying storage: a VA surface. This
  yields the same value as AV_PIX_FMT_VAAPI_VLD.
  Deprecate old VA-API related pixel formats: AV_PIX_FMT_VAAPI_MOCO,
  AV_PIX_FMT_VAAPI_IDCT, AV_PIX_FMT_VAAPI_VLD.

2015-08-02 - lavu 54.30.100 / 54.17.0
  9ed59f1 / 7a7df34c -  Add av_blowfish_alloc().
  a130ec9 / ae365453 -  Add av_rc4_alloc().
  9ca1997 / 5d8bea3b -  Add av_xtea_alloc().
  3cf08e9 / d9e8b47e -  Add av_des_alloc().

2015-07-27 - lavc 56.56.100 / 56.35.0 - avcodec.h
  94d68a4 / 7c6eb0a1 - Rename CODEC_FLAG* defines to AV_CODEC_FLAG*.
  444e987 / def97856 - Rename CODEC_CAP_* defines to AV_CODEC_CAP_*.
  29d147c / 059a9348 - Rename FF_INPUT_BUFFER_PADDING_SIZE and FF_MIN_BUFFER_SIZE
              to AV_INPUT_BUFFER_PADDING_SIZE and AV_INPUT_BUFFER_MIN_SIZE.

2015-07-22 - c40ecff - lavc 56.51.100 - avcodec.h
  Add AV_PKT_DATA_QUALITY_STATS to export the quality value, PSNR, and pict_type
  of an AVPacket.

2015-07-16 - 8dad213 - lavc 56.49.100
  Add av_codec_get_codec_properties(), FF_CODEC_PROPERTY_LOSSLESS
  and FF_CODEC_PROPERTY_CLOSED_CAPTIONS

2015-07-03 - d563e13 / 83212943 - lavu 54.28.100 / 56.15.0
  Add av_version_info().

-------- 8< --------- FFmpeg 2.7 was cut here -------- 8< ---------

2015-06-04 - cc17b43 - lswr  1.2.100
  Add swr_get_out_samples()

2015-05-27 - c312bfa - lavu 54.26.100 - cpu.h
  Add AV_CPU_FLAG_AVXSLOW.

2015-05-26 - 1fb9b2a - lavu 54.25.100 - rational.h
  Add av_q2intfloat().

2015-05-13 - cc48409 / e7c5e17 - lavc 56.39.100 / 56.23.0
  Add av_vda_default_init2.

2015-05-11 - 541d75f - lavf 56.33.100 - avformat.h
  Add AVOpenCallback AVFormatContext.open_cb

2015-05-07 - a7dd933 - 56.38.100 - avcodec.h
  Add av_packet_side_data_name().

2015-05-07 - 01e59d4 - 56.37.102 - avcodec.h
  Add FF_PROFILE_VP9_2 and FF_PROFILE_VP9_3.

2015-05-04 - 079b7f6 - 56.37.100 - avcodec.h
  Add FF_PROFILE_VP9_0 and FF_PROFILE_VP9_1.

2015-04-22 - 748d481 - lavf 56.31.100 - avformat.h
  Add AVFMT_FLAG_FAST_SEEK flag. Some formats (initially mp3) use it to enable
  fast, but inaccurate seeking.

2015-04-20 - 8e8219e / c253340 - lavu 54.23.100 / 54.12.0 - log.h
  Add AV_LOG_TRACE for extremely verbose debugging.

2015-04-02 - 26e0e393 - lavf 56.29.100 - avio.h
  Add AVIODirEntryType.AVIO_ENTRY_SERVER.
  Add AVIODirEntryType.AVIO_ENTRY_SHARE.
  Add AVIODirEntryType.AVIO_ENTRY_WORKGROUP.

2015-03-31 - 3188696 - lavu 54.22.100 - avstring.h
  Add av_append_path_component()

2015-03-27 - 184084c - lavf 56.27.100 - avio.h url.h
  New directory listing API.

  Add AVIODirEntryType enum.
  Add AVIODirEntry, AVIODirContext structures.
  Add avio_open_dir(), avio_read_dir(), avio_close_dir(), avio_free_directory_entry().
  Add ff_alloc_dir_entry().
  Extend URLProtocol with url_open_dir(), url_read_dir(), url_close_dir().

2015-03-29 - 268ff17 / c484561 - lavu 54.21.100 / 54.10.0 - pixfmt.h
  Add AV_PIX_FMT_MMAL for MMAL hardware acceleration.

2015-03-19 - 11fe56c - 56.29.100 / lavc 56.22.0
  Add FF_PROFILE_DTS_EXPRESS.

-------- 8< --------- FFmpeg 2.6 was cut here -------- 8< ---------

2015-03-04 - cca4476 - lavf 56.25.100
  Add avformat_flush()

2015-03-03 - 81a9126 - lavf 56.24.100
  Add avio_put_str16be()

2015-02-19 - 560eb71 / 31d2039 - lavc 56.23.100 / 56.13.0
  Add width, height, coded_width, coded_height and format to
  AVCodecParserContext.

2015-02-19 - e375511 / 5b1d9ce - lavu 54.19.100 / 54.9.0
  Add AV_PIX_FMT_QSV for QSV hardware acceleration.

2015-02-14 - ba22295 - lavc 56.21.102
  Deprecate VIMA decoder.

2015-01-27 - 62a82c6 / 728685f - lavc 56.21.100 / 56.12.0, lavu 54.18.100 / 54.8.0 - avcodec.h, frame.h
  Add AV_PKT_DATA_AUDIO_SERVICE_TYPE and AV_FRAME_DATA_AUDIO_SERVICE_TYPE for
  storing the audio service type as side data.

2015-01-16 - a47c933 - lavf 56.19.100 - avformat.h
  Add data_codec and data_codec_id for storing codec of data stream

2015-01-11 - 007c33d - lavd 56.4.100 - avdevice.h
  Add avdevice_list_input_sources().
  Add avdevice_list_output_sinks().

2014-12-25 - d7aaeea / c220a60 - lavc 56.19.100 / 56.10.0 - vdpau.h
  Add av_vdpau_get_surface_parameters().

2014-12-25 - ddb9a24 / 6c99c92 - lavc 56.18.100 / 56.9.0 - avcodec.h
  Add AV_HWACCEL_FLAG_ALLOW_HIGH_DEPTH flag to av_vdpau_bind_context().

2014-12-25 - d16079a / 57b6704 - lavc 56.17.100 / 56.8.0 - avcodec.h
  Add AVCodecContext.sw_pix_fmt.

2014-12-04 - 6e9ac02 - lavc 56.14.100 - dv_profile.h
  Add av_dv_codec_profile2().

-------- 8< --------- FFmpeg 2.5 was cut here -------- 8< ---------

2014-11-21 - ab922f9 - lavu 54.15.100 - dict.h
   Add av_dict_get_string().

2014-11-18 - a54a51c - lavu 54.14.100 - float_dsp.h
  Add avpriv_float_dsp_alloc().

2014-11-16 - 6690d4c3 - lavf 56.13.100 - avformat.h
  Add AVStream.recommended_encoder_configuration with accessors.

2014-11-16 - bee5844d - lavu 54.13.100 - opt.h
  Add av_opt_serialize().

2014-11-16 - eec69332 - lavu 54.12.100 - opt.h
  Add av_opt_is_set_to_default().

2014-11-06 - 44fa267 / 5e80fb7 - lavc 56.11.100 / 56.6.0 - vorbis_parser.h
  Add a public API for parsing vorbis packets.

2014-10-15 - 17085a0 / 7ea1b34 - lavc 56.7.100 / 56.5.0 - avcodec.h
  Replace AVCodecContext.time_base used for decoding
  with AVCodecContext.framerate.

2014-10-15 - 51c810e / d565fef1 - lavc 56.6.100 / 56.4.0 - avcodec.h
  Add AV_HWACCEL_FLAG_IGNORE_LEVEL flag to av_vdpau_bind_context().

2014-10-13 - da21895 / 2df0c32e - lavc 56.5.100 / 56.3.0 - avcodec.h
  Add AVCodecContext.initial_padding. Deprecate the use of AVCodecContext.delay
  for audio encoding.

2014-10-08 - bb44f7d / 5a419b2 - lavu 54.10.100 / 54.4.0 - pixdesc.h
  Add API to return the name of frame and context color properties.

2014-10-06 - a61899a / e3e158e - lavc 56.3.100 / 56.2.0 - vdpau.h
  Add av_vdpau_bind_context(). This function should now be used for creating
  (or resetting) a AVVDPAUContext instead of av_vdpau_alloc_context().

2014-10-02 - cdd6f05 - lavc 56.2.100 - avcodec.h
2014-10-02 - cdd6f05 - lavu 54.9.100 - frame.h
  Add AV_FRAME_DATA_SKIP_SAMPLES. Add lavc CODEC_FLAG2_SKIP_MANUAL and
  AVOption "skip_manual", which makes lavc export skip information via
  AV_FRAME_DATA_SKIP_SAMPLES AVFrame side data, instead of skipping and
  discarding samples automatically.

2014-10-02 - 0d92b0d - lavu 54.8.100 - avstring.h
  Add av_match_list()

2014-09-24 - ac68295 - libpostproc 53.1.100
  Add visualization support

2014-09-19 - 6edd6a4 - lavc 56.1.101 - dv_profile.h
  deprecate avpriv_dv_frame_profile2(), which was made public by accident.


-------- 8< --------- FFmpeg 2.4 was cut here -------- 8< ---------

2014-08-25 - 215db29 / b263f8f - lavf 56.3.100 / 56.3.0 - avformat.h
  Add AVFormatContext.max_ts_probe.

2014-08-28 - f30a815 / 9301486 - lavc 56.1.100 / 56.1.0 - avcodec.h
  Add AV_PKT_DATA_STEREO3D to export container-level stereo3d information.

2014-08-23 - 8fc9bd0 - lavu 54.7.100 - dict.h
  AV_DICT_DONT_STRDUP_KEY and AV_DICT_DONT_STRDUP_VAL arguments are now
  freed even on error. This is consistent with the behaviour all users
  of it we could find expect.

2014-08-21 - 980a5b0 - lavu 54.6.100 - frame.h motion_vector.h
  Add AV_FRAME_DATA_MOTION_VECTORS side data and AVMotionVector structure

2014-08-16 - b7d5e01 - lswr 1.1.100 - swresample.h
  Add AVFrame based API

2014-08-16 - c2829dc - lavu 54.4.100 - dict.h
  Add av_dict_set_int helper function.

2014-08-13 - c8571c6 / 8ddc326 - lavu 54.3.100 / 54.3.0 - mem.h
  Add av_strndup().

2014-08-13 - 2ba4577 / a8c104a - lavu 54.2.100 / 54.2.0 - opt.h
  Add av_opt_get_dict_val/set_dict_val with AV_OPT_TYPE_DICT to support
  dictionary types being set as options.

2014-08-13 - afbd4b8 - lavf 56.01.0 - avformat.h
  Add AVFormatContext.event_flags and AVStream.event_flags for signaling to
  the user when events happen in the file/stream.

2014-08-10 - 78eaaa8 / fb1ddcd - lavr 2.1.0 - avresample.h
  Add avresample_convert_frame() and avresample_config().

2014-08-10 - 78eaaa8 / fb1ddcd - lavu 54.1.100 / 54.1.0 - error.h
  Add AVERROR_INPUT_CHANGED and AVERROR_OUTPUT_CHANGED.

2014-08-08 - 3841f2a / d35b94f - lavc 55.73.102 / 55.57.4 - avcodec.h
  Deprecate FF_IDCT_XVIDMMX define and xvidmmx idct option.
  Replaced by FF_IDCT_XVID and xvid respectively.

2014-08-08 - 5c3c671 - lavf 55.53.100 - avio.h
  Add avio_feof() and deprecate url_feof().

2014-08-07 - bb78903 - lsws 2.1.3 - swscale.h
  sws_getContext is not going to be removed in the future.

2014-08-07 - a561662 / ad1ee5f - lavc 55.73.101 / 55.57.3 - avcodec.h
  reordered_opaque is not going to be removed in the future.

2014-08-02 - 28a2107 - lavu 52.98.100 - pixelutils.h
  Add pixelutils API with SAD functions

2014-08-04 - 6017c98 / e9abafc - lavu 52.97.100 / 53.22.0 - pixfmt.h
  Add AV_PIX_FMT_YA16 pixel format for 16 bit packed gray with alpha.

2014-08-04 - 4c8bc6f / e96c3b8 - lavu 52.96.101 / 53.21.1 - avstring.h
  Rename AV_PIX_FMT_Y400A to AV_PIX_FMT_YA8 to better identify the format.
  An alias pixel format and color space name are provided for compatibility.

2014-08-04 - 073c074 / d2962e9 - lavu 52.96.100 / 53.21.0 - pixdesc.h
  Support name aliases for pixel formats.

2014-08-03 - 71d008e / 1ef9e83 - lavc 55.72.101 / 55.57.2 - avcodec.h
2014-08-03 - 71d008e / 1ef9e83 - lavu 52.95.100 / 53.20.0 - frame.h
  Deprecate AVCodecContext.dtg_active_format and use side-data instead.

2014-08-03 - e680c73 - lavc 55.72.100 - avcodec.h
  Add get_pixels() to AVDCT

2014-08-03 - 9400603 / 9f17685 - lavc 55.71.101 / 55.57.1 - avcodec.h
  Deprecate unused FF_IDCT_IPP define and ipp avcodec option.
  Deprecate unused FF_DEBUG_PTS define and pts avcodec option.
  Deprecate unused FF_CODER_TYPE_DEFLATE define and deflate avcodec option.
  Deprecate unused FF_DCT_INT define and int avcodec option.
  Deprecate unused avcodec option scenechange_factor.

2014-07-30 - ba3e331 - lavu 52.94.100 - frame.h
  Add av_frame_side_data_name()

2014-07-29 - 80a3a66 / 3a19405 - lavf 56.01.100 / 56.01.0 - avformat.h
  Add mime_type field to AVProbeData, which now MUST be initialized in
  order to avoid uninitialized reads of the mime_type pointer, likely
  leading to crashes.
  Typically, this means you will do 'AVProbeData pd = { 0 };' instead of
  'AVProbeData pd;'.

2014-07-29 - 31e0b5d / 69e7336 - lavu 52.92.100 / 53.19.0 - avstring.h
  Make name matching function from lavf public as av_match_name().

2014-07-28 - 2e5c8b0 / c5fca01 - lavc 55.71.100 / 55.57.0 - avcodec.h
  Add AV_CODEC_PROP_REORDER to mark codecs supporting frame reordering.

2014-07-27 - ff9a154 - lavf 55.50.100 - avformat.h
  New field int64_t probesize2 instead of deprecated
  field int probesize.

2014-07-27 - 932ff70 - lavc 55.70.100 - avdct.h
  Add AVDCT / avcodec_dct_alloc() / avcodec_dct_init().

2014-07-23 - 8a4c086 - lavf 55.49.100 - avio.h
  Add avio_read_to_bprint()


-------- 8< --------- FFmpeg 2.3 was cut here -------- 8< ---------

2014-07-14 - 62227a7 - lavf 55.47.100 - avformat.h
  Add av_stream_get_parser()

2014-07-09 - c67690f / a54f03b - lavu 52.92.100 / 53.18.0 - display.h
  Add av_display_matrix_flip() to flip the transformation matrix.

2014-07-09 - 1b58f13 / f6ee61f - lavc 55.69.100 / 55.56.0 - dv_profile.h
  Add a public API for DV profile handling.

2014-06-20 - 0dceefc / 9e500ef - lavu 52.90.100 / 53.17.0 - imgutils.h
  Add av_image_check_sar().

2014-06-20 - 4a99333 / 874390e - lavc 55.68.100 / 55.55.0 - avcodec.h
  Add av_packet_rescale_ts() to simplify timestamp conversion.

2014-06-18 - ac293b6 / 194be1f - lavf 55.44.100 / 55.20.0 - avformat.h
  The proper way for providing a hint about the desired timebase to the muxers
  is now setting AVStream.time_base, instead of AVStream.codec.time_base as was
  done previously. The old method is now deprecated.

2014-06-11 - 67d29da - lavc 55.66.101 - avcodec.h
  Increase FF_INPUT_BUFFER_PADDING_SIZE to 32 due to some corner cases needing
  it

2014-06-10 - 5482780 - lavf 55.43.100 - avformat.h
  New field int64_t max_analyze_duration2 instead of deprecated
  int max_analyze_duration.

2014-05-30 - 00759d7 - lavu 52.89.100 - opt.h
  Add av_opt_copy()

2014-06-01 - 03bb99a / 0957b27 - lavc 55.66.100 / 55.54.0 - avcodec.h
  Add AVCodecContext.side_data_only_packets to allow encoders to output packets
  with only side data. This option may become mandatory in the future, so all
  users are recommended to update their code and enable this option.

2014-06-01 - 6e8e9f1 / 8c02adc - lavu 52.88.100 / 53.16.0 - frame.h, pixfmt.h
  Move all color-related enums (AVColorPrimaries, AVColorSpace, AVColorRange,
  AVColorTransferCharacteristic, and AVChromaLocation) inside lavu.
  And add AVFrame fields for them.

2014-05-29 - bdb2e80 / b2d4565 - lavr 1.3.0 - avresample.h
  Add avresample_max_output_samples

2014-05-28 - d858ee7 / 6d21259 - lavf 55.42.100 / 55.19.0 - avformat.h
  Add strict_std_compliance and related AVOptions to support experimental
  muxing.

2014-05-26 - 55cc60c - lavu 52.87.100 - threadmessage.h
  Add thread message queue API.

2014-05-26 - c37d179 - lavf 55.41.100 - avformat.h
  Add format_probesize to AVFormatContext.

2014-05-20 - 7d25af1 / c23c96b - lavf 55.39.100 / 55.18.0 - avformat.h
  Add av_stream_get_side_data() to access stream-level side data
  in the same way as av_packet_get_side_data().

2014-05-20 - 7336e39 - lavu 52.86.100 - fifo.h
  Add av_fifo_alloc_array() function.

2014-05-19 - ef1d4ee / bddd8cb - lavu 52.85.100 / 53.15.0 - frame.h, display.h
  Add AV_FRAME_DATA_DISPLAYMATRIX for exporting frame-level
  spatial rendering on video frames for proper display.

2014-05-19 - ef1d4ee / bddd8cb - lavc 55.64.100 / 55.53.0 - avcodec.h
  Add AV_PKT_DATA_DISPLAYMATRIX for exporting packet-level
  spatial rendering on video frames for proper display.

2014-05-19 - 999a99c / a312f71 - lavf 55.38.101 / 55.17.1 - avformat.h
  Deprecate AVStream.pts and the AVFrac struct, which was its only use case.
  See use av_stream_get_end_pts()

2014-05-18 - 68c0518 / fd05602 - lavc 55.63.100 / 55.52.0 - avcodec.h
  Add avcodec_free_context(). From now on it should be used for freeing
  AVCodecContext.

2014-05-17 - 0eec06e / 1bd0bdc - lavu 52.84.100 / 54.5.0 - time.h
  Add av_gettime_relative() av_gettime_relative_is_monotonic()

2014-05-15 - eacf7d6 / 0c1959b - lavf 55.38.100 / 55.17.0 - avformat.h
  Add AVFMT_FLAG_BITEXACT flag. Muxers now use it instead of checking
  CODEC_FLAG_BITEXACT on the first stream.

2014-05-15 - 96cb4c8 - lswr 0.19.100 - swresample.h
  Add swr_close()

2014-05-11 - 14aef38 / 66e6c8a - lavu 52.83.100 / 53.14.0 - pixfmt.h
  Add AV_PIX_FMT_VDA for new-style VDA acceleration.

2014-05-07 - 351f611 - lavu 52.82.100 - fifo.h
  Add av_fifo_freep() function.

2014-05-02 - ba52fb11 - lavu 52.81.100 - opt.h
  Add av_opt_set_dict2() function.

2014-05-01 - e77b985 / a2941c8 - lavc 55.60.103 / 55.50.3 - avcodec.h
  Deprecate CODEC_FLAG_MV0. It is replaced by the flag "mv0" in the
  "mpv_flags" private option of the mpegvideo encoders.

2014-05-01 - e40ae8c / 6484149 - lavc 55.60.102 / 55.50.2 - avcodec.h
  Deprecate CODEC_FLAG_GMC. It is replaced by the "gmc" private option of the
  libxvid encoder.

2014-05-01 - 1851643 / b2c3171 - lavc 55.60.101 / 55.50.1 - avcodec.h
  Deprecate CODEC_FLAG_NORMALIZE_AQP. It is replaced by the flag "naq" in the
  "mpv_flags" private option of the mpegvideo encoders.

2014-05-01 - cac07d0 / 5fcceda - avcodec.h
  Deprecate CODEC_FLAG_INPUT_PRESERVED. Its functionality is replaced by passing
  reference-counted frames to encoders.

2014-04-30 - 617e866 - lavu 52.81.100 - pixdesc.h
  Add av_find_best_pix_fmt_of_2(), av_get_pix_fmt_loss()
  Deprecate avcodec_get_pix_fmt_loss(), avcodec_find_best_pix_fmt_of_2()

2014-04-29 - 1bf6396 - lavc 55.60.100 - avcodec.h
  Add AVCodecDescriptor.mime_types field.

2014-04-29 - b804eb4 - lavu 52.80.100 - hash.h
  Add av_hash_final_bin(), av_hash_final_hex() and av_hash_final_b64().

2014-03-07 - 8b2a130 - lavc 55.50.0 / 55.53.100 - dxva2.h
  Add FF_DXVA2_WORKAROUND_INTEL_CLEARVIDEO for old Intel GPUs.

2014-04-22 - 502512e /dac7e8a - lavu 53.13.0 / 52.78.100 - avutil.h
  Add av_get_time_base_q().

2014-04-17 - a8d01a7 / 0983d48 - lavu 53.12.0 / 52.77.100 - crc.h
  Add AV_CRC_16_ANSI_LE crc variant.

2014-04-15 - ef818d8 - lavf 55.37.101 - avformat.h
  Add av_format_inject_global_side_data()

2014-04-12 - 4f698be - lavu 52.76.100 - log.h
  Add av_log_get_flags()

2014-04-11 - 6db42a2b - lavd 55.12.100 - avdevice.h
  Add avdevice_capabilities_create() function.
  Add avdevice_capabilities_free() function.

2014-04-07 - 0a1cc04 / 8b17243 - lavu 52.75.100 / 53.11.0 - pixfmt.h
  Add AV_PIX_FMT_YVYU422 pixel format.

2014-04-04 - c1d0536 / 8542f9c - lavu 52.74.100 / 53.10.0 - replaygain.h
  Full scale for peak values is now 100000 (instead of UINT32_MAX) and values
  may overflow.

2014-04-03 - c16e006 / 7763118 - lavu 52.73.100 / 53.9.0 - log.h
  Add AV_LOG(c) macro to have 256 color debug messages.

2014-04-03 - eaed4da9 - lavu 52.72.100 - opt.h
  Add AV_OPT_MULTI_COMPONENT_RANGE define to allow return
  multi-component option ranges.

2014-03-29 - cd50a44b - lavu 52.70.100 - mem.h
  Add av_dynarray_add_nofree() function.

2014-02-24 - 3e1f241 / d161ae0 - lavu 52.69.100 / 53.8.0 - frame.h
  Add av_frame_remove_side_data() for removing a single side data
  instance from a frame.

2014-03-24 - 83e8978 / 5a7e35d - lavu 52.68.100 / 53.7.0 - frame.h, replaygain.h
  Add AV_FRAME_DATA_REPLAYGAIN for exporting replaygain tags.
  Add a new header replaygain.h with the AVReplayGain struct.

2014-03-24 - 83e8978 / 5a7e35d - lavc 55.54.100 / 55.36.0 - avcodec.h
  Add AV_PKT_DATA_REPLAYGAIN for exporting replaygain tags.

2014-03-24 - 595ba3b / 25b3258 - lavf 55.35.100 / 55.13.0 - avformat.h
  Add AVStream.side_data and AVStream.nb_side_data for exporting stream-global
  side data (e.g. replaygain tags, video rotation)

2014-03-24 - bd34e26 / 0e2c3ee - lavc 55.53.100 / 55.35.0 - avcodec.h
  Give the name AVPacketSideData to the previously anonymous struct used for
  AVPacket.side_data.


-------- 8< --------- FFmpeg 2.2 was cut here -------- 8< ---------

2014-03-18 - 37c07d4 - lsws 2.5.102
  Make gray16 full-scale.

2014-03-16 - 6b1ca17 / 1481d24 - lavu 52.67.100 / 53.6.0 - pixfmt.h
  Add RGBA64_LIBAV pixel format and variants for compatibility

2014-03-11 - 3f3229c - lavf 55.34.101 - avformat.h
  Set AVFormatContext.start_time_realtime when demuxing.

2014-03-03 - 06fed440 - lavd 55.11.100 - avdevice.h
  Add av_input_audio_device_next().
  Add av_input_video_device_next().
  Add av_output_audio_device_next().
  Add av_output_video_device_next().

2014-02-24 - fff5262 / 1155fd0 - lavu 52.66.100 / 53.5.0 - frame.h
  Add av_frame_copy() for copying the frame data.

2014-02-24 - a66be60 - lswr 0.18.100 - swresample.h
  Add swr_is_initialized() for checking whether a resample context is initialized.

2014-02-22 - 5367c0b / 7e86c27 - lavr 1.2.0 - avresample.h
  Add avresample_is_open() for checking whether a resample context is open.

2014-02-19 - 6a24d77 / c3ecd96 - lavu 52.65.100 / 53.4.0  - opt.h
  Add AV_OPT_FLAG_EXPORT and AV_OPT_FLAG_READONLY to mark options meant (only)
  for reading.

2014-02-19 - f4c8d00 / 6bb8720 - lavu 52.64.101 / 53.3.1 - opt.h
  Deprecate unused AV_OPT_FLAG_METADATA.

2014-02-16 - 81c3f81 - lavd 55.10.100 - avdevice.h
  Add avdevice_list_devices() and avdevice_free_list_devices()

2014-02-16 - db3c970 - lavf 55.33.100 - avio.h
  Add avio_find_protocol_name() to find out the name of the protocol that would
  be selected for a given URL.

2014-02-15 - a2bc6c1 / c98f316 - lavu 52.64.100 / 53.3.0 - frame.h
  Add AV_FRAME_DATA_DOWNMIX_INFO value to the AVFrameSideDataType enum and
  downmix_info.h API, which identify downmix-related metadata.

2014-02-11 - 1b05ac2 - lavf 55.32.100 - avformat.h
  Add av_write_uncoded_frame() and av_interleaved_write_uncoded_frame().

2014-02-04 - 3adb5f8 / d9ae103 - lavf 55.30.100 / 55.11.0 - avformat.h
  Add AVFormatContext.max_interleave_delta for controlling amount of buffering
  when interleaving.

2014-02-02 - 5871ee5 - lavf 55.29.100 - avformat.h
  Add output_ts_offset muxing option to AVFormatContext.

2014-01-27 - 102bd64 - lavd 55.7.100 - avdevice.h
                       lavf 55.28.100 - avformat.h
  Add avdevice_dev_to_app_control_message() function.

2014-01-27 - 7151411 - lavd 55.6.100 - avdevice.h
                       lavf 55.27.100 - avformat.h
  Add avdevice_app_to_dev_control_message() function.

2014-01-24 - 86bee79 - lavf 55.26.100 - avformat.h
  Add AVFormatContext option metadata_header_padding to allow control over the
  amount of padding added.

2014-01-20 - eef74b2 / 93c553c - lavc 55.48.102 / 55.32.1 - avcodec.h
  Edges are not required anymore on video buffers allocated by get_buffer2()
  (i.e. as if the CODEC_FLAG_EMU_EDGE flag was always on). Deprecate
  CODEC_FLAG_EMU_EDGE and avcodec_get_edge_width().

2014-01-19 - 1a193c4 - lavf 55.25.100 - avformat.h
  Add avformat_get_mov_video_tags() and avformat_get_mov_audio_tags().

2014-01-19 - 3532dd5 - lavu 52.63.100 - rational.h
  Add av_make_q() function.

2014-01-05 - 4cf4da9 / 5b4797a - lavu 52.62.100 / 53.2.0 - frame.h
  Add AV_FRAME_DATA_MATRIXENCODING value to the AVFrameSideDataType enum, which
  identifies AVMatrixEncoding data.

2014-01-05 - 751385f / 5c437fb - lavu 52.61.100 / 53.1.0 - channel_layout.h
  Add values for various Dolby flags to the AVMatrixEncoding enum.

2014-01-04 - b317f94 - lavu 52.60.100 - mathematics.h
  Add av_add_stable() function.

2013-12-22 - 911676c - lavu 52.59.100 - avstring.h
  Add av_strnlen() function.

2013-12-09 - 64f73ac - lavu 52.57.100 - opencl.h
  Add av_opencl_benchmark() function.

2013-11-30 - 82b2e9c - lavu 52.56.100 - ffversion.h
  Moves version.h to libavutil/ffversion.h.
  Install ffversion.h and make it public.

2013-12-11 - 29c83d2 / b9fb59d,409a143 / 9431356,44967ab / d7b3ee9 - lavc 55.45.101 / 55.28.1 - avcodec.h
  av_frame_alloc(), av_frame_unref() and av_frame_free() now can and should be
  used instead of avcodec_alloc_frame(), avcodec_get_frame_defaults() and
  avcodec_free_frame() respectively. The latter three functions are deprecated.

2013-12-09 - 7a60348 / 7e244c6- - lavu 52.58.100 / 52.20.0 - frame.h
  Add AV_FRAME_DATA_STEREO3D value to the AVFrameSideDataType enum and
  stereo3d.h API, that identify codec-independent stereo3d information.

2013-11-26 - 625b290 / 1eaac1d- - lavu 52.55.100 / 52.19.0 - frame.h
  Add AV_FRAME_DATA_A53_CC value to the AVFrameSideDataType enum, which
  identifies ATSC A53 Part 4 Closed Captions data.

2013-11-22 - 6859065 - lavu 52.54.100 - avstring.h
  Add av_utf8_decode() function.

2013-11-22 - fb7d70c - lavc 55.44.100 - avcodec.h
  Add HEVC profiles

2013-11-20 - c28b61c - lavc 55.44.100 - avcodec.h
  Add av_packet_{un,}pack_dictionary()
  Add AV_PKT_METADATA_UPDATE side data type, used to transmit key/value
  strings between a stream and the application.

2013-11-14 - 7c888ae / cce3e0a - lavu 52.53.100 / 52.18.0 - mem.h
  Move av_fast_malloc() and av_fast_realloc() for libavcodec to libavutil.

2013-11-14 - b71e4d8 / 8941971 - lavc 55.43.100 / 55.27.0 - avcodec.h
  Deprecate AVCodecContext.error_rate, it is replaced by the 'error_rate'
  private option of the mpegvideo encoder family.

2013-11-14 - 31c09b7 / 728c465 - lavc 55.42.100 / 55.26.0 - vdpau.h
  Add av_vdpau_get_profile().
  Add av_vdpau_alloc_context(). This function must from now on be
  used for allocating AVVDPAUContext.

2013-11-04 - be41f21 / cd8f772 - lavc 55.41.100 / 55.25.0 - avcodec.h
                       lavu 52.51.100 - frame.h
  Add ITU-R BT.2020 and other not yet included values to color primaries,
  transfer characteristics and colorspaces.

2013-11-04 - 85cabf1 - lavu 52.50.100 - avutil.h
  Add av_fopen_utf8()

2013-10-31 - 78265fc / 28096e0 - lavu 52.49.100 / 52.17.0 - frame.h
  Add AVFrame.flags and AV_FRAME_FLAG_CORRUPT.


-------- 8< --------- FFmpeg 2.1 was cut here -------- 8< ---------

2013-10-27 - dbe6f9f - lavc 55.39.100 - avcodec.h
  Add CODEC_CAP_DELAY support to avcodec_decode_subtitle2.

2013-10-27 - d61617a - lavu 52.48.100 - parseutils.h
  Add av_get_known_color_name().

2013-10-17 - 8696e51 - lavu 52.47.100 - opt.h
  Add AV_OPT_TYPE_CHANNEL_LAYOUT and channel layout option handlers
  av_opt_get_channel_layout() and av_opt_set_channel_layout().

2013-10-06 - ccf96f8 -libswscale 2.5.101 - options.c
  Change default scaler to bicubic

2013-10-03 - e57dba0 - lavc 55.34.100 - avcodec.h
  Add av_codec_get_max_lowres()

2013-10-02 - 5082fcc - lavf 55.19.100 - avformat.h
  Add audio/video/subtitle AVCodec fields to AVFormatContext to force specific
  decoders

2013-09-28 - 7381d31 / 0767bfd - lavfi 3.88.100 / 3.11.0 - avfilter.h
  Add AVFilterGraph.execute and AVFilterGraph.opaque for custom slice threading
  implementations.

2013-09-21 - 85f8a3c / e208e6d - lavu 52.46.100 / 52.16.0 - pixfmt.h
  Add interleaved 4:2:2 8/10-bit formats AV_PIX_FMT_NV16 and
  AV_PIX_FMT_NV20.

2013-09-16 - c74c3fb / 3feb3d6 - lavu 52.44.100 / 52.15.0 - mem.h
  Add av_reallocp.

2013-09-04 - 3e1f507 - lavc 55.31.101 - avcodec.h
  avcodec_close() argument can be NULL.

2013-09-04 - 36cd017a - lavf 55.16.101 - avformat.h
  avformat_close_input() argument can be NULL and point on NULL.

2013-08-29 - e31db62 - lavf 55.15.100 - avformat.h
  Add av_format_get_probe_score().

2013-08-15 - 1e0e193 - lsws 2.5.100 -
  Add a sws_dither AVOption, allowing to set the dither algorithm used

2013-08-11 - d404fe35 - lavc 55.27.100 - vdpau.h
  Add a render2 alternative to the render callback function.

2013-08-11 - af05edc - lavc 55.26.100 - vdpau.h
  Add allocation function for AVVDPAUContext, allowing
  to extend it in the future without breaking ABI/API.

2013-08-10 - 67a580f / 5a9a9d4 - lavc 55.25.100 / 55.16.0 - avcodec.h
  Extend AVPacket API with av_packet_unref, av_packet_ref,
  av_packet_move_ref, av_packet_copy_props, av_packet_free_side_data.

2013-08-05 - 9547e3e / f824535 - lavc 55.22.100 / 55.13.0 - avcodec.h
  Deprecate the bitstream-related members from struct AVVDPAUContext.
  The bitstream buffers no longer need to be explicitly freed.

2013-08-05 - 3b805dc / 549294f - lavc 55.21.100 / 55.12.0 - avcodec.h
  Deprecate the CODEC_CAP_HWACCEL_VDPAU codec capability. Use CODEC_CAP_HWACCEL
  and select the AV_PIX_FMT_VDPAU format with get_format() instead.

2013-08-05 - 4ee0984 / a0ad5d0 - lavu 52.41.100 / 52.14.0 - pixfmt.h
  Deprecate AV_PIX_FMT_VDPAU_*. Use AV_PIX_FMT_VDPAU instead.

2013-08-02 - 82fdfe8 / a8b1927 - lavc 55.20.100 / 55.11.0 - avcodec.h
  Add output_picture_number to AVCodecParserContext.

2013-07-23 - abc8110 - lavc 55.19.100 - avcodec.h
  Add avcodec_chroma_pos_to_enum()
  Add avcodec_enum_to_chroma_pos()


-------- 8< --------- FFmpeg 2.0 was cut here -------- 8< ---------

2013-07-03 - 838bd73 - lavfi 3.78.100 - avfilter.h
  Deprecate avfilter_graph_parse() in favor of the equivalent
  avfilter_graph_parse_ptr().

2013-06-24 - af5f9c0 / 95d5246 - lavc 55.17.100 / 55.10.0 - avcodec.h
  Add MPEG-2 AAC profiles

2013-06-25 - af5f9c0 / 95d5246 - lavf 55.10.100 - avformat.h
  Add AV_DISPOSITION_* flags to indicate text track kind.

2013-06-15 - 99b8cd0 - lavu 52.36.100
  Add AVRIPEMD:
   av_ripemd_alloc()
   av_ripemd_init()
   av_ripemd_update()
   av_ripemd_final()

2013-06-10 - 82ef670 - lavu 52.35.101 - hmac.h
  Add AV_HMAC_SHA224, AV_HMAC_SHA256, AV_HMAC_SHA384, AV_HMAC_SHA512

2013-06-04 - 30b491f / fc962d4 - lavu 52.35.100 / 52.13.0 - mem.h
  Add av_realloc_array and av_reallocp_array

2013-05-30 - 682b227 - lavu 52.35.100
  Add AVSHA512:
   av_sha512_alloc()
   av_sha512_init()
   av_sha512_update()
   av_sha512_final()

2013-05-24 - 8d4e969 / 129bb23 - lavfi 3.10.0 / 3.70.100 - avfilter.h
  Add support for slice multithreading to lavfi. Filters supporting threading
  are marked with AVFILTER_FLAG_SLICE_THREADS.
  New fields AVFilterContext.thread_type, AVFilterGraph.thread_type and
  AVFilterGraph.nb_threads (accessible directly or through AVOptions) may be
  used to configure multithreading.

2013-05-24 - fe40a9f / 2a6eaea - lavu 52.12.0 / 52.34.100 - cpu.h
  Add av_cpu_count() function for getting the number of logical CPUs.

2013-05-24 - 0c25c39 / b493847 - lavc 55.7.0 / 55.12.100 - avcodec.h
  Add picture_structure to AVCodecParserContext.

2013-05-17 - 3a751ea - lavu 52.33.100 - opt.h
  Add AV_OPT_TYPE_COLOR value to AVOptionType enum.

2013-05-13 - e398416 - lavu 52.31.100 - mem.h
  Add av_dynarray2_add().

2013-05-12 - 1776177 - lavfi 3.65.100
  Add AVFILTER_FLAG_SUPPORT_TIMELINE* filter flags.

2013-04-19 - 380cfce - lavc 55.4.100
  Add AV_CODEC_PROP_TEXT_SUB property for text based subtitles codec.

2013-04-18 - 7c1a002 - lavf 55.3.100
  The matroska demuxer can now output proper verbatim ASS packets. It will
  become the default starting lavf 56.0.100.

2013-04-10 - af0d270 - lavu 25.26.100 - avutil.h,opt.h
  Add av_int_list_length()
  and av_opt_set_int_list().

2013-03-30 - 5c73645 - lavu 52.24.100 - samplefmt.h
  Add av_samples_alloc_array_and_samples().

2013-03-29 - ef7b6b4 - lavf 55.1.100 - avformat.h
  Add av_guess_frame_rate()

2013-03-20 - 8d928a9 - lavu 52.22.100 - opt.h
  Add AV_OPT_TYPE_DURATION value to AVOptionType enum.

2013-03-17 - 7aa9af5 - lavu 52.20.100 - opt.h
  Add AV_OPT_TYPE_VIDEO_RATE value to AVOptionType enum.


-------- 8< --------- FFmpeg 1.2 was cut here -------- 8< ---------

2013-03-07 - 9767ec6 - lavu 52.18.100 - avstring.h,bprint.h
  Add av_escape() and av_bprint_escape() API.

2013-02-24 - b59cd08 - lavfi 3.41.100 - buffersink.h
  Add sample_rates field to AVABufferSinkParams.

2013-01-17 - a1a707f - lavf 54.61.100
  Add av_codec_get_tag2().

2013-01-01 - 2eb2e17 - lavfi 3.34.100
  Add avfilter_get_audio_buffer_ref_from_arrays_channels.


-------- 8< --------- FFmpeg 1.1 was cut here -------- 8< ---------

2012-12-20 - 34de47aa - lavfi 3.29.100 - avfilter.h
  Add AVFilterLink.channels, avfilter_link_get_channels()
  and avfilter_ref_get_channels().

2012-12-15 - 96d815fc - lavc 54.80.100 - avcodec.h
  Add pkt_size field to AVFrame.

2012-11-25 - c70ec631 - lavu 52.9.100 - opt.h
  Add the following convenience functions to opt.h:
   av_opt_get_image_size
   av_opt_get_pixel_fmt
   av_opt_get_sample_fmt
   av_opt_set_image_size
   av_opt_set_pixel_fmt
   av_opt_set_sample_fmt

2012-11-17 - 4cd74c81 - lavu 52.8.100 - bprint.h
  Add av_bprint_strftime().

2012-11-15 - 92648107 - lavu 52.7.100 - opt.h
  Add av_opt_get_key_value().

2012-11-13 - 79456652 - lavfi 3.23.100 - avfilter.h
  Add channels field to AVFilterBufferRefAudioProps.

2012-11-03 - 481fdeee - lavu 52.3.100 - opt.h
  Add AV_OPT_TYPE_SAMPLE_FMT value to AVOptionType enum.

2012-10-21 - 6fb2fd8 - lavc  54.68.100 - avcodec.h
                       lavfi  3.20.100 - avfilter.h
  Add AV_PKT_DATA_STRINGS_METADATA side data type, used to transmit key/value
  strings between AVPacket and AVFrame, and add metadata field to
  AVCodecContext (which shall not be accessed by users; see AVFrame metadata
  instead).

2012-09-27 - a70b493 - lavd 54.3.100 - version.h
  Add LIBAVDEVICE_IDENT symbol.

2012-09-27 - a70b493 - lavfi 3.18.100 - version.h
  Add LIBAVFILTER_IDENT symbol.

2012-09-27 - a70b493 - libswr 0.16.100 - version.h
  Add LIBSWRESAMPLE_VERSION, LIBSWRESAMPLE_BUILD
  and LIBSWRESAMPLE_IDENT symbols.


-------- 8< --------- FFmpeg 1.0 was cut here -------- 8< ---------

2012-09-06 - 29e972f - lavu 51.72.100 - parseutils.h
  Add av_small_strptime() time parsing function.

  Can be used as a stripped-down replacement for strptime(), on
  systems which do not support it.

2012-08-25 - 2626cc4 - lavf 54.28.100
  Matroska demuxer now identifies SRT subtitles as AV_CODEC_ID_SUBRIP instead
  of AV_CODEC_ID_TEXT.

2012-08-13 - 5c0d8bc - lavfi 3.8.100 - avfilter.h
  Add avfilter_get_class() function, and priv_class field to AVFilter
  struct.

2012-08-12 - a25346e - lavu 51.69.100 - opt.h
  Add AV_OPT_FLAG_FILTERING_PARAM symbol in opt.h.

2012-07-31 - 23fc4dd - lavc 54.46.100
  Add channels field to AVFrame.

2012-07-30 - f893904 - lavu 51.66.100
  Add av_get_channel_description()
  and av_get_standard_channel_layout() functions.

2012-07-21 - 016a472 - lavc 54.43.100
  Add decode_error_flags field to AVFrame.

2012-07-20 - b062936 - lavf 54.18.100
  Add avformat_match_stream_specifier() function.

2012-07-14 - f49ec1b - lavc 54.38.100 - avcodec.h
  Add metadata to AVFrame, and the accessor functions
  av_frame_get_metadata() and av_frame_set_metadata().

2012-07-10 - 0e003d8 - lavc 54.33.100
  Add av_fast_padded_mallocz().

2012-07-10 - 21d5609 - lavfi 3.2.0 - avfilter.h
  Add init_opaque() callback to AVFilter struct.

2012-06-26 - e6674e4 - lavu 51.63.100 - imgutils.h
  Add functions to libavutil/imgutils.h:
  av_image_get_buffer_size()
  av_image_fill_arrays()
  av_image_copy_to_buffer()

2012-06-24 - c41899a - lavu 51.62.100 - version.h
  version moved from avutil.h to version.h

2012-04-11 - 359abb1 - lavu 51.58.100 - error.h
  Add av_make_error_string() and av_err2str() utilities to
  libavutil/error.h.

2012-06-05 - 62b39d4 - lavc 54.24.100
  Add pkt_duration field to AVFrame.

2012-05-24 - f2ee065 - lavu 51.54.100
  Move AVPALETTE_SIZE and AVPALETTE_COUNT macros from
  libavcodec/avcodec.h to libavutil/pixfmt.h.

2012-05-14 - 94a9ac1 - lavf 54.5.100
  Add av_guess_sample_aspect_ratio() function.

2012-04-20 - 65fa7bc - lavfi 2.70.100
  Add avfilter_unref_bufferp() to avfilter.h.

2012-04-13 - 162e400 - lavfi 2.68.100
  Install libavfilter/asrc_abuffer.h public header.

2012-03-26 - a67d9cf - lavfi 2.66.100
  Add avfilter_fill_frame_from_{audio_,}buffer_ref() functions.

2013-05-15 - ff46809 / e6c4ac7 - lavu 52.32.100 / 52.11.0 - pixdesc.h
  Replace PIX_FMT_* flags with AV_PIX_FMT_FLAG_*.

2013-04-03 - 6fc58a8 / 507b1e4 - lavc 55.7.100 / 55.4.0 - avcodec.h
  Add field_order to AVCodecParserContext.

2013-04-19 - f4b05cd / 5e83d9a - lavc 55.5.100 / 55.2.0 - avcodec.h
  Add CODEC_FLAG_UNALIGNED to allow decoders to produce unaligned output.

2013-04-11 - lavfi 3.53.100 / 3.8.0
  231fd44 / 38f0c07 - Move all content from avfiltergraph.h to avfilter.h. Deprecate
            avfilterhraph.h, user applications should include just avfilter.h
  86070b8 / bc1a985 - Add avfilter_graph_alloc_filter(), deprecate avfilter_open() and
            avfilter_graph_add_filter().
  4fde705 / 1113672 - Add AVFilterContext.graph pointing to the AVFilterGraph that contains the
            filter.
  710b0aa / 48a5ada - Add avfilter_init_str(), deprecate avfilter_init_filter().
  46de9ba / 1ba95a9 - Add avfilter_init_dict().
  16fc24b / 7cdd737 - Add AVFilter.flags field and AVFILTER_FLAG_DYNAMIC_{INPUTS,OUTPUTS} flags.
  f4db6bf / 7e8fe4b - Add avfilter_pad_count() for counting filter inputs/outputs.
  835cc0f / fa2a34c - Add avfilter_next(), deprecate av_filter_next().
            Deprecate avfilter_uninit().

2013-04-09 - lavfi 3.51.100 / 3.7.0 - avfilter.h
  0594ef0 / b439c99 - Add AVFilter.priv_class for exporting filter options through the
            AVOptions API in the similar way private options work in lavc and lavf.
  44d4488 / 8114c10 - Add avfilter_get_class().
  Switch all filters to use AVOptions.

2013-03-19 - 17ebef2 / 2c328a9 - lavu 52.20.100 / 52.9.0 - pixdesc.h
  Add av_pix_fmt_count_planes() function for counting planes in a pixel format.

2013-03-16 - ecade98 / 42c7c61 - lavfi 3.47.100 / 3.6.0
  Add AVFilterGraph.nb_filters, deprecate AVFilterGraph.filter_count.

2013-03-08 - Reference counted buffers - lavu 52.8.0, lavc 55.0.100 / 55.0.0, lavf 55.0.100 / 55.0.0,
lavd 54.4.100 / 54.0.0, lavfi 3.5.0
  36099df / 8e401db, 532f31a / 1cec062 - add a new API for reference counted buffers and buffer
                     pools (new header libavutil/buffer.h).
  2653e12 / 1afddbe - add AVPacket.buf to allow reference counting for the AVPacket data.
            Add av_packet_from_data() function for constructing packets from
            av_malloc()ed data.
  c4e8821 / 7ecc2d4 - move AVFrame from lavc to lavu (new header libavutil/frame.h), add
            AVFrame.buf/extended_buf to allow reference counting for the AVFrame
            data. Add new API for working with reference-counted AVFrames.
  80e9e63 / 759001c - add the refcounted_frames field to AVCodecContext to make audio and
            video decoders return reference-counted frames. Add get_buffer2()
            callback to AVCodecContext which allocates reference-counted frames.
            Add avcodec_default_get_buffer2() as the default get_buffer2()
            implementation.
            Deprecate AVCodecContext.get_buffer() / release_buffer() /
            reget_buffer(), avcodec_default_get_buffer(),
            avcodec_default_reget_buffer(), avcodec_default_release_buffer().
            Remove avcodec_default_free_buffers(), which should not have ever
            been called from outside of lavc.
            Deprecate the following AVFrame fields:
                * base -- is now stored in AVBufferRef
                * reference, type, buffer_hints -- are unnecessary in the new API
                * hwaccel_picture_private, owner, thread_opaque -- should not
                  have been acessed from outside of lavc
                * qscale_table, qstride, qscale_type, mbskip_table, motion_val,
                  mb_type, dct_coeff, ref_index -- mpegvideo-specific tables,
                  which are not exported anymore.
  a05a44e / 7e35037 - switch libavfilter to use AVFrame instead of AVFilterBufferRef. Add
            av_buffersrc_add_frame(), deprecate av_buffersrc_buffer().
            Add av_buffersink_get_frame() and av_buffersink_get_samples(),
            deprecate av_buffersink_read() and av_buffersink_read_samples().
            Deprecate AVFilterBufferRef and all functions for working with it.

2013-03-17 - 6c17ff8 / 12c5c1d - lavu 52.19.100 / 52.8.0 - avstring.h
  Add av_isdigit, av_isgraph, av_isspace, av_isxdigit.

2013-02-23 - 71cf094 / 9f12235 - lavfi 3.40.100 / 3.4.0 - avfiltergraph.h
  Add resample_lavr_opts to AVFilterGraph for setting libavresample options
  for auto-inserted resample filters.

2013-01-25 - e7e14bc / 38c1466 - lavu 52.17.100 / 52.7.0 - dict.h
  Add av_dict_parse_string() to set multiple key/value pairs at once from a
  string.

2013-01-25 - 25be630 / b85a5e8 - lavu 52.16.100 / 52.6.0 - avstring.h
  Add av_strnstr()

2013-01-15 - e7e0186 / 8ee288d - lavu 52.15.100 / 52.5.0 - hmac.h
  Add AVHMAC.

2013-01-13 - 8ee7b38 / 44e065d - lavc 54.87.100 / 54.36.0 - vdpau.h
  Add AVVDPAUContext struct for VDPAU hardware-accelerated decoding.

2013-01-12 - dae382b / 169fb94 - lavu 52.14.100 / 52.4.0 - pixdesc.h
  Add AV_PIX_FMT_VDPAU flag.

2013-01-07 - 249fca3 / 074a00d - lavr 1.1.0
  Add avresample_set_channel_mapping() for input channel reordering,
  duplication, and silencing.

2012-12-29 - lavu 52.13.100 / 52.3.0 - avstring.h
  2ce43b3 / d8fd06c - Add av_basename() and av_dirname().
  e13d5e9 / c1a02e8 - Add av_pix_fmt_get_chroma_sub_sample and deprecate
                      avcodec_get_chroma_sub_sample.

2012-11-11 - 03b0787 / 5980f5d - lavu 52.6.100 / 52.2.0 - audioconvert.h
  Rename audioconvert.h to channel_layout.h. audioconvert.h is now deprecated.

2012-10-21 - e3a91c5 / a893655 - lavu 51.77.100 / 51.45.0 - error.h
  Add AVERROR_EXPERIMENTAL

2012-10-12 - a33ed6b / d2fcb35 - lavu 51.76.100 / 51.44.0 - pixdesc.h
  Add functions for accessing pixel format descriptors.
  Accessing the av_pix_fmt_descriptors array directly is now
  deprecated.

2012-10-11 - f391e40 / 9a92aea - lavu 51.75.100 / 51.43.0 - aes.h, md5.h, sha.h, tree.h
  Add functions for allocating the opaque contexts for the algorithms,

2012-10-10 - de31814 / b522000 - lavf 54.32.100 / 54.18.0 - avio.h
  Add avio_closep to complement avio_close.

2012-10-08 - ae77266 / 78071a1 - lavu 51.74.100 / 51.42.0 - pixfmt.h
  Rename PixelFormat to AVPixelFormat and all PIX_FMT_* to AV_PIX_FMT_*.
  To provide backwards compatibility, PixelFormat is now #defined as
  AVPixelFormat.
  Note that this can break user code that includes pixfmt.h and uses the
  'PixelFormat' identifier. Such code should either #undef PixelFormat
  or stop using the PixelFormat name.

2012-10-05 - 55c49af / e7ba5b1 - lavr 1.0.0 - avresample.h
  Data planes parameters to avresample_convert() and
  avresample_read() are now uint8_t** instead of void**.
  Libavresample is now stable.

2012-09-26 - 3ba0dab7 / 1384df64 - lavf 54.29.101 / 56.06.3 - avformat.h
  Add AVFormatContext.avoid_negative_ts.

2012-09-24 - 46a3595 / a42aada - lavc 54.59.100 / 54.28.0 - avcodec.h
  Add avcodec_free_frame(). This function must now
  be used for freeing an AVFrame.

2012-09-12 - e3e09f2 / 8919fee - lavu 51.73.100 / 51.41.0 - audioconvert.h
  Added AV_CH_LOW_FREQUENCY_2 channel mask value.

2012-09-04 - b21b5b0 / 686a329 - lavu 51.71.100 / 51.40.0 - opt.h
  Reordered the fields in default_val in AVOption, changed which
  default_val field is used for which AVOptionType.

2012-08-30 - 98298eb / a231832 - lavc 54.54.101 / 54.26.1 - avcodec.h
  Add codec descriptor properties AV_CODEC_PROP_LOSSY and
  AV_CODEC_PROP_LOSSLESS.

2012-08-18 - lavc 54.26 - avcodec.h
  Add codec descriptors for accessing codec properties without having
  to refer to a specific decoder or encoder.

  f5f3684 / c223d79 - Add an AVCodecDescriptor struct and functions
            avcodec_descriptor_get() and avcodec_descriptor_next().
  f5f3684 / 51efed1 - Add AVCodecDescriptor.props and AV_CODEC_PROP_INTRA_ONLY.
  6c180b3 / 91e59fe - Add avcodec_descriptor_get_by_name().

2012-08-08 - f5f3684 / 987170c - lavu 51.68.100 / 51.38.0 - dict.h
  Add av_dict_count().

2012-08-07 - 7a72695 / 104e10f - lavc 54.51.100 / 54.25.0 - avcodec.h
  Rename CodecID to AVCodecID and all CODEC_ID_* to AV_CODEC_ID_*.
  To provide backwards compatibility, CodecID is now #defined as AVCodecID.
  Note that this can break user code that includes avcodec.h and uses the
  'CodecID' identifier. Such code should either #undef CodecID or stop using the
  CodecID name.

2012-08-03 - e776ee8 / 239fdf1 - lavu 51.66.101 / 51.37.1 - cpu.h
                       lsws 2.1.1   - swscale.h
  Rename AV_CPU_FLAG_MMX2  ---> AV_CPU_FLAG_MMXEXT.
  Rename SWS_CPU_CAPS_MMX2 ---> SWS_CPU_CAPS_MMXEXT.

2012-07-29 - 7c26761 / 681ed00 - lavf 54.22.100 / 54.13.0 - avformat.h
  Add AVFMT_FLAG_NOBUFFER for low latency use cases.

2012-07-10 - fbe0245 / f3e5e6f - lavu 51.65.100 / 51.37.0
  Add av_malloc_array() and av_mallocz_array()

2012-06-22 - e847f41 / d3d3a32 - lavu 51.61.100 / 51.34.0
  Add av_usleep()

2012-06-20 - 4da42eb / ae0a301 - lavu 51.60.100 / 51.33.0
  Move av_gettime() to libavutil, add libavutil/time.h

2012-06-09 - 82edf67 / 3971be0 - lavr 0.0.3
  Add a parameter to avresample_build_matrix() for Dolby/DPLII downmixing.

2012-06-12 - c7b9eab / 9baeff9 - lavfi 2.79.100 / 2.23.0 - avfilter.h
  Add AVFilterContext.nb_inputs/outputs. Deprecate
  AVFilterContext.input/output_count.

2012-06-12 - c7b9eab / 84b9fbe - lavfi 2.79.100 / 2.22.0 - avfilter.h
  Add avfilter_pad_get_type() and avfilter_pad_get_name(). Those
  should now be used instead of accessing AVFilterPad members
  directly.

2012-06-12 - 3630a07 / b0f0dfc - lavu 51.57.100 / 51.32.0 - audioconvert.h
  Add av_get_channel_layout_channel_index(), av_get_channel_name()
  and av_channel_layout_extract_channel().

2012-05-25 - 53ce990 / 154486f - lavu 51.55.100 / 51.31.0 - opt.h
  Add av_opt_set_bin()

2012-05-15 - lavfi 2.74.100 / 2.17.0
  Add support for audio filters
  61930bd / ac71230, 1cbf7fb / a2cd9be - add video/audio buffer sink in a new installed
                    header buffersink.h
  1cbf7fb / 720c6b7 - add av_buffersrc_write_frame(), deprecate
            av_vsrc_buffer_add_frame()
  61930bd / ab16504 - add avfilter_copy_buf_props()
  61930bd / 9453c9e - add extended_data to AVFilterBuffer
  61930bd / 1b8c927 - add avfilter_get_audio_buffer_ref_from_arrays()

2012-05-09 - lavu 51.53.100 / 51.30.0 - samplefmt.h
  61930bd / 142e740 - add av_samples_copy()
  61930bd / 6d7f617 - add av_samples_set_silence()

2012-05-09 - 61930bd / a5117a2 - lavc 54.21.101 / 54.13.1
  For audio formats with fixed frame size, the last frame
  no longer needs to be padded with silence, libavcodec
  will handle this internally (effectively all encoders
  behave as if they had CODEC_CAP_SMALL_LAST_FRAME set).

2012-05-07 - 653d117 / 828bd08 - lavc 54.20.100 / 54.13.0 - avcodec.h
  Add sample_rate and channel_layout fields to AVFrame.

2012-05-01 - 2330eb1 / 4010d72 - lavr 0.0.1
  Change AV_MIX_COEFF_TYPE_Q6 to AV_MIX_COEFF_TYPE_Q8.

2012-04-25 - e890b68 / 3527a73 - lavu 51.48.100 / 51.29.0 - cpu.h
  Add av_parse_cpu_flags()

2012-04-24 - 3ead79e / c8af852 - lavr 0.0.0
  Add libavresample audio conversion library

2012-04-20 - 3194ab7 / 0c0d1bc - lavu 51.47.100 / 51.28.0 - audio_fifo.h
  Add audio FIFO functions:
    av_audio_fifo_free()
    av_audio_fifo_alloc()
    av_audio_fifo_realloc()
    av_audio_fifo_write()
    av_audio_fifo_read()
    av_audio_fifo_drain()
    av_audio_fifo_reset()
    av_audio_fifo_size()
    av_audio_fifo_space()

2012-04-14 - lavfi 2.70.100 / 2.16.0 - avfiltergraph.h
  7432bcf / d7bcc71 Add avfilter_graph_parse2().

2012-04-08 - 6bfb304 / 4d693b0 - lavu 51.46.100 / 51.27.0 - samplefmt.h
  Add av_get_packed_sample_fmt() and av_get_planar_sample_fmt()

2012-03-21 - b75c67d - lavu 51.43.100
  Add bprint.h for bprint API.

2012-02-21 - 9cbf17e - lavc 54.4.100
  Add av_get_pcm_codec() function.

2012-02-16 - 560b224 - libswr 0.7.100
  Add swr_set_matrix() function.

2012-02-09 - c28e7af - lavu 51.39.100
  Add a new installed header libavutil/timestamp.h with timestamp
  utilities.

2012-02-06 - 70ffda3 - lavu 51.38.100
  Add av_parse_ratio() function to parseutils.h.

2012-02-06 - 70ffda3 - lavu 51.38.100
  Add AV_LOG_MAX_OFFSET macro to log.h.

2012-02-02 - 0eaa123 - lavu 51.37.100
  Add public timecode helpers.

2012-01-24 - 0c3577b - lavfi 2.60.100
  Add avfilter_graph_dump.

2012-03-20 - 0ebd836 / 3c90cc2 - lavfo 54.2.0
  Deprecate av_read_packet(), use av_read_frame() with
  AVFMT_FLAG_NOPARSE | AVFMT_FLAG_NOFILLIN in AVFormatContext.flags

2012-03-05 - lavc 54.10.100 / 54.8.0
  f095391 / 6699d07 Add av_get_exact_bits_per_sample()
  f095391 / 9524cf7 Add av_get_audio_frame_duration()

2012-03-04 - 2af8f2c / 44fe77b - lavc 54.8.100 / 54.7.0 - avcodec.h
  Add av_codec_is_encoder/decoder().

2012-03-01 - 1eb7f39 / 442c132 - lavc 54.5.100 / 54.3.0 - avcodec.h
  Add av_packet_shrink_side_data.

2012-02-29 - 79ae084 / dd2a4bc - lavf 54.2.100 / 54.2.0 - avformat.h
  Add AVStream.attached_pic and AV_DISPOSITION_ATTACHED_PIC,
  used for dealing with attached pictures/cover art.

2012-02-25 - 305e4b3 / c9bca80 - lavu 51.41.100 / 51.24.0 - error.h
  Add AVERROR_UNKNOWN
  NOTE: this was backported to 0.8

2012-02-20 - eadd426 / e9cda85 - lavc 54.2.100 / 54.2.0
  Add duration field to AVCodecParserContext

2012-02-20 - eadd426 / 0b42a93 - lavu 51.40.100 / 51.23.1 - mathematics.h
  Add av_rescale_q_rnd()

2012-02-08 - f2b20b7 / 38d5533 - lavu 51.38.101 / 51.22.1 - pixdesc.h
  Add PIX_FMT_PSEUDOPAL flag.

2012-02-08 - f2b20b7 / 52f82a1 - lavc 54.2.100 / 54.1.0
  Add avcodec_encode_video2() and deprecate avcodec_encode_video().

2012-02-01 - 4c677df / 316fc74 - lavc 54.1.0
  Add av_fast_padded_malloc() as alternative for av_realloc() when aligned
  memory is required. The buffer will always have FF_INPUT_BUFFER_PADDING_SIZE
  zero-padded bytes at the end.

2012-01-31 - a369a6b / dd6d3b0 - lavf 54.1.0
  Add avformat_get_riff_video_tags() and avformat_get_riff_audio_tags().
  NOTE: this was backported to 0.8

2012-01-31 - a369a6b / af08d9a - lavc 54.1.0
  Add avcodec_is_open() function.
  NOTE: this was backported to 0.8

2012-01-30 - 151ecc2 / 8b93312 - lavu 51.36.100 / 51.22.0 - intfloat.h
  Add a new installed header libavutil/intfloat.h with int/float punning
  functions.
  NOTE: this was backported to 0.8

2012-01-25 - lavf 53.31.100 / 53.22.0
  3c5fe5b / f1caf01 Allow doing av_write_frame(ctx, NULL) for flushing possible
          buffered data within a muxer. Added AVFMT_ALLOW_FLUSH for
          muxers supporting it (av_write_frame makes sure it is called
          only for muxers with this flag).

2012-01-15 - lavc 53.56.105 / 53.34.0
  New audio encoding API:
  67f5650 / b2c75b6 Add CODEC_CAP_VARIABLE_FRAME_SIZE capability for use by audio
          encoders.
  67f5650 / 5ee5fa0 Add avcodec_fill_audio_frame() as a convenience function.
  67f5650 / b2c75b6 Add avcodec_encode_audio2() and deprecate avcodec_encode_audio().
          Add AVCodec.encode2().

2012-01-12 - b18e17e / 3167dc9 - lavfi 2.59.100 / 2.15.0
  Add a new installed header -- libavfilter/version.h -- with version macros.


-------- 8< --------- FFmpeg 0.9 was cut here -------- 8< ---------

2011-12-08 - a502939 - lavfi 2.52.0
  Add av_buffersink_poll_frame() to buffersink.h.

2011-12-08 - 26c6fec - lavu 51.31.0
  Add av_log_format_line.

2011-12-03 - 976b095 - lavu 51.30.0
  Add AVERROR_BUG.

2011-11-24 - 573ffbb - lavu 51.28.1
  Add av_get_alt_sample_fmt() to samplefmt.h.

2011-11-03 - 96949da - lavu 51.23.0
  Add av_strcasecmp() and av_strncasecmp() to avstring.h.

2011-10-20 - b35e9e1 - lavu 51.22.0
  Add av_strtok() to avstring.h.

2012-01-03 - ad1c8dd / b73ec05 - lavu 51.34.100 / 51.21.0
  Add av_popcount64

2011-12-18 - 7c29313 / 8400b12 - lavc 53.46.1 / 53.28.1
  Deprecate AVFrame.age. The field is unused.

2011-12-12 - 8bc7fe4 / 5266045 - lavf 53.25.0 / 53.17.0
  Add avformat_close_input().
  Deprecate av_close_input_file() and av_close_input_stream().

2011-12-09 - c59b80c / b2890f5 - lavu 51.32.0 / 51.20.0 - audioconvert.h
  Expand the channel layout list.

2011-12-02 - e4de716 / 0eea212 - lavc 53.40.0 / 53.25.0
  Add nb_samples and extended_data fields to AVFrame.
  Deprecate AVCODEC_MAX_AUDIO_FRAME_SIZE.
  Deprecate avcodec_decode_audio3() in favor of avcodec_decode_audio4().
  avcodec_decode_audio4() writes output samples to an AVFrame, which allows
  audio decoders to use get_buffer().

2011-12-04 - e4de716 / 560f773 - lavc 53.40.0 / 53.24.0
  Change AVFrame.data[4]/base[4]/linesize[4]/error[4] to [8] at next major bump.
  Change AVPicture.data[4]/linesize[4] to [8] at next major bump.
  Change AVCodecContext.error[4] to [8] at next major bump.
  Add AV_NUM_DATA_POINTERS to simplify the bump transition.

2011-11-24 - lavu 51.29.0 / 51.19.0
  92afb43 / bd97b2e - add planar RGB pixel formats
  92afb43 / 6b0768e - add PIX_FMT_PLANAR and PIX_FMT_RGB pixel descriptions

2011-11-23 - 8e576d5 / bbb46f3 - lavu 51.27.0 / 51.18.0
  Add av_samples_get_buffer_size(), av_samples_fill_arrays(), and
  av_samples_alloc(), to samplefmt.h.

2011-11-23 - 8e576d5 / 8889cc4 - lavu 51.27.0 / 51.17.0
  Add planar sample formats and av_sample_fmt_is_planar() to samplefmt.h.

2011-11-19 - dbb38bc / f3a29b7 - lavc 53.36.0 / 53.21.0
  Move some AVCodecContext fields to a new private struct, AVCodecInternal,
  which is accessed from a new field, AVCodecContext.internal.
  - fields moved:
      AVCodecContext.internal_buffer       --> AVCodecInternal.buffer
      AVCodecContext.internal_buffer_count --> AVCodecInternal.buffer_count
      AVCodecContext.is_copy               --> AVCodecInternal.is_copy

2011-11-16 - 8709ba9 / 6270671 - lavu 51.26.0 / 51.16.0
  Add av_timegm()

2011-11-13 - lavf 53.21.0 / 53.15.0
  New interrupt callback API, allowing per-AVFormatContext/AVIOContext
  interrupt callbacks.
  5f268ca / 6aa0b98 Add AVIOInterruptCB struct and the interrupt_callback field to
          AVFormatContext.
  5f268ca / 1dee0ac Add avio_open2() with additional parameters. Those are
          an interrupt callback and an options AVDictionary.
          This will allow passing AVOptions to protocols after lavf
          54.0.

2011-11-06 - 13b7781 / ba04ecf - lavu 51.24.0 / 51.14.0
  Add av_strcasecmp() and av_strncasecmp() to avstring.h.

2011-11-06 - 13b7781 / 07b172f - lavu 51.24.0 / 51.13.0
  Add av_toupper()/av_tolower()

2011-11-05 - d8cab5c / b6d08f4 - lavf 53.19.0 / 53.13.0
  Add avformat_network_init()/avformat_network_deinit()

2011-10-27 - 6faf0a2 / 512557b - lavc 53.24.0 / 53.15.0
  Remove avcodec_parse_frame.
  Deprecate AVCodecContext.parse_only and CODEC_CAP_PARSE_ONLY.

2011-10-19 - d049257 / 569129a - lavf 53.17.0 / 53.10.0
  Add avformat_new_stream(). Deprecate av_new_stream().

2011-10-13 - 91eb1b1 / b631fba - lavf 53.16.0 / 53.9.0
  Add AVFMT_NO_BYTE_SEEK AVInputFormat flag.

2011-10-12 - lavu 51.21.0 / 51.12.0
  AVOptions API rewrite.

  - f884ef0 / 145f741 FF_OPT_TYPE* renamed to AV_OPT_TYPE_*
  - new setting/getting functions with slightly different semantics:
        f884ef0 / dac66da av_set_string3 -> av_opt_set
                av_set_double  -> av_opt_set_double
                av_set_q       -> av_opt_set_q
                av_set_int     -> av_opt_set_int

        f884ef0 / 41d9d51 av_get_string  -> av_opt_get
                av_get_double  -> av_opt_get_double
                av_get_q       -> av_opt_get_q
                av_get_int     -> av_opt_get_int

  - f884ef0 / 8c5dcaa trivial rename av_next_option -> av_opt_next
  - f884ef0 / 641c7af new functions - av_opt_child_next, av_opt_child_class_next
    and av_opt_find2()

2011-09-22 - a70e787 - lavu 51.17.0
  Add av_x_if_null().

2011-09-18 - 645cebb - lavc 53.16.0
  Add showall flag2

2011-09-16 - ea8de10 - lavfi 2.42.0
  Add avfilter_all_channel_layouts.

2011-09-16 - 9899037 - lavfi 2.41.0
  Rename avfilter_all_* function names to avfilter_make_all_*.

  In particular, apply the renames:
  avfilter_all_formats         -> avfilter_make_all_formats
  avfilter_all_channel_layouts -> avfilter_make_all_channel_layouts
  avfilter_all_packing_formats -> avfilter_make_all_packing_formats

2011-09-12 - 4381bdd - lavfi 2.40.0
  Change AVFilterBufferRefAudioProps.sample_rate type from uint32_t to int.

2011-09-12 - 2c03174 - lavfi 2.40.0
  Simplify signature for avfilter_get_audio_buffer(), make it
  consistent with avfilter_get_video_buffer().

2011-09-06 - 4f7dfe1 - lavfi 2.39.0
  Rename libavfilter/vsink_buffer.h to libavfilter/buffersink.h.

2011-09-06 - c4415f6 - lavfi 2.38.0
  Unify video and audio sink API.

  In particular, add av_buffersink_get_buffer_ref(), deprecate
  av_vsink_buffer_get_video_buffer_ref() and change the value for the
  opaque field passed to the abuffersink init function.

2011-09-04 - 61e2e29 - lavu 51.16.0
  Add av_asprintf().

2011-08-22 - dacd827 - lavf 53.10.0
  Add av_find_program_from_stream().

2011-08-20 - 69e2c1a - lavu 51.13.0
  Add av_get_media_type_string().

2011-09-03 - 1889c67 / fb4ca26 - lavc 53.13.0
                       lavf 53.11.0
                       lsws  2.1.0
  Add {avcodec,avformat,sws}_get_class().

2011-08-03 - 1889c67 / c11fb82 - lavu 51.15.0
  Add AV_OPT_SEARCH_FAKE_OBJ flag for av_opt_find() function.

2011-08-14 - 323b930 - lavu 51.12.0
  Add av_fifo_peek2(), deprecate av_fifo_peek().

2011-08-26 - lavu 51.14.0 / 51.9.0
  - 976a8b2 / add41de..976a8b2 / abc78a5 Do not include intfloat_readwrite.h,
    mathematics.h, rational.h, pixfmt.h, or log.h from avutil.h.

2011-08-16 - 27fbe31 / 48f9e45 - lavf 53.11.0 / 53.8.0
  Add avformat_query_codec().

2011-08-16 - 27fbe31 / bca06e7 - lavc 53.11.0
  Add avcodec_get_type().

2011-08-06 - 0cb233c / 2f63440 - lavf 53.7.0
  Add error_recognition to AVFormatContext.

2011-08-02 - 1d186e9 / 9d39cbf - lavc 53.9.1
  Add AV_PKT_FLAG_CORRUPT AVPacket flag.

2011-07-16 - b57df29 - lavfi 2.27.0
  Add audio packing negotiation fields and helper functions.

  In particular, add AVFilterPacking enum, planar, in_packings and
  out_packings fields to AVFilterLink, and the functions:
  avfilter_set_common_packing_formats()
  avfilter_all_packing_formats()

2011-07-10 - 3602ad7 / a67c061 - lavf 53.6.0
  Add avformat_find_stream_info(), deprecate av_find_stream_info().
  NOTE: this was backported to 0.7

2011-07-10 - 3602ad7 / 0b950fe - lavc 53.8.0
  Add avcodec_open2(), deprecate avcodec_open().
  NOTE: this was backported to 0.7

  Add avcodec_alloc_context3. Deprecate avcodec_alloc_context() and
  avcodec_alloc_context2().

2011-07-01 - b442ca6 - lavf 53.5.0 - avformat.h
  Add function av_get_output_timestamp().

2011-06-28 - 5129336 - lavu 51.11.0 - avutil.h
  Define the AV_PICTURE_TYPE_NONE value in AVPictureType enum.


-------- 8< --------- FFmpeg 0.7 was cut here -------- 8< ---------



-------- 8< --------- FFmpeg 0.8 was cut here -------- 8< ---------

2011-06-19 - fd2c0a5 - lavfi 2.23.0 - avfilter.h
  Add layout negotiation fields and helper functions.

  In particular, add in_chlayouts and out_chlayouts to AVFilterLink,
  and the functions:
  avfilter_set_common_sample_formats()
  avfilter_set_common_channel_layouts()
  avfilter_all_channel_layouts()

2011-06-19 - 527ca39 - lavfi 2.22.0 - AVFilterFormats
  Change type of AVFilterFormats.formats from int * to int64_t *,
  and update formats handling API accordingly.

  avfilter_make_format_list() still takes a int32_t array and converts
  it to int64_t. A new function, avfilter_make_format64_list(), that
  takes int64_t arrays has been added.

2011-06-19 - 44f669e - lavfi 2.21.0 - vsink_buffer.h
  Add video sink buffer and vsink_buffer.h public header.

2011-06-12 - 9fdf772 - lavfi 2.18.0 - avcodec.h
  Add avfilter_get_video_buffer_ref_from_frame() function in
  libavfilter/avcodec.h.

2011-06-12 - c535494 - lavfi 2.17.0 - avfiltergraph.h
  Add avfilter_inout_alloc() and avfilter_inout_free() functions.

2011-06-12 - 6119b23 - lavfi 2.16.0 - avfilter_graph_parse()
  Change avfilter_graph_parse() signature.

2011-06-23 - 686959e / 67e9ae1 - lavu 51.10.0 / 51.8.0 - attributes.h
  Add av_printf_format().

2011-06-16 - 2905e3f / 05e84c9, 2905e3f / 25de595 - lavf 53.4.0 / 53.2.0 - avformat.h
  Add avformat_open_input and avformat_write_header().
  Deprecate av_open_input_stream, av_open_input_file,
  AVFormatParameters and av_write_header.

2011-06-16 - 2905e3f / 7e83e1c, 2905e3f / dc59ec5 - lavu 51.9.0 / 51.7.0 - opt.h
  Add av_opt_set_dict() and av_opt_find().
  Deprecate av_find_opt().
  Add AV_DICT_APPEND flag.

2011-06-10 - 45fb647 / cb7c11c - lavu 51.6.0 - opt.h
  Add av_opt_flag_is_set().

2011-06-10 - c381960 - lavfi 2.15.0 - avfilter_get_audio_buffer_ref_from_arrays
  Add avfilter_get_audio_buffer_ref_from_arrays() to avfilter.h.

2011-06-09 - f9ecb84 / d9f80ea - lavu 51.8.0 - AVMetadata
  Move AVMetadata from lavf to lavu and rename it to
  AVDictionary -- new installed header dict.h.
  All av_metadata_* functions renamed to av_dict_*.

2011-06-07 - d552f61 / a6703fa - lavu 51.8.0 - av_get_bytes_per_sample()
  Add av_get_bytes_per_sample() in libavutil/samplefmt.h.
  Deprecate av_get_bits_per_sample_fmt().

2011-06-05 - f956924 / b39b062 - lavu 51.8.0 - opt.h
  Add av_opt_free convenience function.

2011-06-06 - 95a0242 - lavfi 2.14.0 - AVFilterBufferRefAudioProps
  Remove AVFilterBufferRefAudioProps.size, and use nb_samples in
  avfilter_get_audio_buffer() and avfilter_default_get_audio_buffer() in
  place of size.

2011-06-06 - 0bc2cca - lavu 51.6.0 - av_samples_alloc()
  Switch nb_channels and nb_samples parameters order in
  av_samples_alloc().

2011-06-06 - e1c7414 - lavu 51.5.0 - av_samples_*
  Change the data layout created by av_samples_fill_arrays() and
  av_samples_alloc().

2011-06-06 - 27bcf55 - lavfi 2.13.0 - vsrc_buffer.h
  Make av_vsrc_buffer_add_video_buffer_ref() accepts an additional
  flags parameter in input.

2011-06-03 - e977ca2 - lavfi 2.12.0 - avfilter_link_free()
  Add avfilter_link_free() function.

2011-06-02 - 5ad38d9 - lavu 51.4.0 - av_force_cpu_flags()
  Add av_cpu_flags() in libavutil/cpu.h.

2011-05-28 - e71f260 - lavu 51.3.0 - pixdesc.h
  Add av_get_pix_fmt_name() in libavutil/pixdesc.h, and deprecate
  avcodec_get_pix_fmt_name() in libavcodec/avcodec.h in its favor.

2011-05-25 - 39e4206 / 30315a8 - lavf 53.3.0 - avformat.h
  Add fps_probe_size to AVFormatContext.

2011-05-22 - 5ecdfd0 - lavf 53.2.0 - avformat.h
  Introduce avformat_alloc_output_context2() and deprecate
  avformat_alloc_output_context().

2011-05-22 - 83db719 - lavfi 2.10.0 - vsrc_buffer.h
  Make libavfilter/vsrc_buffer.h public.

2011-05-19 - c000a9f - lavfi 2.8.0 - avcodec.h
  Add av_vsrc_buffer_add_frame() to libavfilter/avcodec.h.

2011-05-14 - 9fdf772 - lavfi 2.6.0 - avcodec.h
  Add avfilter_get_video_buffer_ref_from_frame() to libavfilter/avcodec.h.

2011-05-18 - 75a37b5 / 64150ff - lavc 53.7.0 - AVCodecContext.request_sample_fmt
  Add request_sample_fmt field to AVCodecContext.

2011-05-10 - 59eb12f / 188dea1 - lavc 53.6.0 - avcodec.h
  Deprecate AVLPCType and the following fields in
  AVCodecContext: lpc_coeff_precision, prediction_order_method,
  min_partition_order, max_partition_order, lpc_type, lpc_passes.
  Corresponding FLAC encoder options should be used instead.

2011-05-07 - 9fdf772 - lavfi 2.5.0 - avcodec.h
  Add libavfilter/avcodec.h header and avfilter_copy_frame_props()
  function.

2011-05-07 - 18ded93 - lavc 53.5.0 - AVFrame
  Add format field to AVFrame.

2011-05-07 - 22333a6 - lavc 53.4.0 - AVFrame
  Add width and height fields to AVFrame.

2011-05-01 - 35fe66a - lavfi 2.4.0 - avfilter.h
  Rename AVFilterBufferRefVideoProps.pixel_aspect to
  sample_aspect_ratio.

2011-05-01 - 77e9dee - lavc 53.3.0 - AVFrame
  Add a sample_aspect_ratio field to AVFrame.

2011-05-01 - 1ba5727 - lavc 53.2.0 - AVFrame
  Add a pkt_pos field to AVFrame.

2011-04-29 - 35ceaa7 - lavu 51.2.0 - mem.h
  Add av_dynarray_add function for adding
  an element to a dynamic array.

2011-04-26 - d7e5aeb / bebe72f - lavu 51.1.0 - avutil.h
  Add AVPictureType enum and av_get_picture_type_char(), deprecate
  FF_*_TYPE defines and av_get_pict_type_char() defined in
  libavcodec/avcodec.h.

2011-04-26 - d7e5aeb / 10d3940 - lavfi 2.3.0 - avfilter.h
  Add pict_type and key_frame fields to AVFilterBufferRefVideo.

2011-04-26 - d7e5aeb / 7a11c82 - lavfi 2.2.0 - vsrc_buffer
  Add sample_aspect_ratio fields to vsrc_buffer arguments

2011-04-21 - 8772156 / 94f7451 - lavc 53.1.0 - avcodec.h
  Add CODEC_CAP_SLICE_THREADS for codecs supporting sliced threading.

2011-04-15 - lavc 52.120.0 - avcodec.h
  AVPacket structure got additional members for passing side information:
    c407984 / 4de339e introduce side information for AVPacket
    c407984 / 2d8591c make containers pass palette change in AVPacket

2011-04-12 - lavf 52.107.0 - avio.h
  Avio cleanup, part II - deprecate the entire URLContext API:
    c55780d / 175389c add avio_check as a replacement for url_exist
    9891004 / ff1ec0c add avio_pause and avio_seek_time as replacements
            for _av_url_read_fseek/fpause
    d4d0932 / cdc6a87 deprecate av_protocol_next(), avio_enum_protocols
            should be used instead.
    c88caa5 / 80c6e23 rename url_set_interrupt_cb->avio_set_interrupt_cb.
    c88caa5 / f87b1b3 rename open flags: URL_* -> AVIO_*
    d4d0932 / f8270bb add avio_enum_protocols.
    d4d0932 / 5593f03 deprecate URLProtocol.
    d4d0932 / c486dad deprecate URLContext.
    d4d0932 / 026e175 deprecate the typedef for URLInterruptCB
    c88caa5 / 8e76a19 deprecate av_register_protocol2.
    11d7841 / b840484 deprecate URL_PROTOCOL_FLAG_NESTED_SCHEME
    11d7841 / 1305d93 deprecate av_url_read_seek
    11d7841 / fa104e1 deprecate av_url_read_pause
    434f248 / 727c7aa deprecate url_get_filename().
    434f248 / 5958df3 deprecate url_max_packet_size().
    434f248 / 1869ea0 deprecate url_get_file_handle().
    434f248 / 32a97d4 deprecate url_filesize().
    434f248 / e52a914 deprecate url_close().
    434f248 / 58a48c6 deprecate url_seek().
    434f248 / 925e908 deprecate url_write().
    434f248 / dce3756 deprecate url_read_complete().
    434f248 / bc371ac deprecate url_read().
    434f248 / 0589da0 deprecate url_open().
    434f248 / 62eaaea deprecate url_connect.
    434f248 / 5652bb9 deprecate url_alloc.
    434f248 / 333e894 deprecate url_open_protocol
    434f248 / e230705 deprecate url_poll and URLPollEntry

2011-04-08 - lavf 52.106.0 - avformat.h
  Minor avformat.h cleanup:
    d4d0932 / a9bf9d8 deprecate av_guess_image2_codec
    d4d0932 / c3675df rename avf_sdp_create->av_sdp_create

2011-04-03 - lavf 52.105.0 - avio.h
  Large-scale renaming/deprecating of AVIOContext-related functions:
    2cae980 / 724f6a0 deprecate url_fdopen
    2cae980 / 403ee83 deprecate url_open_dyn_packet_buf
    2cae980 / 6dc7d80 rename url_close_dyn_buf       -> avio_close_dyn_buf
    2cae980 / b92c545 rename url_open_dyn_buf        -> avio_open_dyn_buf
    2cae980 / 8978fed introduce an AVIOContext.seekable field as a replacement for
            AVIOContext.is_streamed and url_is_streamed()
    1caa412 / b64030f deprecate get_checksum()
    1caa412 / 4c4427a deprecate init_checksum()
    2fd41c9 / 4ec153b deprecate udp_set_remote_url/get_local_port
    4fa0e24 / 933e90a deprecate av_url_read_fseek/fpause
    4fa0e24 / 8d9769a deprecate url_fileno
    0fecf26 / b7f2fdd rename put_flush_packet -> avio_flush
    0fecf26 / 35f1023 deprecate url_close_buf
    0fecf26 / 83fddae deprecate url_open_buf
    0fecf26 / d9d86e0 rename url_fprintf -> avio_printf
    0fecf26 / 59f65d9 deprecate url_setbufsize
    6947b0c / 3e68b3b deprecate url_ferror
    e8bb2e2 deprecate url_fget_max_packet_size
    76aa876 rename url_fsize -> avio_size
    e519753 deprecate url_fgetc
    655e45e deprecate url_fgets
    a2704c9 rename url_ftell -> avio_tell
    e16ead0 deprecate get_strz() in favor of avio_get_str
    0300db8,2af07d3 rename url_fskip -> avio_skip
    6b4aa5d rename url_fseek -> avio_seek
    61840b4 deprecate put_tag
    22a3212 rename url_fopen/fclose -> avio_open/close.
    0ac8e2b deprecate put_nbyte
    77eb550 rename put_byte          -> avio_w8
                   put_[b/l]e<type>  -> avio_w[b/l]<type>
                   put_buffer        -> avio_write
    b7effd4 rename get_byte          -> avio_r8,
                   get_[b/l]e<type>  -> avio_r[b/l]<type>
                   get_buffer        -> avio_read
    b3db9ce deprecate get_partial_buffer
    8d9ac96 rename av_alloc_put_byte -> avio_alloc_context

2011-03-25 - 27ef7b1 / 34b47d7 - lavc 52.115.0 - AVCodecContext.audio_service_type
  Add audio_service_type field to AVCodecContext.

2011-03-17 - e309fdc - lavu 50.40.0 - pixfmt.h
  Add PIX_FMT_BGR48LE and PIX_FMT_BGR48BE pixel formats

2011-03-02 - 863c471 - lavf  52.103.0 - av_pkt_dump2, av_pkt_dump_log2
  Add new functions av_pkt_dump2, av_pkt_dump_log2 that uses the
  source stream timebase for outputting timestamps. Deprecate
  av_pkt_dump and av_pkt_dump_log.

2011-02-20 - e731b8d - lavf  52.102.0 - avio.h
  * e731b8d - rename init_put_byte() to ffio_init_context(), deprecating the
              original, and move it to a private header so it is no longer
              part of our public API. Instead, use av_alloc_put_byte().
  * ae628ec - rename ByteIOContext to AVIOContext.

2011-02-16 - 09d171b - lavf  52.101.0 - avformat.h
                       lavu  52.39.0  - parseutils.h
  * 610219a - Add av_ prefix to dump_format().
  * f6c7375 - Replace parse_date() in lavf with av_parse_time() in lavu.
  * ab0287f - Move find_info_tag from lavf to lavu and add av_prefix to it.

2011-02-15 - lavu 52.38.0 - merge libavcore
  libavcore is merged back completely into libavutil

2011-02-10 - 55bad0c - lavc 52.113.0 - vbv_delay
  Add vbv_delay field to AVCodecContext

2011-02-14 - 24a83bd - lavf 52.100.0 - AV_DISPOSITION_CLEAN_EFFECTS
  Add AV_DISPOSITION_CLEAN_EFFECTS disposition flag.

2011-02-14 - 910b5b8 - lavfi 1.76.0 - AVFilterLink sample_aspect_ratio
  Add sample_aspect_ratio field to AVFilterLink.

2011-02-10 - 12c14cd - lavf 52.99.0 - AVStream.disposition
  Add AV_DISPOSITION_HEARING_IMPAIRED and AV_DISPOSITION_VISUAL_IMPAIRED.

2011-02-09 - c0b102c - lavc 52.112.0 - avcodec_thread_init()
  Deprecate avcodec_thread_init()/avcodec_thread_free() use; instead
  set thread_count before calling avcodec_open.

2011-02-09 - 37b00b4 - lavc 52.111.0 - threading API
  Add CODEC_CAP_FRAME_THREADS with new restrictions on get_buffer()/
  release_buffer()/draw_horiz_band() callbacks for appropriate codecs.
  Add thread_type and active_thread_type fields to AVCodecContext.

2011-02-08 - 3940caa - lavf 52.98.0 - av_probe_input_buffer
  Add av_probe_input_buffer() to avformat.h for probing format from a
  ByteIOContext.

2011-02-06 - fe174fc - lavf 52.97.0 - avio.h
  Add flag for non-blocking protocols: URL_FLAG_NONBLOCK

2011-02-04 - f124b08 - lavf 52.96.0 - avformat_free_context()
  Add avformat_free_context() in avformat.h.

2011-02-03 - f5b82f4 - lavc 52.109.0 - add CODEC_ID_PRORES
  Add CODEC_ID_PRORES to avcodec.h.

2011-02-03 - fe9a3fb - lavc 52.109.0 - H.264 profile defines
  Add defines for H.264 * Constrained Baseline and Intra profiles

2011-02-02 - lavf 52.95.0
  * 50196a9 - add a new installed header version.h.
  * 4efd5cf, dccbd97, 93b78d1 - add several variants of public
    avio_{put,get}_str* functions.  Deprecate corresponding semi-public
    {put,get}_str*.

2011-02-02 - dfd2a00 - lavu 50.37.0 - log.h
  Make av_dlog public.

2011-01-31 - 7b3ea55 - lavfi 1.76.0 - vsrc_buffer
  Add sample_aspect_ratio fields to vsrc_buffer arguments

2011-01-31 - 910b5b8 - lavfi 1.75.0 - AVFilterLink sample_aspect_ratio
  Add sample_aspect_ratio field to AVFilterLink.

2011-01-15 - a242ac3 - lavfi 1.74.0 - AVFilterBufferRefAudioProps
  Rename AVFilterBufferRefAudioProps.samples_nb to nb_samples.

2011-01-14 - 7f88a5b - lavf 52.93.0 - av_metadata_copy()
  Add av_metadata_copy() in avformat.h.

2011-01-07 - 81c623f - lavc 52.107.0 - deprecate reordered_opaque
  Deprecate reordered_opaque in favor of pkt_pts/dts.

2011-01-07 - 1919fea - lavc 52.106.0 - pkt_dts
  Add pkt_dts to AVFrame, this will in the future allow multithreading decoders
  to not mess up dts.

2011-01-07 - 393cbb9 - lavc 52.105.0 - pkt_pts
  Add pkt_pts to AVFrame.

2011-01-07 - 060ec0a - lavc 52.104.0 - av_get_profile_name()
  Add av_get_profile_name to libavcodec/avcodec.h.

2010-12-27 - 0ccabee - lavfi 1.71.0 - AV_PERM_NEG_LINESIZES
  Add AV_PERM_NEG_LINESIZES in avfilter.h.

2010-12-27 - 9128ae0 - lavf 52.91.0 - av_find_best_stream()
  Add av_find_best_stream to libavformat/avformat.h.

2010-12-27 - 107a7e3 - lavf 52.90.0
  Add AVFMT_NOSTREAMS flag for formats with no streams,
  like e.g. text metadata.

2010-12-22 - 0328b9e - lavu 50.36.0 - file.h
  Add functions av_file_map() and av_file_unmap() in file.h.

2010-12-19 - 0bc55f5 - lavu 50.35.0 - error.h
  Add "not found" error codes:
  AVERROR_DEMUXER_NOT_FOUND
  AVERROR_MUXER_NOT_FOUND
  AVERROR_DECODER_NOT_FOUND
  AVERROR_ENCODER_NOT_FOUND
  AVERROR_PROTOCOL_NOT_FOUND
  AVERROR_FILTER_NOT_FOUND
  AVERROR_BSF_NOT_FOUND
  AVERROR_STREAM_NOT_FOUND

2010-12-09 - c61cdd0 - lavcore 0.16.0 - avcore.h
  Move AV_NOPTS_VALUE, AV_TIME_BASE, AV_TIME_BASE_Q symbols from
  avcodec.h to avcore.h.

2010-12-04 - 16cfc96 - lavc 52.98.0 - CODEC_CAP_NEG_LINESIZES
  Add CODEC_CAP_NEG_LINESIZES codec capability flag in avcodec.h.

2010-12-04 - bb4afa1 - lavu 50.34.0 - av_get_pix_fmt_string()
  Deprecate avcodec_pix_fmt_string() in favor of
  pixdesc.h/av_get_pix_fmt_string().

2010-12-04 - 4da12e3 - lavcore 0.15.0 - av_image_alloc()
  Add av_image_alloc() to libavcore/imgutils.h.

2010-12-02 - 037be76 - lavfi 1.67.0 - avfilter_graph_create_filter()
  Add function avfilter_graph_create_filter() in avfiltergraph.h.

2010-11-25 - 4723bc2 - lavfi 1.65.0 - avfilter_get_video_buffer_ref_from_arrays()
  Add function avfilter_get_video_buffer_ref_from_arrays() in
  avfilter.h.

2010-11-21 - 176a615 - lavcore 0.14.0 - audioconvert.h
  Add a public audio channel API in audioconvert.h, and deprecate the
  corresponding functions in libavcodec:
  avcodec_get_channel_name()
  avcodec_get_channel_layout()
  avcodec_get_channel_layout_string()
  avcodec_channel_layout_num_channels()
  and the CH_* macros defined in libavcodec/avcodec.h.

2010-11-21 - 6bfc268 - lavf 52.85.0 - avformat.h
  Add av_append_packet().

2010-11-21 - a08d918 - lavc 52.97.0 - avcodec.h
  Add av_grow_packet().

2010-11-17 - 0985e1a - lavcore 0.13.0 - parseutils.h
  Add av_parse_color() declared in libavcore/parseutils.h.

2010-11-13 - cb2c971 - lavc 52.95.0 - AVCodecContext
  Add AVCodecContext.subtitle_header and AVCodecContext.subtitle_header_size
  fields.

2010-11-13 - 5aaea02 - lavfi 1.62.0 - avfiltergraph.h
  Make avfiltergraph.h public.

2010-11-13 - 4fcbb2a - lavfi 1.61.0 - avfiltergraph.h
  Remove declarations from avfiltergraph.h for the functions:
  avfilter_graph_check_validity()
  avfilter_graph_config_links()
  avfilter_graph_config_formats()
  which are now internal.
  Use avfilter_graph_config() instead.

2010-11-08 - d2af720 - lavu 50.33.0 - eval.h
  Deprecate functions:
  av_parse_and_eval_expr(),
  av_parse_expr(),
  av_eval_expr(),
  av_free_expr(),
  in favor of the functions:
  av_expr_parse_and_eval(),
  av_expr_parse(),
  av_expr_eval(),
  av_expr_free().

2010-11-08 - 24de0ed - lavfi 1.59.0 - avfilter_free()
  Rename avfilter_destroy() to avfilter_free().
  This change breaks libavfilter API/ABI.

2010-11-07 - 1e80a0e - lavfi 1.58.0 - avfiltergraph.h
  Remove graphparser.h header, move AVFilterInOut and
  avfilter_graph_parse() declarations to libavfilter/avfiltergraph.h.

2010-11-07 - 7313132 - lavfi 1.57.0 - AVFilterInOut
  Rename field AVFilterInOut.filter to AVFilterInOut.filter_ctx.
  This change breaks libavfilter API.

2010-11-04 - 97dd1e4 - lavfi 1.56.0 - avfilter_graph_free()
  Rename avfilter_graph_destroy() to avfilter_graph_free().
  This change breaks libavfilter API/ABI.

2010-11-04 - e15aeea - lavfi 1.55.0 - avfilter_graph_alloc()
  Add avfilter_graph_alloc() to libavfilter/avfiltergraph.h.

2010-11-02 - 6f84cd1 - lavcore 0.12.0 - av_get_bits_per_sample_fmt()
  Add av_get_bits_per_sample_fmt() to libavcore/samplefmt.h and
  deprecate av_get_bits_per_sample_format().

2010-11-02 - d63e456 - lavcore 0.11.0 - samplefmt.h
  Add sample format functions in libavcore/samplefmt.h:
  av_get_sample_fmt_name(),
  av_get_sample_fmt(),
  av_get_sample_fmt_string(),
  and deprecate the corresponding libavcodec/audioconvert.h functions:
  avcodec_get_sample_fmt_name(),
  avcodec_get_sample_fmt(),
  avcodec_sample_fmt_string().

2010-11-02 - 262d1c5 - lavcore 0.10.0 - samplefmt.h
  Define enum AVSampleFormat in libavcore/samplefmt.h, deprecate enum
  SampleFormat.

2010-10-16 - 2a24df9 - lavfi 1.52.0 - avfilter_graph_config()
  Add the function avfilter_graph_config() in avfiltergraph.h.

2010-10-15 - 03700d3 - lavf 52.83.0 - metadata API
  Change demuxers to export metadata in generic format and
  muxers to accept generic format. Deprecate the public
  conversion API.

2010-10-10 - 867ae7a - lavfi 1.49.0 - AVFilterLink.time_base
  Add time_base field to AVFilterLink.

2010-09-27 - c85eef4 - lavu 50.31.0 - av_set_options_string()
  Move av_set_options_string() from libavfilter/parseutils.h to
  libavutil/opt.h.

2010-09-27 - acc0490 - lavfi 1.47.0 - AVFilterLink
  Make the AVFilterLink fields srcpad and dstpad store the pointers to
  the source and destination pads, rather than their indexes.

2010-09-27 - 372e288 - lavu 50.30.0 - av_get_token()
  Move av_get_token() from libavfilter/parseutils.h to
  libavutil/avstring.h.

2010-09-26 - 635d4ae - lsws 0.12.0 - swscale.h
  Add the functions sws_alloc_context() and sws_init_context().

2010-09-26 - 6ed0404 - lavu 50.29.0 - opt.h
  Move libavcodec/opt.h to libavutil/opt.h.

2010-09-24 - 1c1c80f - lavu 50.28.0 - av_log_set_flags()
  Default of av_log() changed due to many problems to the old no repeat
  detection. Read the docs of AV_LOG_SKIP_REPEATED in log.h before
  enabling it for your app!.

2010-09-24 - f66eb58 - lavc 52.90.0 - av_opt_show2()
  Deprecate av_opt_show() in favor or av_opt_show2().

2010-09-14 - bc6f0af - lavu 50.27.0 - av_popcount()
  Add av_popcount() to libavutil/common.h.

2010-09-08 - c6c98d0 - lavu 50.26.0 - av_get_cpu_flags()
  Add av_get_cpu_flags().

2010-09-07 - 34017fd - lavcore 0.9.0 - av_image_copy()
  Add av_image_copy().

2010-09-07 - 9686abb - lavcore 0.8.0 - av_image_copy_plane()
  Add av_image_copy_plane().

2010-09-07 - 9b7269e - lavcore 0.7.0 - imgutils.h
  Adopt hierarchical scheme for the imgutils.h function names,
  deprecate the old names.

2010-09-04 - 7160bb7 - lavu 50.25.0 - AV_CPU_FLAG_*
  Deprecate the FF_MM_* flags defined in libavcodec/avcodec.h in favor
  of the AV_CPU_FLAG_* flags defined in libavutil/cpu.h.

2010-08-26 - 5da19b5 - lavc 52.87.0 - avcodec_get_channel_layout()
  Add avcodec_get_channel_layout() in audioconvert.h.

2010-08-20 - e344336 - lavcore 0.6.0 - av_fill_image_max_pixsteps()
  Rename av_fill_image_max_pixstep() to av_fill_image_max_pixsteps().

2010-08-18 - a6ddf8b - lavcore 0.5.0 - av_fill_image_max_pixstep()
  Add av_fill_image_max_pixstep() in imgutils.h.

2010-08-17 - 4f2d2e4 - lavu 50.24.0 - AV_NE()
  Add the AV_NE macro.

2010-08-17 - ad2c950 - lavfi 1.36.0 - audio framework
  Implement AVFilterBufferRefAudioProps struct for audio properties,
  get_audio_buffer(), filter_samples() functions and related changes.

2010-08-12 - 81c1eca - lavcore 0.4.0 - av_get_image_linesize()
  Add av_get_image_linesize() in imgutils.h.

2010-08-11 - c1db7bf - lavfi 1.34.0 - AVFilterBufferRef
  Resize data and linesize arrays in AVFilterBufferRef to 8.

  This change breaks libavfilter API/ABI.

2010-08-11 - 9f08d80 - lavc 52.85.0 - av_picture_data_copy()
  Add av_picture_data_copy in avcodec.h.

2010-08-11 - 84c0386 - lavfi 1.33.0 - avfilter_open()
  Change avfilter_open() signature:
  AVFilterContext *avfilter_open(AVFilter *filter, const char *inst_name) ->
  int avfilter_open(AVFilterContext **filter_ctx, AVFilter *filter, const char *inst_name);

  This change breaks libavfilter API/ABI.

2010-08-11 - cc80caf - lavfi 1.32.0 - AVFilterBufferRef
  Add a type field to AVFilterBufferRef, and move video specific
  properties to AVFilterBufferRefVideoProps.

  This change breaks libavfilter API/ABI.

2010-08-07 - 5d4890d - lavfi 1.31.0 - AVFilterLink
  Rename AVFilterLink fields:
  AVFilterLink.srcpic    ->  AVFilterLink.src_buf
  AVFilterLink.cur_pic   ->  AVFilterLink.cur_buf
  AVFilterLink.outpic    ->  AVFilterLink.out_buf

2010-08-07 - 7fce481 - lavfi 1.30.0
  Rename functions and fields:
  avfilter_(un)ref_pic       -> avfilter_(un)ref_buffer
  avfilter_copy_picref_props -> avfilter_copy_buffer_ref_props
  AVFilterBufferRef.pic      -> AVFilterBufferRef.buffer

2010-08-07 - ecc8dad - lavfi 1.29.0 - AVFilterBufferRef
  Rename AVFilterPicRef to AVFilterBufferRef.

2010-08-07 - d54e094 - lavfi 1.28.0 - AVFilterBuffer
  Move format field from AVFilterBuffer to AVFilterPicRef.

2010-08-06 - bf176f5 - lavcore 0.3.0 - av_check_image_size()
  Deprecate avcodec_check_dimensions() in favor of the function
  av_check_image_size() defined in libavcore/imgutils.h.

2010-07-30 - 56b5e9d - lavfi 1.27.0 - AVFilterBuffer
  Increase size of the arrays AVFilterBuffer.data and
  AVFilterBuffer.linesize from 4 to 8.

  This change breaks libavfilter ABI.

2010-07-29 - e7bd48a - lavcore 0.2.0 - imgutils.h
  Add functions av_fill_image_linesizes() and
  av_fill_image_pointers(), declared in libavcore/imgutils.h.

2010-07-27 - 126b638 - lavcore 0.1.0 - parseutils.h
  Deprecate av_parse_video_frame_size() and av_parse_video_frame_rate()
  defined in libavcodec in favor of the newly added functions
  av_parse_video_size() and av_parse_video_rate() declared in
  libavcore/parseutils.h.

2010-07-23 - 4485247 - lavu 50.23.0 - mathematics.h
  Add the M_PHI constant definition.

2010-07-22 - bdab614 - lavfi 1.26.0 - media format generalization
  Add a type field to AVFilterLink.

  Change the field types:
  enum PixelFormat format   -> int format   in AVFilterBuffer
  enum PixelFormat *formats -> int *formats in AVFilterFormats
  enum PixelFormat *format  -> int format   in AVFilterLink

  Change the function signatures:
  AVFilterFormats *avfilter_make_format_list(const enum PixelFormat *pix_fmts); ->
  AVFilterFormats *avfilter_make_format_list(const int *fmts);

  int avfilter_add_colorspace(AVFilterFormats **avff, enum PixelFormat pix_fmt); ->
  int avfilter_add_format    (AVFilterFormats **avff, int fmt);

  AVFilterFormats *avfilter_all_colorspaces(void); ->
  AVFilterFormats *avfilter_all_formats    (enum AVMediaType type);

  This change breaks libavfilter API/ABI.

2010-07-21 - aac6ca6 - lavcore 0.0.0
  Add libavcore.

2010-07-17 - b5c582f - lavfi 1.25.0 - AVFilterBuffer
  Remove w and h fields from AVFilterBuffer.

2010-07-17 - f0d77b2 - lavfi 1.24.0 - AVFilterBuffer
  Rename AVFilterPic to AVFilterBuffer.

2010-07-17 - 57fe80f - lavf 52.74.0 - url_fskip()
  Make url_fskip() return an int error code instead of void.

2010-07-11 - 23940f1 - lavc 52.83.0
  Add AVCodecContext.lpc_type and AVCodecContext.lpc_passes fields.
  Add AVLPCType enum.
  Deprecate AVCodecContext.use_lpc.

2010-07-11 - e1d7c88 - lavc 52.82.0 - avsubtitle_free()
  Add a function for free the contents of a AVSubtitle generated by
  avcodec_decode_subtitle.

2010-07-11 - b91d08f - lavu 50.22.0 - bswap.h and intreadwrite.h
  Make the bswap.h and intreadwrite.h API public.

2010-07-08 - ce1cd1c - lavu 50.21.0 - pixdesc.h
  Rename read/write_line() to av_read/write_image_line().

2010-07-07 - 4d508e4 - lavfi 1.21.0 - avfilter_copy_picref_props()
  Add avfilter_copy_picref_props().

2010-07-03 - 2d525ef - lavc 52.79.0
  Add FF_COMPLIANCE_UNOFFICIAL and change all instances of
  FF_COMPLIANCE_INOFFICIAL to use FF_COMPLIANCE_UNOFFICIAL.

2010-07-02 - 89eec74 - lavu 50.20.0 - lfg.h
  Export av_lfg_init(), av_lfg_get(), av_mlfg_get(), and av_bmg_get() through
  lfg.h.

2010-06-28 - a52e2c3 - lavfi 1.20.1 - av_parse_color()
  Extend av_parse_color() syntax, make it accept an alpha value specifier and
  set the alpha value to 255 by default.

2010-06-22 - 735cf6b - lavf 52.71.0 - URLProtocol.priv_data_size, priv_data_class
  Add priv_data_size and priv_data_class to URLProtocol.

2010-06-22 - ffbb289 - lavf 52.70.0 - url_alloc(), url_connect()
  Add url_alloc() and url_connect().

2010-06-22 - 9b07a2d - lavf 52.69.0 - av_register_protocol2()
  Add av_register_protocol2(), deprecating av_register_protocol().

2010-06-09 - 65db058 - lavu 50.19.0 - av_compare_mod()
  Add av_compare_mod() to libavutil/mathematics.h.

2010-06-05 - 0b99215 - lavu 50.18.0 - eval API
  Make the eval API public.

2010-06-04 - 31878fc - lavu 50.17.0 - AV_BASE64_SIZE
  Add AV_BASE64_SIZE() macro.

2010-06-02 - 7e566bb - lavc 52.73.0 - av_get_codec_tag_string()
  Add av_get_codec_tag_string().


-------- 8< --------- FFmpeg 0.6 was cut here -------- 8< ---------

2010-06-01 - 2b99142 - lsws 0.11.0 - convertPalette API
  Add sws_convertPalette8ToPacked32() and sws_convertPalette8ToPacked24().

2010-05-26 - 93ebfee - lavc 52.72.0 - CODEC_CAP_EXPERIMENTAL
  Add CODEC_CAP_EXPERIMENTAL flag.
  NOTE: this was backported to 0.6

2010-05-23 - 9977863 - lavu 50.16.0 - av_get_random_seed()
  Add av_get_random_seed().

2010-05-18 - 796ac23 - lavf 52.63.0 - AVFMT_FLAG_RTP_HINT
  Add AVFMT_FLAG_RTP_HINT as possible value for AVFormatContext.flags.
  NOTE: this was backported to 0.6

2010-05-09 - b6bc205 - lavfi 1.20.0 - AVFilterPicRef
  Add interlaced and top_field_first fields to AVFilterPicRef.

2010-05-01 - 8e2ee18 - lavf 52.62.0 - probe function
  Add av_probe_input_format2 to API, it allows ignoring probe
  results below given score and returns the actual probe score.

2010-04-01 - 3dd6180 - lavf 52.61.0 - metadata API
  Add a flag for av_metadata_set2() to disable overwriting of
  existing tags.

2010-04-01 - 0fb49b5 - lavc 52.66.0
  Add avcodec_get_edge_width().

2010-03-31 - d103218 - lavc 52.65.0
  Add avcodec_copy_context().

2010-03-31 - 1a70d12 - lavf 52.60.0 - av_match_ext()
  Make av_match_ext() public.

2010-03-31 - 1149150 - lavu 50.14.0 - AVMediaType
  Move AVMediaType enum from libavcodec to libavutil.

2010-03-31 - 72415b2 - lavc 52.64.0 - AVMediaType
  Define AVMediaType enum, and use it instead of enum CodecType, which
  is deprecated and will be dropped at the next major bump.

2010-03-25 - 8795823 - lavu 50.13.0 - av_strerror()
  Implement av_strerror().

2010-03-23 - e1484eb - lavc 52.60.0 - av_dct_init()
  Support DCT-I and DST-I.

2010-03-15 - b8819c8 - lavf 52.56.0 - AVFormatContext.start_time_realtime
  Add AVFormatContext.start_time_realtime field.

2010-03-13 - 5bb5c1d - lavfi 1.18.0 - AVFilterPicRef.pos
  Add AVFilterPicRef.pos field.

2010-03-13 - 60c144f - lavu 50.12.0 - error.h
  Move error code definitions from libavcodec/avcodec.h to
  the new public header libavutil/error.h.

2010-03-07 - c709483 - lavc 52.56.0 - avfft.h
  Add public FFT interface.

2010-03-06 - ac6ef86 - lavu 50.11.0 - av_stristr()
  Add av_stristr().

2010-03-03 - 4b83fc0 - lavu 50.10.0 - av_tree_enumerate()
  Add av_tree_enumerate().

2010-02-07 - b687c1a - lavu 50.9.0 - av_compare_ts()
  Add av_compare_ts().

2010-02-05 - 3f3dc76 - lsws 0.10.0 - sws_getCoefficients()
  Add sws_getCoefficients().

2010-02-01 - ca76a11 - lavf 52.50.0 - metadata API
  Add a list of generic tag names, change 'author' -> 'artist',
  'year' -> 'date'.

2010-01-30 - 80a07f6 - lavu 50.8.0 - av_get_pix_fmt()
  Add av_get_pix_fmt().

2010-01-21 - 01cc47d - lsws 0.9.0 - sws_scale()
  Change constness attributes of sws_scale() parameters.

2010-01-10 - 3fb8e77 - lavfi 1.15.0 - avfilter_graph_config_links()
  Add a log_ctx parameter to avfilter_graph_config_links().

2010-01-07 - 8e9767f - lsws 0.8.0 - sws_isSupported{In,Out}put()
  Add sws_isSupportedInput() and sws_isSupportedOutput() functions.

2010-01-06 - c1d662f - lavfi 1.14.0 - avfilter_add_colorspace()
  Change the avfilter_add_colorspace() signature, make it accept an
  (AVFilterFormats **) rather than an (AVFilterFormats *) as before.

2010-01-03 - 4fd1f18 - lavfi 1.13.0 - avfilter_add_colorspace()
  Add avfilter_add_colorspace().

2010-01-02 - 8eb631f - lavf 52.46.0 - av_match_ext()
  Add av_match_ext(), it should be used in place of match_ext().

2010-01-01 - a1f547b - lavf 52.45.0 - av_guess_format()
  Add av_guess_format(), it should be used in place of guess_format().

2009-12-13 - a181981 - lavf 52.43.0 - metadata API
  Add av_metadata_set2(), AV_METADATA_DONT_STRDUP_KEY and
  AV_METADATA_DONT_STRDUP_VAL.

2009-12-13 - 277c733 - lavu 50.7.0 - avstring.h API
  Add av_d2str().

2009-12-13 - 02b398e - lavc 52.42.0 - AVStream
  Add avg_frame_rate.

2009-12-12 - 3ba69a1 - lavu 50.6.0 - av_bmg_next()
  Introduce the av_bmg_next() function.

2009-12-05 - a13a543 - lavfi 1.12.0 - avfilter_draw_slice()
  Add a slice_dir parameter to avfilter_draw_slice().

2009-11-26 - 4cc3f6a - lavfi 1.11.0 - AVFilter
  Remove the next field from AVFilter, this is not anymore required.

2009-11-25 - 1433c4a - lavfi 1.10.0 - avfilter_next()
  Introduce the avfilter_next() function.

2009-11-25 - 86a60fa - lavfi 1.9.0 - avfilter_register()
  Change the signature of avfilter_register() to make it return an
  int. This is required since now the registration operation may fail.

2009-11-25 - 74a0059 - lavu 50.5.0 - pixdesc.h API
  Make the pixdesc.h API public.

2009-10-27 - 243110f - lavfi 1.5.0 - AVFilter.next
  Add a next field to AVFilter, this is used for simplifying the
  registration and management of the registered filters.

2009-10-23 - cccd292 - lavfi 1.4.1 - AVFilter.description
  Add a description field to AVFilter.

2009-10-19 - 6b5dc05 - lavfi 1.3.0 - avfilter_make_format_list()
  Change the interface of avfilter_make_format_list() from
  avfilter_make_format_list(int n, ...) to
  avfilter_make_format_list(enum PixelFormat *pix_fmts).

2009-10-18 - 0eb4ff9 - lavfi 1.0.0 - avfilter_get_video_buffer()
  Make avfilter_get_video_buffer() recursive and add the w and h
  parameters to it.

2009-10-07 - 46c40e4 - lavfi 0.5.1 - AVFilterPic
  Add w and h fields to AVFilterPic.

2009-06-22 - 92400be - lavf 52.34.1 - AVFormatContext.packet_size
  This is now an unsigned int instead of a signed int.

2009-06-19 - a4276ba - lavc 52.32.0 - AVSubtitle.pts
  Add a pts field to AVSubtitle which gives the subtitle packet pts
  in AV_TIME_BASE. Some subtitle de-/encoders (e.g. XSUB) will
  not work right without this.

2009-06-03 - 8f3f2e0 - lavc 52.30.2 - AV_PKT_FLAG_KEY
  PKT_FLAG_KEY has been deprecated and will be dropped at the next
  major version. Use AV_PKT_FLAG_KEY instead.

2009-06-01 - f988ce6 - lavc 52.30.0 - av_lockmgr_register()
  av_lockmgr_register() can be used to register a callback function
  that lavc (and in the future, libraries that depend on lavc) can use
  to implement mutexes. The application should provide a callback function
  that implements the AV_LOCK_* operations described in avcodec.h.
  When the lock manager is registered, FFmpeg is guaranteed to behave
  correctly in a multi-threaded application.

2009-04-30 - ce1d9c8 - lavc 52.28.0 - av_free_packet()
  av_free_packet() is no longer an inline function. It is now exported.

2009-04-11 - 80d403f - lavc 52.25.0 - deprecate av_destruct_packet_nofree()
  Please use NULL instead. This has been supported since r16506
  (lavf > 52.23.1, lavc > 52.10.0).

2009-04-07 - 7a00bba - lavc 52.23.0 - avcodec_decode_video/audio/subtitle
  The old decoding functions are deprecated, all new code should use the
  new functions avcodec_decode_video2(), avcodec_decode_audio3() and
  avcodec_decode_subtitle2(). These new functions take an AVPacket *pkt
  argument instead of a const uint8_t *buf / int buf_size pair.

2009-04-03 - 7b09db3 - lavu 50.3.0 - av_fifo_space()
  Introduce the av_fifo_space() function.

2009-04-02 - fabd246 - lavc 52.23.0 - AVPacket
  Move AVPacket declaration from libavformat/avformat.h to
  libavcodec/avcodec.h.

2009-03-22 - 6e08ca9 - lavu 50.2.0 - RGB32 pixel formats
  Convert the pixel formats PIX_FMT_ARGB, PIX_FMT_RGBA, PIX_FMT_ABGR,
  PIX_FMT_BGRA, which were defined as macros, into enum PixelFormat values.
  Conversely PIX_FMT_RGB32, PIX_FMT_RGB32_1, PIX_FMT_BGR32 and
  PIX_FMT_BGR32_1 are now macros.
  avcodec_get_pix_fmt() now recognizes the "rgb32" and "bgr32" aliases.
  Re-sort the enum PixelFormat list accordingly.
  This change breaks API/ABI backward compatibility.

2009-03-22 - f82674e - lavu 50.1.0 - PIX_FMT_RGB5X5 endian variants
  Add the enum PixelFormat values:
  PIX_FMT_RGB565BE, PIX_FMT_RGB565LE, PIX_FMT_RGB555BE, PIX_FMT_RGB555LE,
  PIX_FMT_BGR565BE, PIX_FMT_BGR565LE, PIX_FMT_BGR555BE, PIX_FMT_BGR555LE.

2009-03-21 - ee6624e - lavu 50.0.0  - av_random*
  The Mersenne Twister PRNG implemented through the av_random* functions
  was removed. Use the lagged Fibonacci PRNG through the av_lfg* functions
  instead.

2009-03-08 - 41dd680 - lavu 50.0.0  - AVFifoBuffer
  av_fifo_init, av_fifo_read, av_fifo_write and av_fifo_realloc were dropped
  and replaced by av_fifo_alloc, av_fifo_generic_read, av_fifo_generic_write
  and av_fifo_realloc2.
  In addition, the order of the function arguments of av_fifo_generic_read
  was changed to match av_fifo_generic_write.
  The AVFifoBuffer/struct AVFifoBuffer may only be used in an opaque way by
  applications, they may not use sizeof() or directly access members.

2009-03-01 - ec26457 - lavf 52.31.0 - Generic metadata API
  Introduce a new metadata API (see av_metadata_get() and friends).
  The old API is now deprecated and should not be used anymore. This especially
  includes the following structure fields:
    - AVFormatContext.title
    - AVFormatContext.author
    - AVFormatContext.copyright
    - AVFormatContext.comment
    - AVFormatContext.album
    - AVFormatContext.year
    - AVFormatContext.track
    - AVFormatContext.genre
    - AVStream.language
    - AVStream.filename
    - AVProgram.provider_name
    - AVProgram.name
    - AVChapter.title<|MERGE_RESOLUTION|>--- conflicted
+++ resolved
@@ -15,7 +15,9 @@
 
 API changes, most recent first:
 
-<<<<<<< HEAD
+2016-xx-xx - xxxxxxx - lavf 57.25.0 - avformat.h
+  Add AVFormatContext.opaque, io_open and io_close, allowing custom IO
+
 2016-02-01 - xxxxxxx - lavf 57.24.100
   Add protocol_whitelist to AVFormatContext, AVIOContext
 
@@ -23,13 +25,6 @@
   Add AV_FRAME_DATA_GOP_TIMECODE for exporting MPEG1/2 GOP timecodes.
 
 2016-01-01 - xxxxxxx - lavc 57.21.100 / 57.12.0 - avcodec.h
-=======
-2016-xx-xx - xxxxxxx - lavf 57.3.0 - avformat.h
-  Add AVFormatContext.opaque, io_open and io_close, allowing custom IO
-  for muxers and demuxers that open additional files.
-
-2015-xx-xx - xxxxxxx - lavc 57.12.0 - avcodec.h
->>>>>>> 9f61abc8
   Add AVCodecDescriptor.profiles and avcodec_profile_name().
 
 2015-12-28 - xxxxxxx - lavf 57.21.100 - avformat.h
